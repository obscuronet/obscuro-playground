package ethereummock

import (
	"bytes"
	"context"
	"errors"
	"fmt"
	"math/big"
	"sync"
	"sync/atomic"
	"time"

	"github.com/ten-protocol/go-ten/go/common/log"

	"github.com/ethereum/go-ethereum/crypto/kzg4844"
	"github.com/ten-protocol/go-ten/go/host/l1"

	"github.com/ten-protocol/go-ten/go/common/async"

	"github.com/google/uuid"

	"github.com/ten-protocol/go-ten/go/common/errutil"

	gethlog "github.com/ethereum/go-ethereum/log"

	"github.com/ten-protocol/go-ten/go/common"

	gethcommon "github.com/ethereum/go-ethereum/common"

	"github.com/ethereum/go-ethereum"
	"github.com/ethereum/go-ethereum/core/types"
	ethclient_ethereum "github.com/ethereum/go-ethereum/ethclient"
	"github.com/ten-protocol/go-ten/go/ethadapter"
	"github.com/ten-protocol/go-ten/go/ethadapter/erc20contractlib"
	"github.com/ten-protocol/go-ten/go/ethadapter/mgmtcontractlib"
)

const SecondsPerSlot = uint64(12)

type L1Network interface {
	// BroadcastBlock - send the block and the parent to make sure there are no gaps
	BroadcastBlock(b common.EncodedL1Block, p common.EncodedL1Block)
	BroadcastTx(tx *types.Transaction)
}

type MiningConfig struct {
	PowTime      common.Latency
	LogFile      string
	L1BeaconPort int
}

type TxDB interface {
	Txs(block *types.Block) (map[common.TxHash]*types.Transaction, bool)
	AddTxs(*types.Block, map[common.TxHash]*types.Transaction)
}

type StatsCollector interface {
	// L1Reorg registers when a miner has to process a reorg (a winning block from a fork)
	L1Reorg(id gethcommon.Address)
}

type BlockWithBlobs struct {
	Block *types.Block
	Blobs []*kzg4844.Blob
}

type Node struct {
	l2ID          gethcommon.Address // the address of the Obscuro node this client is dedicated to
	cfg           MiningConfig
	Network       L1Network
	mining        bool
	stats         StatsCollector
	BlockResolver *blockResolverInMem
	BlobResolver  l1.BlobResolver
	db            TxDB
	subs          map[uuid.UUID]*mockSubscription // active subscription for mock blocks
	subMu         sync.Mutex

	// Channels
	exitCh       chan bool // the Node stops
	exitMiningCh chan bool // the mining loop is notified to stop
	interrupt    *int32

	p2pCh       chan *types.Block       // this is where blocks received from peers are dropped
	miningCh    chan *types.Block       // this is where blocks created by the mining setup of the current node are dropped
	canonicalCh chan *types.Block       // this is where the main processing routine drops blocks that are canonical
	mempoolCh   chan *types.Transaction // where l1 transactions to be published in the next block are added

	// internal
	headInCh         chan bool
	headOutCh        chan *types.Block
	erc20ContractLib erc20contractlib.ERC20ContractLib
	mgmtContractLib  mgmtcontractlib.MgmtContractLib

	logger gethlog.Logger
}

func (m *Node) PrepareTransactionToSend(_ context.Context, txData types.TxData, _ gethcommon.Address) (types.TxData, error) {
	switch tx := txData.(type) {
	case *types.LegacyTx:
		return createLegacyTx(txData)
	case *types.BlobTx:
		return createBlobTx(txData)
	default:
		return nil, fmt.Errorf("unsupported transaction type: %T", tx)
	}
}

func (m *Node) PrepareTransactionToRetry(ctx context.Context, txData types.TxData, from gethcommon.Address, _ uint64, _ int) (types.TxData, error) {
	return m.PrepareTransactionToSend(ctx, txData, from)
}

func createLegacyTx(txData types.TxData) (types.TxData, error) {
	tx := types.NewTx(txData)
	return &types.LegacyTx{
		Nonce:    123,
		GasPrice: tx.GasPrice(),
		Gas:      tx.Gas(),
		To:       tx.To(),
		Value:    tx.Value(),
		Data:     tx.Data(),
	}, nil
}

func createBlobTx(txData types.TxData) (types.TxData, error) {
	tx := types.NewTx(txData)
	return &types.BlobTx{
		To:         *tx.To(),
		Data:       tx.Data(),
		BlobHashes: tx.BlobHashes(),
		Sidecar:    tx.BlobTxSidecar(),
	}, nil
}

func (m *Node) SendTransaction(tx *types.Transaction) error {
	m.Network.BroadcastTx(tx)
	return nil
}

func (m *Node) TransactionReceipt(_ gethcommon.Hash) (*types.Receipt, error) {
	// all transactions are immediately processed
	return &types.Receipt{
		BlockNumber: big.NewInt(1),
		Status:      types.ReceiptStatusSuccessful,
	}, nil
}

func (m *Node) Nonce(gethcommon.Address) (uint64, error) {
	return 0, nil
}

func (m *Node) getRollupFromBlock(block *types.Block) *common.ExtRollup {
	for _, tx := range block.Transactions() {
		decodedTx := m.mgmtContractLib.DecodeTx(tx)
		if decodedTx == nil {
			continue
		}
		switch l1tx := decodedTx.(type) {
		case *ethadapter.L1RollupHashes:
			ctx := context.TODO()
			blobs, _ := m.BlobResolver.FetchBlobs(ctx, block.Header(), l1tx.BlobHashes)
			r, err := ethadapter.ReconstructRollup(blobs)
			if err != nil {
				m.logger.Error("could not recreate rollup from blobs. Cause: %w", err)
				return nil
			}
			return r
		}
	}
	return nil
}

func (m *Node) FetchLastBatchSeqNo(gethcommon.Address) (*big.Int, error) {
	startingBlock, err := m.FetchHeadBlock()
	if err != nil {
		return nil, err
	}

	for currentBlock := startingBlock; currentBlock.NumberU64() != 0; {
		currentBlock, err = m.BlockByHash(currentBlock.Header().ParentHash)
		if err != nil {
			m.logger.Error("Error fetching block by hash", "error", err)
			break
		}
		rollup := m.getRollupFromBlock(currentBlock)
		if rollup != nil {
			return big.NewInt(int64(rollup.Header.LastBatchSeqNo)), nil
		}
	}
	// the first batch is number 1
	return big.NewInt(int64(common.L2GenesisSeqNo)), nil
}

// BlockListener provides stream of latest mock head headers as they are created
func (m *Node) BlockListener() (chan *types.Header, ethereum.Subscription) {
	id := uuid.New()
	mockSub := &mockSubscription{
		node:   m,
		id:     id,
		headCh: make(chan *types.Header),
	}
	m.subMu.Lock()
	defer m.subMu.Unlock()
	m.subs[id] = mockSub
	return mockSub.headCh, mockSub
}

func (m *Node) BlockNumber() (uint64, error) {
	blk, err := m.BlockResolver.FetchHeadBlock(context.Background())
	if err != nil {
		if errors.Is(err, errutil.ErrNotFound) {
			return 0, ethereum.NotFound
		}
		return 0, fmt.Errorf("could not retrieve head block. Cause: %w", err)
	}
	return blk.NumberU64(), nil
}

func (m *Node) BlockByNumber(n *big.Int) (*types.Block, error) {
	if n.Int64() == 0 {
		return MockGenesisBlock, nil
	}
	// TODO this should be a method in the resolver
	blk, err := m.BlockResolver.FetchHeadBlock(context.Background())
	if err != nil {
		if errors.Is(err, errutil.ErrNotFound) {
			return nil, ethereum.NotFound
		}
		return nil, fmt.Errorf("could not retrieve head block. Cause: %w", err)
	}
	for !bytes.Equal(blk.ParentHash().Bytes(), (common.L1BlockHash{}).Bytes()) {
		if blk.NumberU64() == n.Uint64() {
			return blk, nil
		}

		blk, err = m.BlockResolver.FetchBlock(context.Background(), blk.ParentHash())
		if err != nil {
			return nil, fmt.Errorf("could not retrieve parent for block in chain. Cause: %w", err)
		}
	}
	return nil, ethereum.NotFound
}

func (m *Node) BlockByHash(id gethcommon.Hash) (*types.Block, error) {
	blk, err := m.BlockResolver.FetchBlock(context.Background(), id)
	if err != nil {
		return nil, fmt.Errorf("block could not be retrieved. Cause: %w", err)
	}
	return blk, nil
}

func (m *Node) FetchHeadBlock() (*types.Block, error) {
	block, err := m.BlockResolver.FetchHeadBlock(context.Background())
	if err != nil {
		return nil, fmt.Errorf("could not retrieve head block. Cause: %w", err)
	}
	return block, nil
}

func (m *Node) Info() ethadapter.Info {
	return ethadapter.Info{
		L2ID: m.l2ID,
	}
}

func (m *Node) IsBlockAncestor(block *types.Block, proof common.L1BlockHash) bool {
	return m.BlockResolver.IsBlockAncestor(context.Background(), block, proof)
}

func (m *Node) BalanceAt(gethcommon.Address, *big.Int) (*big.Int, error) {
	panic("not implemented")
}

// GetLogs is a mock method - we don't really have logs on the mock transactions, so it returns a basic log for every tx
// so the host recognises them as relevant
func (m *Node) GetLogs(fq ethereum.FilterQuery) ([]types.Log, error) {
	logs := make([]types.Log, 0)
	if fq.BlockHash == nil {
		return logs, nil
	}
	blk, err := m.BlockByHash(*fq.BlockHash)
	if err != nil {
		return nil, fmt.Errorf("could not retrieve block. Cause: %w", err)
	}
	for _, tx := range blk.Transactions() {
		dummyLog := types.Log{
			BlockHash: blk.Hash(),
			TxHash:    tx.Hash(),
		}
		logs = append(logs, dummyLog)
	}
	return logs, nil
}

func (m *Node) Start() {
	if m.mining {
		// This starts the mining
		go m.startMining()
	}

	err := m.BlockResolver.StoreBlock(context.Background(), MockGenesisBlock, nil)
	if err != nil {
		m.logger.Crit("Failed to store block")
	}
	head := m.setHead(MockGenesisBlock)

	for {
		select {
		case p2pb := <-m.p2pCh: // Received from peers
			_, err := m.BlockResolver.FetchBlock(context.Background(), p2pb.Hash())
			// only process blocks if they haven't been processed before
			if err != nil {
				if errors.Is(err, errutil.ErrNotFound) {
					head = m.processBlock(p2pb, head)
				} else {
					panic(fmt.Errorf("could not retrieve parent block. Cause: %w", err))
				}
			}

		case mb := <-m.miningCh: // Received from the local mining
			head = m.processBlock(mb, head)
			if bytes.Equal(head.Hash().Bytes(), mb.Hash().Bytes()) { // Only broadcast if it's the new head
				p, err := m.BlockResolver.FetchBlock(context.Background(), mb.ParentHash())
				if err != nil {
					panic(fmt.Errorf("could not retrieve parent. Cause: %w", err))
				}
				encodedBlock, err := common.EncodeBlock(mb)
				if err != nil {
					panic(fmt.Errorf("could not encode block. Cause: %w", err))
				}
				encodedParentBlock, err := common.EncodeBlock(p)
				if err != nil {
					panic(fmt.Errorf("could not encode parent block. Cause: %w", err))
				}
				m.Network.BroadcastBlock(encodedBlock, encodedParentBlock)
			}
		case <-m.headInCh:
			m.headOutCh <- head
		case <-m.exitCh:
			return
		}
	}
}

func (m *Node) processBlock(b *types.Block, head *types.Block) *types.Block {
	err := m.BlockResolver.StoreBlock(context.Background(), b, nil)
	if err != nil {
		m.logger.Crit("Failed to store block. Cause: %w", err)
	}

	_, err = m.BlockResolver.FetchBlock(context.Background(), b.Header().ParentHash)
	// only proceed if the parent is available
	if err != nil {
		if errors.Is(err, errutil.ErrNotFound) {
			m.logger.Info(fmt.Sprintf("Parent block not found=b_%d", common.ShortHash(b.Header().ParentHash)))
			return head
		}
		m.logger.Crit("Could not fetch block parent. Cause: %w", err)
	}

	// Ignore superseded blocks
	if b.NumberU64() <= head.NumberU64() {
		return head
	}

	// Check for Reorgs
	if !m.BlockResolver.IsAncestor(context.Background(), b, head) {
		m.stats.L1Reorg(m.l2ID)
		fork, err := LCA(context.Background(), head, b, m.BlockResolver)
		if err != nil {
			m.logger.Error("Should not happen.", log.ErrKey, err)
<<<<<<< HEAD
=======
			return head
>>>>>>> 464b9047
		}
		m.logger.Info(
			fmt.Sprintf("L1Reorg new=b_%d(%d), old=b_%d(%d), fork=b_%d(%d)", common.ShortHash(b.Hash()), b.NumberU64(), common.ShortHash(head.Hash()), head.NumberU64(), common.ShortHash(fork.CommonAncestor.Hash()), fork.CommonAncestor.Number.Uint64()))
		return m.setFork(m.BlocksBetween(fork.CommonAncestor, b))
	}
	if b.NumberU64() > (head.NumberU64() + 1) {
		m.logger.Error("Should not happen. Blocks are skewed")
	}

	return m.setHead(b)
}

// Notifies the Miner to start mining on the new block and the aggregator to produce rollups
func (m *Node) setHead(b *types.Block) *types.Block {
	if atomic.LoadInt32(m.interrupt) == 1 {
		return b
	}

	// notify the client subscriptions
	m.subMu.Lock()
	for _, s := range m.subs {
		sub := s
		go sub.publish(b)
	}
	m.subMu.Unlock()
	m.canonicalCh <- b

	return b
}

func (m *Node) setFork(blocks []*types.Block) *types.Block {
	head := blocks[len(blocks)-1]
	if atomic.LoadInt32(m.interrupt) == 1 {
		return head
	}

	// notify the client subs
	m.subMu.Lock()
	for _, s := range m.subs {
		sub := s
		go sub.publishAll(blocks)
	}
	m.subMu.Unlock()

	m.canonicalCh <- head

	return head
}

// P2PReceiveBlock is called by counterparties when there is a block to broadcast
// All it does is drop the blocks in a channel for processing.
func (m *Node) P2PReceiveBlock(b common.EncodedL1Block, p common.EncodedL1Block) {
	if atomic.LoadInt32(m.interrupt) == 1 {
		return
	}
	decodedBlock, err := b.DecodeBlock()
	if err != nil {
		panic(fmt.Errorf("could not decode block. Cause: %w", err))
	}
	decodedParentBlock, err := p.DecodeBlock()
	if err != nil {
		panic(fmt.Errorf("could not decode parent block. Cause: %w", err))
	}
	m.p2pCh <- decodedParentBlock
	m.p2pCh <- decodedBlock
}

// startMining - listens on the canonicalCh and schedule a go routine that produces a block after a PowTime and drop it
// on the miningCh channel
func (m *Node) startMining() {
	m.logger.Info(" starting miner...")
	// stores all transactions seen from the beginning of time.
	mempool := make([]*types.Transaction, 0)
	z := int32(0)
	interrupt := &z
	for {
		select {
		case <-m.exitMiningCh:
			return
		case tx := <-m.mempoolCh:
			mempool = append(mempool, tx)

		case canonicalBlock := <-m.canonicalCh:
			// A new canonical block was found. Start a new round based on that block.

			// remove transactions that are already considered committed
			mempool = m.removeCommittedTransactions(context.Background(), canonicalBlock, mempool, m.BlockResolver, m.db)

			// notify the existing mining go routine to stop mining
			atomic.StoreInt32(interrupt, 1)
			c := int32(0)
			interrupt = &c

			// Generate a random number, and wait for that number of ms. Equivalent to PoW
			// Include all rollups received during this period.
			blockTime := uint64(time.Now().Unix())
			async.Schedule(m.cfg.PowTime(), func() {
				toInclude := findNotIncludedTxs(canonicalBlock, mempool, m.BlockResolver, m.db)
				// todo - iterate through the rollup transactions and include only the ones with the proof on the canonical chain
				if atomic.LoadInt32(m.interrupt) == 1 {
					return
				}
				b := NewBlock(canonicalBlock, m.l2ID, toInclude, blockTime)
				// there is a race condition if we process this at the same time as the blocks, so it has to be placed here
				err := m.ProcessBlobs(b)
				if err != nil {
					m.logger.Crit("Failed to store blobs. Cause: %w", err)
				}
				m.miningCh <- NewBlock(canonicalBlock, m.l2ID, toInclude, blockTime)
			})
		}
	}
}

// P2PGossipTx receive rollups to publish from the linked aggregators
func (m *Node) P2PGossipTx(tx *types.Transaction) {
	if atomic.LoadInt32(m.interrupt) == 1 {
		return
	}

	m.mempoolCh <- tx
}

func (m *Node) BroadcastTx(tx types.TxData) {
	m.Network.BroadcastTx(types.NewTx(tx))
}

func (m *Node) Stop() {
	// block all requests
	atomic.StoreInt32(m.interrupt, 1)
	time.Sleep(time.Millisecond * 100)
	m.exitMiningCh <- true
	m.exitCh <- true
}

func (m *Node) BlocksBetween(blockA *types.Header, blockB *types.Block) []*types.Block {
	if bytes.Equal(blockA.Hash().Bytes(), blockB.Hash().Bytes()) {
		return []*types.Block{blockB}
	}
	blocks := make([]*types.Block, 0)
	tempBlock := blockB
	var err error
	for {
		blocks = append(blocks, tempBlock)
		if bytes.Equal(tempBlock.Hash().Bytes(), blockA.Hash().Bytes()) {
			break
		}
		tempBlock, err = m.BlockResolver.FetchBlock(context.Background(), tempBlock.ParentHash())
		if err != nil {
			panic(fmt.Errorf("could not retrieve parent block. Cause: %w", err))
		}
	}
	n := len(blocks)
	result := make([]*types.Block, n)
	for i, block := range blocks {
		result[n-i-1] = block
	}
	return result
}

func (m *Node) CallContract(ethereum.CallMsg) ([]byte, error) {
	return nil, nil
}

func (m *Node) EthClient() *ethclient_ethereum.Client {
	return nil
}

func (m *Node) RemoveSubscription(id uuid.UUID) {
	m.subMu.Lock()
	defer m.subMu.Unlock()
	delete(m.subs, id)
}

func (m *Node) ReconnectIfClosed() error {
	return nil
}

func (m *Node) Alive() bool {
	return true
}

func (m *Node) ProcessBlobs(b *types.Block) error {
	var blobs []*kzg4844.Blob
	for _, tx := range b.Transactions() {
		if tx.BlobHashes() != nil {
			for i := range tx.BlobTxSidecar().Blobs {
				blobPtr := &tx.BlobTxSidecar().Blobs[i]
				blobs = append(blobs, blobPtr)
			}
		}
	}

	blobPointers := make([]*kzg4844.Blob, len(blobs))
	copy(blobPointers, blobs)

	if len(blobs) > 0 {
		// dummy slot to simplify the in memory blob storage
		err := m.BlobResolver.StoreBlobs(0, blobs)
		if err != nil {
			return fmt.Errorf("could not store blobs. Cause: %w", err)
		}
	}
	return nil
}

func NewMiner(
	id gethcommon.Address,
	cfg MiningConfig,
	network L1Network,
	statsCollector StatsCollector,
	blobResolver l1.BlobResolver,
	logger gethlog.Logger,
) *Node {
	return &Node{
		l2ID:             id,
		mining:           true,
		cfg:              cfg,
		stats:            statsCollector,
		BlockResolver:    NewResolver(),
		BlobResolver:     blobResolver,
		db:               NewTxDB(),
		Network:          network,
		exitCh:           make(chan bool),
		exitMiningCh:     make(chan bool),
		interrupt:        new(int32),
		p2pCh:            make(chan *types.Block),
		miningCh:         make(chan *types.Block),
		canonicalCh:      make(chan *types.Block),
		mempoolCh:        make(chan *types.Transaction),
		headInCh:         make(chan bool),
		headOutCh:        make(chan *types.Block),
		erc20ContractLib: NewERC20ContractLibMock(),
		mgmtContractLib:  NewMgmtContractLibMock(),
		logger:           logger,
		subs:             map[uuid.UUID]*mockSubscription{},
		subMu:            sync.Mutex{},
	}
}

// implements the ethereum.Subscription
type mockSubscription struct {
	id     uuid.UUID
	headCh chan *types.Header
	node   *Node // we hold a reference to the node to unsubscribe ourselves - not ideal but this is just a mock
}

func (sub *mockSubscription) Err() <-chan error {
	return make(chan error)
}

func (sub *mockSubscription) Unsubscribe() {
	sub.node.RemoveSubscription(sub.id)
}

func (sub *mockSubscription) publish(b *types.Block) {
	sub.headCh <- b.Header()
}

func (sub *mockSubscription) publishAll(blocks []*types.Block) {
	for _, b := range blocks {
		sub.publish(b)
	}
}<|MERGE_RESOLUTION|>--- conflicted
+++ resolved
@@ -369,10 +369,7 @@
 		fork, err := LCA(context.Background(), head, b, m.BlockResolver)
 		if err != nil {
 			m.logger.Error("Should not happen.", log.ErrKey, err)
-<<<<<<< HEAD
-=======
 			return head
->>>>>>> 464b9047
 		}
 		m.logger.Info(
 			fmt.Sprintf("L1Reorg new=b_%d(%d), old=b_%d(%d), fork=b_%d(%d)", common.ShortHash(b.Hash()), b.NumberU64(), common.ShortHash(head.Hash()), head.NumberU64(), common.ShortHash(fork.CommonAncestor.Hash()), fork.CommonAncestor.Number.Uint64()))
