--- conflicted
+++ resolved
@@ -29,11 +29,7 @@
 		t.Fatal(err)
 	}
 	initialCtx, cancelCtx := context.WithCancel(context.Background())
-<<<<<<< HEAD
-	ctx := context.WithValue(initialCtx, "logFile", logFile)
-=======
 	ctx := context.WithValue(initialCtx, LogFileKey, logFile)
->>>>>>> 584b6a74
 	defer func() {
 		envCleanup()
 		cancelCtx()
