--- conflicted
+++ resolved
@@ -25,13 +25,8 @@
 
 	simParams := params.SimParams{
 		NumberOfNodes: numberOfNodes,
-<<<<<<< HEAD
 		//  todo (#718) - try reducing this back to 50 milliseconds once faster-finality model is optimised
-		AvgBlockDuration:          100 * time.Millisecond,
-=======
-		// TODO - #718 - Try reducing this back to 50 milliseconds once faster-finality model is optimised.
 		AvgBlockDuration:          250 * time.Millisecond,
->>>>>>> 770379c0
 		SimulationTime:            30 * time.Second,
 		L1EfficiencyThreshold:     0.2,
 		L2EfficiencyThreshold:     0.5,
