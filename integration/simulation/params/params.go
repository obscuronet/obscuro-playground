--- conflicted
+++ resolved
@@ -36,12 +36,7 @@
 	MgmtContractAddr *common.Address
 
 	// EthWallets contains the wallets to use for the l1 nodes
-<<<<<<< HEAD
 	EthWallets              []wallet.Wallet
 	StableTokenContractAddr *common.Address
-=======
-	EthWallets []wallet.Wallet
-
-	StartPort int // The port from which to start allocating ports. Must be unique across all simulations.
->>>>>>> 3f64b612
+	StartPort               int // The port from which to start allocating ports. Must be unique across all simulations.
 }