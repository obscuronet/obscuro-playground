package network

import (
	"context"
	"fmt"
	"math/big"
	"net"
	"strings"
	"time"

	"github.com/obscuronet/go-obscuro/go/common"
	"github.com/obscuronet/go-obscuro/go/common/container"
	"github.com/obscuronet/go-obscuro/go/common/host"
	"github.com/obscuronet/go-obscuro/go/common/log"
	"github.com/obscuronet/go-obscuro/go/config"
	"github.com/obscuronet/go-obscuro/go/enclave"
	"github.com/obscuronet/go-obscuro/go/enclave/genesis"
	"github.com/obscuronet/go-obscuro/go/ethadapter"
	"github.com/obscuronet/go-obscuro/go/obsclient"
	"github.com/obscuronet/go-obscuro/go/rpc"
	"github.com/obscuronet/go-obscuro/go/wallet"
	"github.com/obscuronet/go-obscuro/integration"
	"github.com/obscuronet/go-obscuro/integration/common/testlog"
	"github.com/obscuronet/go-obscuro/integration/simulation/p2p"
	"github.com/obscuronet/go-obscuro/integration/simulation/params"
	"golang.org/x/sync/errgroup"

	gethcommon "github.com/ethereum/go-ethereum/common"
	enclavecontainer "github.com/obscuronet/go-obscuro/go/enclave/container"
	hostcontainer "github.com/obscuronet/go-obscuro/go/host/container"
)

const (
	protocolSeparator = "://"
	networkTCP        = "tcp"
)

func startInMemoryObscuroNodes(params *params.SimParams, genesisJSON []byte, l1Clients []ethadapter.EthClient) []rpc.Client {
	// Create the in memory obscuro nodes, each connect each to a geth node
	obscuroNodes := make([]*hostcontainer.HostContainer, params.NumberOfNodes)
	obscuroHosts := make([]host.Host, params.NumberOfNodes)
	p2pLayers := make([]*p2p.MockP2P, params.NumberOfNodes)
	for i := 0; i < params.NumberOfNodes; i++ {
		isGenesis := i == 0
		p2pLayers[i] = p2p.NewMockP2P(params.AvgBlockDuration, params.AvgNetworkLatency)

		obscuroNodes[i] = createInMemObscuroNode(
			int64(i),
			isGenesis,
			GetNodeType(i),
			params.MgmtContractLib,
			true,
			genesisJSON,
			params.Wallets.NodeWallets[i],
			l1Clients[i],
			p2pLayers[i],
			params.L1SetupData.MessageBusAddr,
			params.L1SetupData.ObscuroStartBlock,
			params.AvgBlockDuration/3,
		)
		obscuroHosts[i] = obscuroNodes[i].Host()
	}
	// make sure the aggregators can talk to each other
	for i := 0; i < params.NumberOfNodes; i++ {
		p2pLayers[i].Nodes = obscuroHosts
	}

	// start each obscuro node
	for _, m := range obscuroNodes {
		t := m
		go func() {
			err := t.Start()
			if err != nil {
				panic(err)
			}
		}()
	}

	// Create a handle to each node
	obscuroClients := make([]rpc.Client, params.NumberOfNodes)
	for i, node := range obscuroNodes {
		obscuroClients[i] = p2p.NewInMemObscuroClient(node)
	}
	time.Sleep(100 * time.Millisecond)

	return obscuroClients
}

func startStandaloneObscuroNodes(params *params.SimParams, gethClients []ethadapter.EthClient, enclaveAddresses []string) ([]rpc.Client, []string) {
	// handle to the obscuro clients
	nodeRPCAddresses := make([]string, params.NumberOfNodes)
	obscuroClients := make([]rpc.Client, params.NumberOfNodes)
	obscuroNodes := make([]container.Container, params.NumberOfNodes)

	for i := 0; i < params.NumberOfNodes; i++ {
		isGenesis := i == 0

		// We use the convention to determine the rpc ports of the node
		nodeRPCPortHTTP := params.StartPort + integration.DefaultHostRPCHTTPOffset + i
		nodeRPCPortWS := params.StartPort + integration.DefaultHostRPCWSOffset + i

		// create an Obscuro node
		obscuroNodes[i] = createSocketObscuroHostContainer(
			int64(i),
			isGenesis,
			GetNodeType(i),
			fmt.Sprintf("%s:%d", Localhost, params.StartPort+integration.DefaultHostP2pOffset+i),
			enclaveAddresses[i],
			Localhost,
			uint64(nodeRPCPortHTTP),
			uint64(nodeRPCPortWS),
			params.Wallets.NodeWallets[i],
			params.MgmtContractLib,
			gethClients[i],
			params.L1SetupData.ObscuroStartBlock,
		)

		nodeRPCAddresses[i] = fmt.Sprintf("ws://%s:%d", Localhost, nodeRPCPortWS)
	}

	// start each obscuro node
	for _, m := range obscuroNodes {
		// TODO bubble up errors from the containers/host/enclave Start https://github.com/obscuronet/obscuro-internal/issues/1315
		err := m.Start()
		if err != nil {
			testlog.Logger().Crit("unable to start obscuro node ", log.ErrKey, err)
		}
		time.Sleep(params.AvgBlockDuration / 3)
	}

	// create the RPC clients
	for i, rpcAddress := range nodeRPCAddresses {
		var client rpc.Client
		var err error

		// create a connection to the newly created nodes - panic if no connection is made after some time
		startTime := time.Now()
		for connected := false; !connected; time.Sleep(500 * time.Millisecond) {
			client, err = rpc.NewNetworkClient(rpcAddress)
			connected = err == nil // The client cannot be created until the node has started.
			if time.Now().After(startTime.Add(2 * time.Minute)) {
				testlog.Logger().Crit("failed to create a connect to node after 2 minute")
			}

			testlog.Logger().Info(fmt.Sprintf("Could not create client %d. Retrying...", i), log.ErrKey, err)
		}

		obscuroClients[i] = client
	}

	return obscuroClients, nodeRPCAddresses
}

func createAuthClientsPerWallet(clients []rpc.Client, wallets *params.SimWallets) map[string][]*obsclient.AuthObsClient {
	walletClients := make(map[string][]*obsclient.AuthObsClient)
	// loop through all the L2 wallets we're using and round-robin allocate them the rpc clients we have for each host
	for _, w := range append(wallets.SimObsWallets, wallets.L2FaucetWallet) {
		walletClients[w.Address().String()] = createAuthClients(clients, w)
	}
	for _, t := range wallets.Tokens {
		w := t.L2Owner
		walletClients[w.Address().String()] = createAuthClients(clients, w)
	}
	return walletClients
}

func createAuthClients(clients []rpc.Client, wal wallet.Wallet) []*obsclient.AuthObsClient {
	authClients := make([]*obsclient.AuthObsClient, len(clients))
	for i, client := range clients {
		vk, err := rpc.GenerateAndSignViewingKey(wal)
		if err != nil {
			panic(err)
		}
		// todo - use a child logger
		encClient, err := rpc.NewEncRPCClient(client, vk, testlog.Logger())
		if err != nil {
			panic(err)
		}
		authClients[i] = obsclient.NewAuthObsClient(encClient)
	}
	return authClients
}

func startRemoteEnclaveServers(params *params.SimParams) {
	for i := 0; i < params.NumberOfNodes; i++ {
		// create a remote enclave server
		enclaveAddr := fmt.Sprintf("%s:%d", Localhost, params.StartPort+integration.DefaultEnclaveOffset+i)
		hostAddr := fmt.Sprintf("%s:%d", Localhost, params.StartPort+integration.DefaultHostP2pOffset+i)

		// TODO - Change/derive from the default enclave config
		enclaveConfig := config.EnclaveConfig{
			HostID:            gethcommon.BigToAddress(big.NewInt(int64(i))),
			HostAddress:       hostAddr,
			Address:           enclaveAddr,
			NodeType:          GetNodeType(i),
			L1ChainID:         integration.EthereumChainID,
			ObscuroChainID:    integration.ObscuroChainID,
			ValidateL1Blocks:  false,
			WillAttest:        false,
			GenesisJSON:       nil,
			UseInMemoryDB:     false,
			MinGasPrice:       big.NewInt(1),
			MessageBusAddress: *params.L1SetupData.MessageBusAddr,
			Cadence:           10,
		}
		enclaveLogger := testlog.Logger().New(log.NodeIDKey, i, log.CmpKey, log.EnclaveCmp)
		encl := enclave.NewEnclave(enclaveConfig, &genesis.TestnetGenesis, params.MgmtContractLib, enclaveLogger)
		enclaveContainer := enclavecontainer.EnclaveContainer{
			Enclave:   encl,
			RPCServer: enclave.NewEnclaveRPCServer(enclaveConfig.Address, encl, enclaveLogger),
			Logger:    enclaveLogger,
		}
		err := enclaveContainer.Start()
		if err != nil {
			panic(fmt.Sprintf("could not start enclave server: %s", err))
		}
	}
}

// StopObscuroNodes stops the Obscuro nodes and their RPC clients.
func StopObscuroNodes(clients []rpc.Client) {
	ctx, cancel := context.WithTimeout(context.Background(), 10*time.Second)
	defer cancel()
	eg, _ := errgroup.WithContext(ctx)

	for _, client := range clients {
<<<<<<< HEAD
		wg.Add(1)
		go func(c rpc.Client) {
			defer wg.Done()
			ctx, cancel := context.WithTimeout(context.Background(), 5*time.Second)
			defer cancel()
			err := c.CallContext(ctx, nil, rpc.StopHost)
=======
		c := client
		eg.Go(func() error {
			err := c.Call(nil, rpc.StopHost)
>>>>>>> 69458bfd
			if err != nil {
				testlog.Logger().Error("Could not stop Obscuro node.", log.ErrKey, err)
				return err
			}
			c.Stop()
			return nil
		})
	}

	err := eg.Wait()
	if err != nil {
		panic(fmt.Sprintf("Error waiting for the Obscuro nodes to stop - %s", err))
	}

	testlog.Logger().Info("Obscuro nodes stopped")
}

// CheckHostRPCServersStopped checks whether the hosts' RPC server addresses have been freed up.
func CheckHostRPCServersStopped(hostRPCAddresses []string) {
	ctx, cancel := context.WithTimeout(context.Background(), 20*time.Second)
	defer cancel()
	eg, _ := errgroup.WithContext(ctx)

	for _, hostRPCAddress := range hostRPCAddresses {
		rpcAddress := hostRPCAddress
		// We cannot stop the RPC server synchronously. This is because the host itself is being stopped by an RPC
		// call, so there is a deadlock. The RPC server is waiting for all connections to close, but a single
		// connection remains open, waiting for the RPC server to close. Instead, we check whether the RPC port
		// becomes free.
		eg.Go(func() error {
			for !isAddressAvailable(rpcAddress) {
				time.Sleep(100 * time.Millisecond)
			}
			return nil
		})
	}

	err := eg.Wait()
	if err != nil {
		panic(fmt.Sprintf("Timed out waiting for the Obscuro host RPC addresses to become available - %s", err))
	}

	testlog.Logger().Info("Obscuro host RPC addresses freed")
}

func isAddressAvailable(address string) bool {
	// `net.Listen` requires us to strip the protocol, if it exists.
	addressNoProtocol := address
	splitAddress := strings.Split(address, protocolSeparator)
	if len(splitAddress) == 2 {
		addressNoProtocol = splitAddress[1]
	}

	ln, err := net.Listen(networkTCP, addressNoProtocol)
	if ln != nil {
		err = ln.Close()
		if err != nil {
			testlog.Logger().Error(fmt.Sprintf("could not close listener when checking if address %s was available", address))
		}
	}
	if err != nil {
		return false
	}

	return true
}

// GetNodeType returns the type of the node based on its ID.
func GetNodeType(i int) common.NodeType {
	// Only the genesis node is assigned the role of sequencer.
	if i == 0 {
		return common.Sequencer
	}
	return common.Validator
}<|MERGE_RESOLUTION|>--- conflicted
+++ resolved
@@ -224,18 +224,9 @@
 	eg, _ := errgroup.WithContext(ctx)
 
 	for _, client := range clients {
-<<<<<<< HEAD
-		wg.Add(1)
-		go func(c rpc.Client) {
-			defer wg.Done()
-			ctx, cancel := context.WithTimeout(context.Background(), 5*time.Second)
-			defer cancel()
-			err := c.CallContext(ctx, nil, rpc.StopHost)
-=======
 		c := client
 		eg.Go(func() error {
 			err := c.Call(nil, rpc.StopHost)
->>>>>>> 69458bfd
 			if err != nil {
 				testlog.Logger().Error("Could not stop Obscuro node.", log.ErrKey, err)
 				return err
