--- conflicted
+++ resolved
@@ -89,14 +89,9 @@
 			nodeP2pAddrs[i],
 			nodeP2pAddrs,
 			enclaveAddresses[i],
-<<<<<<< HEAD
-			nodeRPCAddress,
-			params.Wallets.NodeWallets[i],
-=======
 			Localhost,
 			uint64(nodeRPCPortHTTP),
-			params.NodeEthWallets[i],
->>>>>>> 7be334ad
+			params.Wallets.NodeWallets[i],
 			params.MgmtContractLib,
 			gethClients[i],
 		)
