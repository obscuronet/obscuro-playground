--- conflicted
+++ resolved
@@ -63,11 +63,7 @@
 			miner,
 			params.Wallets,
 		)
-<<<<<<< HEAD
 		obscuroClient := host.NewInMemoryViewingKeyClient(agg)
-=======
-		obscuroClient := p2p.NewInMemObscuroClient(agg)
->>>>>>> 7cd55b27
 
 		// and connect them to each other
 		miner.AddClient(agg)
