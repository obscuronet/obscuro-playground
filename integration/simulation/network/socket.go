package network

import (
	"fmt"
	"math/big"
	"time"

	"github.com/obscuronet/obscuro-playground/go/obscuronode/config"

	"github.com/obscuronet/obscuro-playground/go/ethclient/erc20contractlib"
	"github.com/obscuronet/obscuro-playground/go/obscuronode/wallet"
	"github.com/obscuronet/obscuro-playground/integration/erc20contract"

	"github.com/obscuronet/obscuro-playground/integration"

	"github.com/obscuronet/obscuro-playground/go/ethclient/mgmtcontractlib"
	"github.com/obscuronet/obscuro-playground/integration/gethnetwork"

	"github.com/obscuronet/obscuro-playground/go/obscuronode/obscuroclient"

	"github.com/obscuronet/obscuro-playground/go/ethclient"

	"github.com/obscuronet/obscuro-playground/integration/simulation/params"

	"github.com/obscuronet/obscuro-playground/integration/simulation/stats"

	"github.com/ethereum/go-ethereum/common"
	"github.com/obscuronet/obscuro-playground/go/obscuronode/enclave"
	"github.com/obscuronet/obscuro-playground/go/obscuronode/host"
)

// creates Obscuro nodes with their own enclave servers that communicate with peers via sockets, wires them up, and populates the network objects
type networkOfSocketNodes struct {
	obscuroClients []*obscuroclient.Client
	gethNetwork    *gethnetwork.GethNetwork
	wallets        []wallet.Wallet
	contracts      []string
	workerWallet   wallet.Wallet
}

func NewNetworkOfSocketNodes(wallets []wallet.Wallet, workerWallet wallet.Wallet, contracts []string) Network {
	return &networkOfSocketNodes{
		wallets:      wallets,
		contracts:    contracts,
		workerWallet: workerWallet,
	}
}

func (n *networkOfSocketNodes) Create(params *params.SimParams, stats *stats.Stats) ([]ethclient.EthClient, []*obscuroclient.Client, []string) {
	// make sure the geth network binaries exist
	path, err := gethnetwork.EnsureBinariesExist(gethnetwork.LatestVersion)
	if err != nil {
		panic(err)
	}

	// get wallet addresses to prefund them
	walletAddresses := make([]string, len(n.wallets))
	for i, w := range n.wallets {
		walletAddresses[i] = w.Address().String()
	}

	// kickoff the network with the prefunded wallet addresses
	n.gethNetwork = gethnetwork.NewGethNetwork(
		params.StartPort,
		params.StartPort+DefaultWsPortOffset,
		path,
		params.NumberOfNodes,
		int(params.AvgBlockDuration.Seconds()),
		walletAddresses,
	)

	tmpHostConfig := config.HostConfig{
		L1NodeHost:          Localhost,
		L1NodeWebsocketPort: n.gethNetwork.WebSocketPorts[0],
		L1ConnectionTimeout: DefaultL1ConnectionTimeout,
	}
	tmpEthClient, err := ethclient.NewEthClient(tmpHostConfig)
	if err != nil {
		panic(err)
	}

	mgmtContractAddr := deployContract(tmpEthClient, n.workerWallet, common.Hex2Bytes(mgmtcontractlib.MgmtContractByteCode))
	erc20ContractAddr := deployContract(tmpEthClient, n.workerWallet, common.Hex2Bytes(erc20contract.ContractByteCode))

	params.MgmtContractAddr = mgmtContractAddr
	params.StableTokenContractAddr = erc20ContractAddr
	params.MgmtContractLib = mgmtcontractlib.NewMgmtContractLib(mgmtContractAddr)
	params.ERC20ContractLib = erc20contractlib.NewERC20ContractLib(mgmtContractAddr, erc20ContractAddr)

	l1Clients := make([]ethclient.EthClient, params.NumberOfNodes)
	obscuroNodes := make([]*host.Node, params.NumberOfNodes)
	n.obscuroClients = make([]*obscuroclient.Client, params.NumberOfNodes)
	nodeP2pAddrs := make([]string, params.NumberOfNodes)

	for i := 0; i < params.NumberOfNodes; i++ {
		// We assign a P2P address to each node on the network.
		nodeP2pAddrs[i] = fmt.Sprintf("%s:%d", Localhost, params.StartPort+200+i)
	}

	for i := 0; i < params.NumberOfNodes; i++ {
		isGenesis := i == 0

		// create a remote enclave server
		enclaveAddr := fmt.Sprintf("%s:%d", Localhost, params.StartPort+DefaultEnclaveOffset+i)
<<<<<<< HEAD
		config := config.EnclaveConfig{
			HostID:           common.BigToAddress(big.NewInt(int64(i))),
			Address:          enclaveAddr,
			ChainID:          integration.ObscuroChainID,
			ValidateL1Blocks: false,
			GenesisJSON:      nil,
		}
		_, err := enclave.StartServer(config, params.MgmtContractLib, params.ERC20ContractLib, stats)
=======
		_, err := enclave.StartServer(enclaveAddr, integration.ObscuroChainID, nodeID, params.MgmtContractLib, params.ERC20ContractLib, false, false, nil, stats)
>>>>>>> a8359c28
		if err != nil {
			panic(fmt.Sprintf("failed to create enclave server: %v", err))
		}

		// create the L1 client, the Obscuro host and enclave service, and the L2 client
		l1Client := createEthClientConnection(
			int64(i),
			n.gethNetwork.WebSocketPorts[i],
		)
		obscuroClientAddr := fmt.Sprintf("%s:%d", Localhost, params.StartPort+400+i)
		obscuroClient := obscuroclient.NewClient(obscuroClientAddr)
		agg := createSocketObscuroNode(
			int64(i),
			isGenesis,
			params.AvgGossipPeriod,
			stats,
			nodeP2pAddrs[i],
			nodeP2pAddrs,
			enclaveAddr,
			obscuroClientAddr,
			params.NodeEthWallets[i],
			params.MgmtContractLib,
		)

		// connect the L1 and L2 nodes
		agg.ConnectToEthNode(l1Client)

		obscuroNodes[i] = agg
		n.obscuroClients[i] = &obscuroClient
		l1Clients[i] = l1Client
	}

	// start each obscuro node
	for _, m := range obscuroNodes {
		t := m
		go t.Start()
		time.Sleep(params.AvgBlockDuration / 3)
	}

	return l1Clients, n.obscuroClients, nodeP2pAddrs
}

func (n *networkOfSocketNodes) TearDown() {
	defer n.gethNetwork.StopNodes()

	for _, client := range n.obscuroClients {
		temp := client
		go func() {
			defer (*temp).Stop()
			(*temp).Call(nil, obscuroclient.RPCStopHost) //nolint:errcheck
		}()
	}
}<|MERGE_RESOLUTION|>--- conflicted
+++ resolved
@@ -102,18 +102,15 @@
 
 		// create a remote enclave server
 		enclaveAddr := fmt.Sprintf("%s:%d", Localhost, params.StartPort+DefaultEnclaveOffset+i)
-<<<<<<< HEAD
-		config := config.EnclaveConfig{
+		enclaveConfig := config.EnclaveConfig{
 			HostID:           common.BigToAddress(big.NewInt(int64(i))),
 			Address:          enclaveAddr,
 			ChainID:          integration.ObscuroChainID,
 			ValidateL1Blocks: false,
+			WillAttest:       false,
 			GenesisJSON:      nil,
 		}
-		_, err := enclave.StartServer(config, params.MgmtContractLib, params.ERC20ContractLib, stats)
-=======
-		_, err := enclave.StartServer(enclaveAddr, integration.ObscuroChainID, nodeID, params.MgmtContractLib, params.ERC20ContractLib, false, false, nil, stats)
->>>>>>> a8359c28
+		_, err := enclave.StartServer(enclaveConfig, params.MgmtContractLib, params.ERC20ContractLib, stats)
 		if err != nil {
 			panic(fmt.Sprintf("failed to create enclave server: %v", err))
 		}
