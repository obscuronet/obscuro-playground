package network

import (
	"errors"
	"fmt"
	"math/big"
	"time"

	"github.com/ethereum/go-ethereum/accounts/abi/bind"
	gethlog "github.com/ethereum/go-ethereum/log"

	"github.com/obscuronet/go-obscuro/integration/common/testlog"

	"github.com/obscuronet/go-obscuro/contracts/managementcontract"
	"github.com/obscuronet/go-obscuro/contracts/managementcontract/generated/ManagementContract"
	"github.com/obscuronet/go-obscuro/integration/erc20contract"

	"github.com/obscuronet/go-obscuro/integration/simulation/params"

	"github.com/ethereum/go-ethereum/common"
	"github.com/ethereum/go-ethereum/core/types"
	"github.com/obscuronet/go-obscuro/go/ethadapter"
	"github.com/obscuronet/go-obscuro/go/wallet"
	"github.com/obscuronet/go-obscuro/integration/gethnetwork"
)

const (
	// These are the addresses that the end-to-end tests expect to be prefunded when run locally. Corresponds to
	// private key hex "f52e5418e349dccdda29b6ac8b0abe6576bb7713886aa85abea6181ba731f9bb".
	e2eTestPrefundedL1Addr = "0x13E23Ca74DE0206C56ebaE8D51b5622EFF1E9944"
	// TODO - Also prefund the L1 HOC and POC addresses used for the end-to-end tests when run locally.
)

<<<<<<< HEAD
func SetUpGethNetwork(wallets *params.SimWallets, StartPort int, nrNodes int, blockDurationSeconds int) (*common.Address, *common.Address, *common.Address, *common.Address, []ethadapter.EthClient, *gethnetwork.GethNetwork) {
=======
func SetUpGethNetwork(wallets *params.SimWallets, StartPort int, nrNodes int, blockDurationSeconds int) (*params.L1SetupData, []ethadapter.EthClient, *gethnetwork.GethNetwork) {
>>>>>>> 41580a89
	// make sure the geth network binaries exist
	path, err := gethnetwork.EnsureBinariesExist(gethnetwork.LatestVersion)
	if err != nil {
		panic(err)
	}

	// get the node wallet addresses to prefund them with Eth, so they can submit rollups, deploy contracts, deposit to the bridge, etc
	walletAddresses := []string{e2eTestPrefundedL1Addr}
	for _, w := range wallets.AllEthWallets() {
		walletAddresses = append(walletAddresses, w.Address().String())
	}

	// kickoff the network with the prefunded wallet addresses
	gethNetwork := gethnetwork.NewGethNetwork(StartPort, StartPort+DefaultWsPortOffset, path, nrNodes, blockDurationSeconds, walletAddresses, "", int(gethlog.LvlDebug))

	// connect to the first host to deploy
	tmpEthClient, err := ethadapter.NewEthClient(Localhost, gethNetwork.WebSocketPorts[0], DefaultL1RPCTimeout, common.HexToAddress("0x0"), testlog.Logger())
	if err != nil {
		panic(err)
	}

	bytecode, err := managementcontract.Bytecode()
	if err != nil {
		panic(err)
	}
	mgmtContractReceipt, err := DeployContract(tmpEthClient, wallets.MCOwnerWallet, bytecode)
	if err != nil {
		panic(fmt.Sprintf("failed to deploy management contract. Cause: %s", err))
	}

<<<<<<< HEAD
	managementContract, _ := ManagementContract.NewManagementContract(*mgmtContractAddr, tmpEthClient.EthClient())
	l1BusAddress, _ := managementContract.MessageBus(&bind.CallOpts{})

	erc20ContractAddr := make([]*common.Address, 0)
	for _, token := range wallets.Tokens {
		address, err := DeployContract(tmpEthClient, token.L1Owner, erc20contract.L1BytecodeWithDefaultSupply(string(token.Name), l1BusAddress, *mgmtContractAddr))
=======
	erc20ContractAddr := make([]common.Address, 0)
	for _, token := range wallets.Tokens {
		erc20receipt, err := DeployContract(tmpEthClient, token.L1Owner, erc20contract.L1BytecodeWithDefaultSupply(string(token.Name)))
>>>>>>> 41580a89
		if err != nil {
			panic(fmt.Sprintf("failed to deploy ERC20 contract. Cause: %s", err))
		}
		token.L1ContractAddress = &erc20receipt.ContractAddress
		erc20ContractAddr = append(erc20ContractAddr, erc20receipt.ContractAddress)
	}

	ethClients := make([]ethadapter.EthClient, nrNodes)
	for i := 0; i < nrNodes; i++ {
		ethClients[i] = createEthClientConnection(int64(i), gethNetwork.WebSocketPorts[i])
	}

<<<<<<< HEAD
	return mgmtContractAddr, erc20ContractAddr[0], erc20ContractAddr[1], &l1BusAddress, ethClients, gethNetwork
=======
	l1Data := &params.L1SetupData{
		ObscuroStartBlock:   mgmtContractReceipt.BlockHash,
		MgmtContractAddress: mgmtContractReceipt.ContractAddress,
		ObxErc20Address:     erc20ContractAddr[0],
		EthErc20Address:     erc20ContractAddr[1],
	}

	return l1Data, ethClients, gethNetwork
>>>>>>> 41580a89
}

func StopGethNetwork(clients []ethadapter.EthClient, netw *gethnetwork.GethNetwork) {
	// Stop the clients first
	for _, c := range clients {
		if c != nil {
			c.Stop()
		}
	}
	// Stop the nodes second
	if netw != nil { // If network creation failed, we may be attempting to tear down the Geth network before it even exists.
		netw.StopNodes()
	}
}

// DeployContract returns receipt of deployment
// todo -this should live somewhere else
func DeployContract(workerClient ethadapter.EthClient, w wallet.Wallet, contractBytes []byte) (*types.Receipt, error) {
	deployContractTx := types.LegacyTx{
		Nonce:    w.GetNonceAndIncrement(),
		GasPrice: big.NewInt(2000000000),
		Gas:      1025_000_000,
		Data:     contractBytes,
	}

	signedTx, err := w.SignTransaction(&deployContractTx)
	if err != nil {
		return nil, err
	}

	err = workerClient.SendTransaction(signedTx)
	if err != nil {
		return nil, err
	}

	var start time.Time
	var receipt *types.Receipt
	for start = time.Now(); time.Since(start) < 80*time.Second; time.Sleep(2 * time.Second) {
		receipt, err = workerClient.TransactionReceipt(signedTx.Hash())
		if err == nil && receipt != nil {
			if receipt.Status != types.ReceiptStatusSuccessful {
				return nil, errors.New("unable to deploy contract")
			}
<<<<<<< HEAD
			testlog.Logger().Info(fmt.Sprintf("Contract successfully deployed to %s in tx %s", receipt.ContractAddress, receipt.TxHash.Hex()))
			return &receipt.ContractAddress, nil
=======
			testlog.Logger().Info(fmt.Sprintf("Contract successfully deployed to %s", receipt.ContractAddress))
			return receipt, nil
>>>>>>> 41580a89
		}

		testlog.Logger().Info(fmt.Sprintf("Contract deploy tx has not been mined into a block after %s...", time.Since(start)))
	}

	return nil, fmt.Errorf("failed to mine contract deploy tx into a block after %s. Aborting", time.Since(start))
}

func createEthClientConnection(id int64, port uint) ethadapter.EthClient {
	ethnode, err := ethadapter.NewEthClient(Localhost, port, DefaultL1RPCTimeout, common.BigToAddress(big.NewInt(id)), testlog.Logger())
	if err != nil {
		panic(err)
	}
	return ethnode
}<|MERGE_RESOLUTION|>--- conflicted
+++ resolved
@@ -31,11 +31,7 @@
 	// TODO - Also prefund the L1 HOC and POC addresses used for the end-to-end tests when run locally.
 )
 
-<<<<<<< HEAD
-func SetUpGethNetwork(wallets *params.SimWallets, StartPort int, nrNodes int, blockDurationSeconds int) (*common.Address, *common.Address, *common.Address, *common.Address, []ethadapter.EthClient, *gethnetwork.GethNetwork) {
-=======
 func SetUpGethNetwork(wallets *params.SimWallets, StartPort int, nrNodes int, blockDurationSeconds int) (*params.L1SetupData, []ethadapter.EthClient, *gethnetwork.GethNetwork) {
->>>>>>> 41580a89
 	// make sure the geth network binaries exist
 	path, err := gethnetwork.EnsureBinariesExist(gethnetwork.LatestVersion)
 	if err != nil {
@@ -66,18 +62,12 @@
 		panic(fmt.Sprintf("failed to deploy management contract. Cause: %s", err))
 	}
 
-<<<<<<< HEAD
-	managementContract, _ := ManagementContract.NewManagementContract(*mgmtContractAddr, tmpEthClient.EthClient())
+	managementContract, _ := ManagementContract.NewManagementContract(mgmtContractReceipt.ContractAddress, tmpEthClient.EthClient())
 	l1BusAddress, _ := managementContract.MessageBus(&bind.CallOpts{})
 
-	erc20ContractAddr := make([]*common.Address, 0)
-	for _, token := range wallets.Tokens {
-		address, err := DeployContract(tmpEthClient, token.L1Owner, erc20contract.L1BytecodeWithDefaultSupply(string(token.Name), l1BusAddress, *mgmtContractAddr))
-=======
 	erc20ContractAddr := make([]common.Address, 0)
 	for _, token := range wallets.Tokens {
-		erc20receipt, err := DeployContract(tmpEthClient, token.L1Owner, erc20contract.L1BytecodeWithDefaultSupply(string(token.Name)))
->>>>>>> 41580a89
+		erc20receipt, err := DeployContract(tmpEthClient, token.L1Owner, erc20contract.L1BytecodeWithDefaultSupply(string(token.Name), l1BusAddress, mgmtContractReceipt.ContractAddress))
 		if err != nil {
 			panic(fmt.Sprintf("failed to deploy ERC20 contract. Cause: %s", err))
 		}
@@ -90,18 +80,15 @@
 		ethClients[i] = createEthClientConnection(int64(i), gethNetwork.WebSocketPorts[i])
 	}
 
-<<<<<<< HEAD
-	return mgmtContractAddr, erc20ContractAddr[0], erc20ContractAddr[1], &l1BusAddress, ethClients, gethNetwork
-=======
 	l1Data := &params.L1SetupData{
 		ObscuroStartBlock:   mgmtContractReceipt.BlockHash,
 		MgmtContractAddress: mgmtContractReceipt.ContractAddress,
 		ObxErc20Address:     erc20ContractAddr[0],
 		EthErc20Address:     erc20ContractAddr[1],
+		MessageBusAddr:      &l1BusAddress,
 	}
 
 	return l1Data, ethClients, gethNetwork
->>>>>>> 41580a89
 }
 
 func StopGethNetwork(clients []ethadapter.EthClient, netw *gethnetwork.GethNetwork) {
@@ -145,13 +132,8 @@
 			if receipt.Status != types.ReceiptStatusSuccessful {
 				return nil, errors.New("unable to deploy contract")
 			}
-<<<<<<< HEAD
-			testlog.Logger().Info(fmt.Sprintf("Contract successfully deployed to %s in tx %s", receipt.ContractAddress, receipt.TxHash.Hex()))
-			return &receipt.ContractAddress, nil
-=======
 			testlog.Logger().Info(fmt.Sprintf("Contract successfully deployed to %s", receipt.ContractAddress))
 			return receipt, nil
->>>>>>> 41580a89
 		}
 
 		testlog.Logger().Info(fmt.Sprintf("Contract deploy tx has not been mined into a block after %s...", time.Since(start)))
