--- conflicted
+++ resolved
@@ -45,11 +45,7 @@
 	return &node
 }
 
-<<<<<<< HEAD
-func createSocketObscuroNode(id int64, genesis bool, avgGossipPeriod uint64, stats *stats.Stats, p2pAddr string, peerAddrs []string, enclaveAddr string) *host.Node {
-=======
-func createSocketObscuroNode(id int64, genesis bool, avgGossipPeriod time.Duration, stats *stats.Stats, p2pAddr string, peerAddrs []string, enclavePort uint64) *host.Node {
->>>>>>> 896c9fef
+func createSocketObscuroNode(id int64, genesis bool, avgGossipPeriod time.Duration, stats *stats.Stats, p2pAddr string, peerAddrs []string, enclaveAddr string) *host.Node {
 	nodeID := common.BigToAddress(big.NewInt(id))
 
 	// create an enclave client
