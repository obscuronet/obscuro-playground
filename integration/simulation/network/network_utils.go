package network

import (
	"math/big"
	"time"

	"github.com/obscuronet/obscuro-playground/integration"

	"github.com/obscuronet/obscuro-playground/go/obscuronode/wallet"

	"github.com/obscuronet/obscuro-playground/go/ethclient/erc20contractlib"
	"github.com/obscuronet/obscuro-playground/go/ethclient/mgmtcontractlib"

	p2p2 "github.com/obscuronet/obscuro-playground/integration/simulation/p2p"

	"github.com/obscuronet/obscuro-playground/integration/simulation/stats"

	"github.com/ethereum/go-ethereum/common"
	"github.com/obscuronet/obscuro-playground/go/obscurocommon"
	"github.com/obscuronet/obscuro-playground/go/obscuronode/enclave"
	"github.com/obscuronet/obscuro-playground/go/obscuronode/host"
	"github.com/obscuronet/obscuro-playground/go/obscuronode/host/p2p"
	ethereum_mock "github.com/obscuronet/obscuro-playground/integration/ethereummock"
)

const (
	Localhost            = "127.0.0.1"
<<<<<<< HEAD
	DefaultWsPortOffset  = 100 // The default offset between a Geth node's HTTP and websocket ports.
	ClientRPCTimeoutSecs = 5
=======
	DefaultWsPortOffset  = 100 // The default offset between a Geth node's port and websocket ports.
	DefaultEnclaveOffset = 300 //  The default offset between a Geth nodes port and the enclave ports. Used in Socket Simulations.
>>>>>>> ab39f08c
)

func createMockEthNode(id int64, nrNodes int, avgBlockDuration time.Duration, avgNetworkLatency time.Duration, stats *stats.Stats) *ethereum_mock.Node {
	mockEthNetwork := ethereum_mock.NewMockEthNetwork(avgBlockDuration, avgNetworkLatency, stats)
	ethereumMockCfg := defaultMockEthNodeCfg(nrNodes, avgBlockDuration)
	// create an in memory mock ethereum node responsible with notifying the layer 2 node about blocks
	miner := ethereum_mock.NewMiner(common.BigToAddress(big.NewInt(id)), ethereumMockCfg, mockEthNetwork, stats)
	mockEthNetwork.CurrentNode = miner
	return miner
}

func createInMemObscuroNode(
	id int64,
<<<<<<< HEAD
	isGenesis bool,
	txHandler mgmtcontractlib.TxHandler,
=======
	genesis bool,
	mgmtContractLib mgmtcontractlib.MgmtContractLib,
	stableTokenContractLib erc20contractlib.ERC20ContractLib,
>>>>>>> ab39f08c
	avgGossipPeriod time.Duration,
	avgBlockDuration time.Duration,
	avgNetworkLatency time.Duration,
	stats *stats.Stats,
	validateBlocks bool,
	genesisJSON []byte,
	ethWallet wallet.Wallet,
) *host.Node {
	hostConfig := host.Config{
		ID:                  common.BigToAddress(big.NewInt(id)),
		IsGenesis:           isGenesis,
		GossipRoundDuration: avgGossipPeriod,
		HasClientRPC:        false,
	}

<<<<<<< HEAD
	obscuroInMemNetwork := p2p2.NewMockP2P(avgBlockDuration, avgNetworkLatency)
	enclaveClient := enclave.NewEnclave(hostConfig.ID, true, txHandler, validateBlocks, genesisJSON, stats)
	node := host.NewHost(hostConfig, stats, obscuroInMemNetwork, nil, enclaveClient, txHandler)

=======
	nodeID := common.BigToAddress(big.NewInt(id))
	enclaveClient := enclave.NewEnclave(nodeID, integration.ObscuroChainID, true, mgmtContractLib, stableTokenContractLib, validateBlocks, genesisJSON, stats)

	// create an in memory obscuro node
	node := host.NewObscuroAggregator(
		nodeID,
		obscuroNodeCfg,
		stats,
		genesis,
		obscuroInMemNetwork,
		nil,
		enclaveClient,
		ethWallet,
		mgmtContractLib,
	)
>>>>>>> ab39f08c
	obscuroInMemNetwork.CurrentNode = &node
	return &node
}

<<<<<<< HEAD
func createSocketObscuroNode(id int64, isGenesis bool, avgGossipPeriod time.Duration, stats *stats.Stats, p2pAddr string, peerAddrs []string, enclaveAddr string, clientServerAddr string, txHandler mgmtcontractlib.TxHandler) *host.Node {
	hostConfig := host.Config{
		ID:                  common.BigToAddress(big.NewInt(id)),
		IsGenesis:           isGenesis,
		GossipRoundDuration: avgGossipPeriod,
		HasClientRPC:        true,
		ClientRPCAddress:    clientServerAddr,
		ClientRPCTimeout:    ClientRPCTimeoutSecs * time.Second,
		EnclaveRPCTimeout:   ClientRPCTimeoutSecs * time.Second,
		EnclaveRPCAddress:   enclaveAddr,
		P2PAddress:          p2pAddr,
		AllP2PAddresses:     peerAddrs,
	}

	enclaveClient := host.NewEnclaveRPCClient(hostConfig)
	nodeP2p := p2p.NewSocketP2PLayer(hostConfig)
	node := host.NewHost(hostConfig, stats, nodeP2p, nil, enclaveClient, txHandler)
=======
func createSocketObscuroNode(
	id int64,
	genesis bool,
	avgGossipPeriod time.Duration,
	stats *stats.Stats,
	p2pAddr string,
	peerAddrs []string,
	enclaveAddr string,
	clientServerAddr string,
	ethWallet wallet.Wallet,
	mgmtContractLib mgmtcontractlib.MgmtContractLib,
) *host.Node {
	nodeID := common.BigToAddress(big.NewInt(id))

	// create an enclave client
	enclaveClient := host.NewEnclaveRPCClient(enclaveAddr, host.ClientRPCTimeoutSecs*time.Second, nodeID)

	// create a socket obscuro node
	nodeP2p := p2p.NewSocketP2PLayer(p2pAddr, peerAddrs, nodeID)
	obscuroNodeCfg := defaultObscuroNodeCfg(avgGossipPeriod, true, &clientServerAddr)

	node := host.NewObscuroAggregator(
		nodeID,
		obscuroNodeCfg,
		stats,
		genesis,
		nodeP2p,
		nil,
		enclaveClient,
		ethWallet,
		mgmtContractLib,
	)
>>>>>>> ab39f08c

	return &node
}

func defaultMockEthNodeCfg(nrNodes int, avgBlockDuration time.Duration) ethereum_mock.MiningConfig {
	return ethereum_mock.MiningConfig{
		PowTime: func() time.Duration {
			// This formula might feel counter-intuitive, but it is a good approximation for Proof of Work.
			// It creates a uniform distribution up to nrMiners*avgDuration
			// Which means on average, every round, the winner (miner who gets the lowest nonce) will pick a number around "avgDuration"
			// while everyone else will have higher values.
			// Over a large number of rounds, the actual average block duration will be around the desired value, while the number of miners who get very close numbers will be limited.
			return obscurocommon.RndBtwTime(avgBlockDuration/time.Duration(nrNodes), avgBlockDuration*time.Duration(nrNodes))
		},
	}
}<|MERGE_RESOLUTION|>--- conflicted
+++ resolved
@@ -4,20 +4,19 @@
 	"math/big"
 	"time"
 
+	"github.com/obscuronet/obscuro-playground/go/ethclient/erc20contractlib"
+	"github.com/obscuronet/obscuro-playground/go/obscurocommon"
+	"github.com/obscuronet/obscuro-playground/go/obscuronode/enclave"
 	"github.com/obscuronet/obscuro-playground/integration"
+	p2p2 "github.com/obscuronet/obscuro-playground/integration/simulation/p2p"
 
 	"github.com/obscuronet/obscuro-playground/go/obscuronode/wallet"
 
-	"github.com/obscuronet/obscuro-playground/go/ethclient/erc20contractlib"
 	"github.com/obscuronet/obscuro-playground/go/ethclient/mgmtcontractlib"
-
-	p2p2 "github.com/obscuronet/obscuro-playground/integration/simulation/p2p"
 
 	"github.com/obscuronet/obscuro-playground/integration/simulation/stats"
 
 	"github.com/ethereum/go-ethereum/common"
-	"github.com/obscuronet/obscuro-playground/go/obscurocommon"
-	"github.com/obscuronet/obscuro-playground/go/obscuronode/enclave"
 	"github.com/obscuronet/obscuro-playground/go/obscuronode/host"
 	"github.com/obscuronet/obscuro-playground/go/obscuronode/host/p2p"
 	ethereum_mock "github.com/obscuronet/obscuro-playground/integration/ethereummock"
@@ -25,13 +24,9 @@
 
 const (
 	Localhost            = "127.0.0.1"
-<<<<<<< HEAD
-	DefaultWsPortOffset  = 100 // The default offset between a Geth node's HTTP and websocket ports.
-	ClientRPCTimeoutSecs = 5
-=======
 	DefaultWsPortOffset  = 100 // The default offset between a Geth node's port and websocket ports.
 	DefaultEnclaveOffset = 300 //  The default offset between a Geth nodes port and the enclave ports. Used in Socket Simulations.
->>>>>>> ab39f08c
+	ClientRPCTimeoutSecs = 5
 )
 
 func createMockEthNode(id int64, nrNodes int, avgBlockDuration time.Duration, avgNetworkLatency time.Duration, stats *stats.Stats) *ethereum_mock.Node {
@@ -45,14 +40,9 @@
 
 func createInMemObscuroNode(
 	id int64,
-<<<<<<< HEAD
 	isGenesis bool,
-	txHandler mgmtcontractlib.TxHandler,
-=======
-	genesis bool,
 	mgmtContractLib mgmtcontractlib.MgmtContractLib,
 	stableTokenContractLib erc20contractlib.ERC20ContractLib,
->>>>>>> ab39f08c
 	avgGossipPeriod time.Duration,
 	avgBlockDuration time.Duration,
 	avgNetworkLatency time.Duration,
@@ -61,6 +51,8 @@
 	genesisJSON []byte,
 	ethWallet wallet.Wallet,
 ) *host.Node {
+	obscuroInMemNetwork := p2p2.NewMockP2P(avgBlockDuration, avgNetworkLatency)
+
 	hostConfig := host.Config{
 		ID:                  common.BigToAddress(big.NewInt(id)),
 		IsGenesis:           isGenesis,
@@ -68,34 +60,34 @@
 		HasClientRPC:        false,
 	}
 
-<<<<<<< HEAD
-	obscuroInMemNetwork := p2p2.NewMockP2P(avgBlockDuration, avgNetworkLatency)
-	enclaveClient := enclave.NewEnclave(hostConfig.ID, true, txHandler, validateBlocks, genesisJSON, stats)
-	node := host.NewHost(hostConfig, stats, obscuroInMemNetwork, nil, enclaveClient, txHandler)
-
-=======
-	nodeID := common.BigToAddress(big.NewInt(id))
-	enclaveClient := enclave.NewEnclave(nodeID, integration.ObscuroChainID, true, mgmtContractLib, stableTokenContractLib, validateBlocks, genesisJSON, stats)
+	enclaveClient := enclave.NewEnclave(hostConfig.ID, integration.ObscuroChainID, true, mgmtContractLib, stableTokenContractLib, validateBlocks, genesisJSON, stats)
 
 	// create an in memory obscuro node
-	node := host.NewObscuroAggregator(
-		nodeID,
-		obscuroNodeCfg,
+	node := host.NewHost(
+		hostConfig,
 		stats,
-		genesis,
 		obscuroInMemNetwork,
 		nil,
 		enclaveClient,
 		ethWallet,
 		mgmtContractLib,
 	)
->>>>>>> ab39f08c
 	obscuroInMemNetwork.CurrentNode = &node
 	return &node
 }
 
-<<<<<<< HEAD
-func createSocketObscuroNode(id int64, isGenesis bool, avgGossipPeriod time.Duration, stats *stats.Stats, p2pAddr string, peerAddrs []string, enclaveAddr string, clientServerAddr string, txHandler mgmtcontractlib.TxHandler) *host.Node {
+func createSocketObscuroNode(
+	id int64,
+	isGenesis bool,
+	avgGossipPeriod time.Duration,
+	stats *stats.Stats,
+	p2pAddr string,
+	peerAddrs []string,
+	enclaveAddr string,
+	clientServerAddr string,
+	ethWallet wallet.Wallet,
+	mgmtContractLib mgmtcontractlib.MgmtContractLib,
+) *host.Node {
 	hostConfig := host.Config{
 		ID:                  common.BigToAddress(big.NewInt(id)),
 		IsGenesis:           isGenesis,
@@ -109,43 +101,21 @@
 		AllP2PAddresses:     peerAddrs,
 	}
 
+	// create an enclave client
 	enclaveClient := host.NewEnclaveRPCClient(hostConfig)
-	nodeP2p := p2p.NewSocketP2PLayer(hostConfig)
-	node := host.NewHost(hostConfig, stats, nodeP2p, nil, enclaveClient, txHandler)
-=======
-func createSocketObscuroNode(
-	id int64,
-	genesis bool,
-	avgGossipPeriod time.Duration,
-	stats *stats.Stats,
-	p2pAddr string,
-	peerAddrs []string,
-	enclaveAddr string,
-	clientServerAddr string,
-	ethWallet wallet.Wallet,
-	mgmtContractLib mgmtcontractlib.MgmtContractLib,
-) *host.Node {
-	nodeID := common.BigToAddress(big.NewInt(id))
-
-	// create an enclave client
-	enclaveClient := host.NewEnclaveRPCClient(enclaveAddr, host.ClientRPCTimeoutSecs*time.Second, nodeID)
 
 	// create a socket obscuro node
-	nodeP2p := p2p.NewSocketP2PLayer(p2pAddr, peerAddrs, nodeID)
-	obscuroNodeCfg := defaultObscuroNodeCfg(avgGossipPeriod, true, &clientServerAddr)
+	nodeP2p := p2p.NewSocketP2PLayer(hostConfig)
 
-	node := host.NewObscuroAggregator(
-		nodeID,
-		obscuroNodeCfg,
+	node := host.NewHost(
+		hostConfig,
 		stats,
-		genesis,
 		nodeP2p,
 		nil,
 		enclaveClient,
 		ethWallet,
 		mgmtContractLib,
 	)
->>>>>>> ab39f08c
 
 	return &node
 }
