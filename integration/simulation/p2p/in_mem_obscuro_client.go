--- conflicted
+++ resolved
@@ -130,13 +130,9 @@
 	}
 
 	encryptedResponse, err := c.ethAPI.SendRawTransaction(context.Background(), encBytes)
-<<<<<<< HEAD
-	*result.(*interface{}) = encryptedResponse
-=======
 	if encryptedResponse != nil {
 		*result.(*responses.EnclaveResponse) = *encryptedResponse
 	}
->>>>>>> 66a3035d
 
 	return err
 }
