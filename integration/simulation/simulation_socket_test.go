--- conflicted
+++ resolved
@@ -20,14 +20,7 @@
 	params.AvgNetworkLatency = params.AvgBlockDurationUSecs / 15
 	params.AvgGossipPeriod = params.AvgBlockDurationUSecs / 3
 	params.SimulationTimeUSecs = params.SimulationTimeSecs * 1000 * 1000
-
-<<<<<<< HEAD
-	// todo
 	efficiencies := EfficiencyThresholds{0.2, 0.3, 0.4}
-=======
-	// todo - Joel - please uncomment once merged on your branch
-	// efficiencies := EfficiencyThresholds{0.2, 0.3, 0.4}
->>>>>>> 75ade434
 
 	testSimulation(t, CreateBasicNetworkOfSocketNodes, params, efficiencies)
 }