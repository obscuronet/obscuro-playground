package devnetwork

import (
	"fmt"

	"github.com/ten-protocol/go-ten/lib/gethfork/node"

	gethcommon "github.com/ethereum/go-ethereum/common"

	"github.com/ten-protocol/go-ten/go/host/l1"

	"github.com/ten-protocol/go-ten/go/host"

	"github.com/ten-protocol/go-ten/go/enclave/storage/init/sqlite"

	"github.com/ten-protocol/go-ten/go/ethadapter/mgmtcontractlib"

	gethlog "github.com/ethereum/go-ethereum/log"
	"github.com/ten-protocol/go-ten/go/common"
	"github.com/ten-protocol/go-ten/go/common/log"
	"github.com/ten-protocol/go-ten/go/common/metrics"
	"github.com/ten-protocol/go-ten/go/config"
	enclavecontainer "github.com/ten-protocol/go-ten/go/enclave/container"
	"github.com/ten-protocol/go-ten/go/ethadapter"
	hostcontainer "github.com/ten-protocol/go-ten/go/host/container"
	"github.com/ten-protocol/go-ten/go/host/p2p"
	"github.com/ten-protocol/go-ten/go/host/rpc/enclaverpc"
	"github.com/ten-protocol/go-ten/go/wallet"
	"github.com/ten-protocol/go-ten/integration"
	"github.com/ten-protocol/go-ten/integration/common/testlog"
	"github.com/ten-protocol/go-ten/integration/simulation/network"
	"github.com/ten-protocol/go-ten/integration/simulation/params"

	integrationCommon "github.com/ten-protocol/go-ten/integration/common"
)

// InMemNodeOperator represents an Obscuro node playing a role in a DevSimulation
//
// Anything a node operator could do, that we need to simulate belongs here, for example:
// * start/stop/reset the host/enclave components of the node
// * provide convenient access to RPC clients for the node
// * it might even provide access to things like the database files for the node if needed
//
// Note: InMemNodeOperator will panic when things go wrong, we want to fail fast in sims and avoid verbose error handling in usage
type InMemNodeOperator struct {
	operatorIdx int
	config      *TenConfig
	nodeType    common.NodeType
	l1Data      *params.L1TenData
	l1Client    ethadapter.EthClient
	logger      gethlog.Logger

	host              *hostcontainer.HostContainer
	enclave           *enclavecontainer.EnclaveContainer
	l1Wallet          wallet.Wallet
	enclaveDBFilepath string
}

func (n *InMemNodeOperator) StopHost() error {
	err := n.host.Stop()
	if err != nil {
		return fmt.Errorf("unable to stop host - %w", err)
	}
	return nil
}

func (n *InMemNodeOperator) Start() error {
	err := n.StartEnclave()
	if err != nil {
		return fmt.Errorf("failed to start enclave - %w", err)
	}
	err = n.StartHost()
	if err != nil {
		return fmt.Errorf("failed to start host - %w", err)
	}
	return nil
}

// StartHost starts the host process in a new thread
func (n *InMemNodeOperator) StartHost() error {
	// even if host was running previously we recreate the container to ensure state is like a new process
	// todo (@matt) - check if host is still running, stop or error?
	n.host = n.createHostContainer()
	go func() {
		err := n.host.Start()
		if err != nil {
			// todo: rework this to return error but able to start all hosts simultaneously
			panic(err)
		}
	}()
	return nil
}

// StartEnclave starts the enclave process in
func (n *InMemNodeOperator) StartEnclave() error {
	// even if enclave was running previously we recreate the container to ensure state is like a new process
	// todo (@matt) - check if enclave is still running?
	n.enclave = n.createEnclaveContainer()
	return n.enclave.Start()
}

func (n *InMemNodeOperator) createHostContainer() *hostcontainer.HostContainer {
	enclavePort := n.config.PortStart + integration.DefaultEnclaveOffset + n.operatorIdx
	enclaveAddr := fmt.Sprintf("%s:%d", network.Localhost, enclavePort)

	p2pPort := n.config.PortStart + integration.DefaultHostP2pOffset + n.operatorIdx
	p2pAddr := fmt.Sprintf("%s:%d", network.Localhost, p2pPort)

	hostConfig := &config.HostConfig{
		ID:                        n.l1Wallet.Address(),
		IsGenesis:                 n.nodeType == common.Sequencer,
		NodeType:                  n.nodeType,
		HasClientRPCHTTP:          true,
		ClientRPCPortHTTP:         uint64(n.config.PortStart + integration.DefaultHostRPCHTTPOffset + n.operatorIdx),
		HasClientRPCWebsockets:    true,
		ClientRPCPortWS:           uint64(n.config.PortStart + integration.DefaultHostRPCWSOffset + n.operatorIdx),
		ClientRPCHost:             network.Localhost,
		EnclaveRPCAddress:         enclaveAddr,
		P2PBindAddress:            p2pAddr,
		P2PPublicAddress:          p2pAddr,
		EnclaveRPCTimeout:         network.EnclaveClientRPCTimeout,
		L1RPCTimeout:              network.DefaultL1RPCTimeout,
		ManagementContractAddress: n.l1Data.MgmtContractAddress,
		MessageBusAddress:         n.l1Data.MessageBusAddr,
		L1ChainID:                 integration.EthereumChainID,
		ObscuroChainID:            integration.TenChainID,
<<<<<<< HEAD
		L1StartHash:               n.l1Data.ObscuroStartBlock,
		SequencerID:               n.config.SequencerID,
		// Can provide the maria db host if testing against a local DB instance
		UseInMemoryDB:         true,
		DebugNamespaceEnabled: true,
		BatchInterval:         n.config.BatchInterval,
		RollupInterval:        n.config.RollupInterval,
		L1BlockTime:           n.config.L1BlockTime,
		MaxRollupSize:         1024 * 64,
=======
		L1StartHash:               n.l1Data.TenStartBlock,
		UseInMemoryDB:             false,
		LevelDBPath:               n.hostDBFilepath,
		DebugNamespaceEnabled:     true,
		BatchInterval:             n.config.BatchInterval,
		RollupInterval:            n.config.RollupInterval,
		L1BlockTime:               n.config.L1BlockTime,
		MaxRollupSize:             1024 * 64,
>>>>>>> 88bd866d
	}

	hostLogger := testlog.Logger().New(log.NodeIDKey, n.l1Wallet.Address(), log.CmpKey, log.HostCmp)

	// create a socket P2P layer
	p2pLogger := hostLogger.New(log.CmpKey, log.P2PCmp)
	svcLocator := host.NewServicesRegistry(n.logger)
	nodeP2p := p2p.NewSocketP2PLayer(hostConfig, svcLocator, p2pLogger, nil)
	// create an enclave client

	enclaveClient := enclaverpc.NewClient(hostConfig, testlog.Logger().New(log.NodeIDKey, n.l1Wallet.Address()))
	rpcConfig := node.RPCConfig{
		Host:                 hostConfig.ClientRPCHost,
		EnableHTTP:           hostConfig.HasClientRPCHTTP,
		HTTPPort:             int(hostConfig.ClientRPCPortHTTP),
		EnableWs:             hostConfig.HasClientRPCWebsockets,
		WsPort:               int(hostConfig.ClientRPCPortWS),
		ExposedURLParamNames: nil,
	}
	rpcServer := node.NewServer(&rpcConfig, n.logger)
	mgmtContractLib := mgmtcontractlib.NewMgmtContractLib(&hostConfig.ManagementContractAddress, n.logger)
	l1Repo := l1.NewL1Repository(n.l1Client, []gethcommon.Address{hostConfig.ManagementContractAddress, hostConfig.MessageBusAddress}, n.logger)
	return hostcontainer.NewHostContainer(hostConfig, svcLocator, nodeP2p, n.l1Client, l1Repo, enclaveClient, mgmtContractLib, n.l1Wallet, rpcServer, hostLogger, metrics.New(false, 0, n.logger))
}

func (n *InMemNodeOperator) createEnclaveContainer() *enclavecontainer.EnclaveContainer {
	enclaveLogger := testlog.Logger().New(log.NodeIDKey, n.l1Wallet.Address(), log.CmpKey, log.EnclaveCmp)
	enclavePort := n.config.PortStart + integration.DefaultEnclaveOffset + n.operatorIdx
	enclaveAddr := fmt.Sprintf("%s:%d", network.Localhost, enclavePort)

	hostPort := n.config.PortStart + integration.DefaultHostP2pOffset + n.operatorIdx
	hostAddr := fmt.Sprintf("%s:%d", network.Localhost, hostPort)

	defaultCfg := integrationCommon.DefaultEnclaveConfig()

	enclaveConfig := &config.EnclaveConfig{
		HostID:                    n.l1Wallet.Address(),
		SequencerID:               n.config.SequencerID,
		HostAddress:               hostAddr,
		Address:                   enclaveAddr,
		NodeType:                  n.nodeType,
		L1ChainID:                 integration.EthereumChainID,
		ObscuroChainID:            integration.TenChainID,
		ValidateL1Blocks:          false,
		WillAttest:                false,
		GenesisJSON:               nil,
		UseInMemoryDB:             false,
		ManagementContractAddress: n.l1Data.MgmtContractAddress,
		MinGasPrice:               gethcommon.Big1,
		MessageBusAddress:         n.l1Data.MessageBusAddr,
		SqliteDBPath:              n.enclaveDBFilepath,
		DebugNamespaceEnabled:     true,
		MaxBatchSize:              1024 * 55,
		MaxRollupSize:             1024 * 64,
		BaseFee:                   defaultCfg.BaseFee, // todo @siliev:: fix test transaction builders so this can be different
		GasBatchExecutionLimit:    defaultCfg.GasBatchExecutionLimit,
		GasLocalExecutionCapFlag:  defaultCfg.GasLocalExecutionCapFlag,
		GasPaymentAddress:         defaultCfg.GasPaymentAddress,
	}
	return enclavecontainer.NewEnclaveContainerWithLogger(enclaveConfig, enclaveLogger)
}

func (n *InMemNodeOperator) Stop() error {
	err := n.host.Stop()
	if err != nil {
		return fmt.Errorf("failed to stop host - %w", err)
	}
	err = n.enclave.Stop()
	if err != nil {
		return fmt.Errorf("failed to stop enclave - %w", err)
	}
	return nil
}

func (n *InMemNodeOperator) HostRPCWSAddress() string {
	hostPort := n.config.PortStart + integration.DefaultHostRPCWSOffset + n.operatorIdx
	return fmt.Sprintf("ws://%s:%d", network.Localhost, hostPort)
}

func (n *InMemNodeOperator) HostRPCHTTPAddress() string {
	hostPort := n.config.PortStart + integration.DefaultHostRPCHTTPOffset + n.operatorIdx
	return fmt.Sprintf("http://%s:%d", network.Localhost, hostPort)
}

func (n *InMemNodeOperator) StopEnclave() error {
	err := n.enclave.Stop()
	if err != nil {
		n.logger.Error("failed to stop enclave - %w", err)

		// try again
		err := n.enclave.Stop()
		if err != nil {
			return fmt.Errorf("failed to stop enclave after second attempt - %w", err)
		}
	}
	return nil
}

func NewInMemNodeOperator(operatorIdx int, config *TenConfig, nodeType common.NodeType, l1Data *params.L1TenData,
	l1Client ethadapter.EthClient, l1Wallet wallet.Wallet, logger gethlog.Logger,
) *InMemNodeOperator {
	sqliteDBPath, err := sqlite.CreateTempDBFile()
	if err != nil {
		panic("failed to create temp sqlite db path")
	}
	l1Nonce, err := l1Client.Nonce(l1Wallet.Address())
	if err != nil {
		panic("failed to get l1 nonce")
	}
	l1Wallet.SetNonce(l1Nonce)

	return &InMemNodeOperator{
		operatorIdx:       operatorIdx,
		config:            config,
		nodeType:          nodeType,
		l1Data:            l1Data,
		l1Client:          l1Client,
		l1Wallet:          l1Wallet,
		logger:            logger,
		enclaveDBFilepath: sqliteDBPath,
	}
}<|MERGE_RESOLUTION|>--- conflicted
+++ resolved
@@ -124,7 +124,6 @@
 		MessageBusAddress:         n.l1Data.MessageBusAddr,
 		L1ChainID:                 integration.EthereumChainID,
 		ObscuroChainID:            integration.TenChainID,
-<<<<<<< HEAD
 		L1StartHash:               n.l1Data.ObscuroStartBlock,
 		SequencerID:               n.config.SequencerID,
 		// Can provide the maria db host if testing against a local DB instance
@@ -134,16 +133,6 @@
 		RollupInterval:        n.config.RollupInterval,
 		L1BlockTime:           n.config.L1BlockTime,
 		MaxRollupSize:         1024 * 64,
-=======
-		L1StartHash:               n.l1Data.TenStartBlock,
-		UseInMemoryDB:             false,
-		LevelDBPath:               n.hostDBFilepath,
-		DebugNamespaceEnabled:     true,
-		BatchInterval:             n.config.BatchInterval,
-		RollupInterval:            n.config.RollupInterval,
-		L1BlockTime:               n.config.L1BlockTime,
-		MaxRollupSize:             1024 * 64,
->>>>>>> 88bd866d
 	}
 
 	hostLogger := testlog.Logger().New(log.NodeIDKey, n.l1Wallet.Address(), log.CmpKey, log.HostCmp)
