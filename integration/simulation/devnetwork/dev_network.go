package devnetwork

import (
	"context"
	"fmt"
	"math/big"
	"sync"
	"time"

	"github.com/ten-protocol/go-ten/tools/walletextension"
	wecommon "github.com/ten-protocol/go-ten/tools/walletextension/common"

	"github.com/ten-protocol/go-ten/integration/common/testlog"
	"github.com/ten-protocol/go-ten/integration/simulation/network"

	"github.com/ten-protocol/go-ten/go/ethadapter"

	"github.com/ethereum/go-ethereum/core/types"

	"github.com/ten-protocol/go-ten/integration/networktest/userwallet"

	gethcommon "github.com/ethereum/go-ethereum/common"
	gethlog "github.com/ethereum/go-ethereum/log"
	"github.com/ten-protocol/go-ten/go/common"
	"github.com/ten-protocol/go-ten/go/wallet"
	"github.com/ten-protocol/go-ten/integration"
	"github.com/ten-protocol/go-ten/integration/networktest"
	"github.com/ten-protocol/go-ten/integration/simulation/params"
)

const (
	// these ports were picked arbitrarily, if we want plan to use these tests on CI we need to use ports in the constants.go file
	_gwHTTPPort = 11180
	_gwWSPort   = 11181
)

var _defaultFaucetAmount = big.NewInt(750_000_000_000_000)

// InMemDevNetwork is a local dev network (L1 and L2) - the obscuro nodes are in-memory in a single go process, the L1 nodes are a docker geth network
//
// It can play the role of node operators and network admins to reproduce complex scenarios around nodes joining/leaving/failing.
//
// It also implements networktest.NetworkConnector to allow us to run the same NetworkTests against it that we can run against Testnets.
type InMemDevNetwork struct {
	logger gethlog.Logger

	// todo (@matt) - replace this with a struct for accs/contracts that are controlled by network admins
	// 	(don't pollute with "user" wallets, they will be controlled by the individual network test runners)
	networkWallets *params.SimWallets

	l1Network L1Network

	// When Obscuro network has been initialised on the L1 network, this will be populated
	// - if reconnecting to an existing network it needs to be populated when initialising this object
	// - if it is nil when `Start()` is called then Obscuro contracts will be deployed on the L1
	l1SetupData *params.L1TenData

<<<<<<< HEAD
	obscuroConfig       ObscuroConfig
	obscuroSequencer    *InMemNodeOperator
	obscuroValidators   []*InMemNodeOperator
	tenGatewayContainer *walletextension.Container
=======
	tenConfig           *TenConfig
	tenSequencer        *InMemNodeOperator
	tenValidators       []*InMemNodeOperator
	tenGatewayContainer *container.WalletExtensionContainer
>>>>>>> 88bd866d

	faucet     userwallet.User
	faucetLock sync.Mutex
}

func (s *InMemDevNetwork) GetGatewayURL() (string, error) {
	if !s.tenConfig.TenGatewayEnabled {
		return "", fmt.Errorf("ten gateway not enabled")
	}
	return fmt.Sprintf("http://localhost:%d", _gwHTTPPort), nil
}

func (s *InMemDevNetwork) GetMCOwnerWallet() (wallet.Wallet, error) {
	return s.networkWallets.MCOwnerWallet, nil
}

func (s *InMemDevNetwork) ChainID() int64 {
	return integration.TenChainID
}

func (s *InMemDevNetwork) FaucetWallet() wallet.Wallet {
	return s.networkWallets.L2FaucetWallet
}

func (s *InMemDevNetwork) AllocateFaucetFunds(ctx context.Context, account gethcommon.Address) error {
	// ensure only one test account is getting faucet funds at a time, faucet client isn't thread-safe
	s.faucetLock.Lock()
	defer s.faucetLock.Unlock()

	txHash, err := s.faucet.SendFunds(ctx, account, _defaultFaucetAmount)
	if err != nil {
		return err
	}

	receipt, err := s.faucet.AwaitReceipt(ctx, txHash)
	if err != nil {
		return err
	}
	if receipt.Status != types.ReceiptStatusSuccessful {
		return fmt.Errorf("faucet transaction receipt status not successful - %v", receipt.Status)
	}
	return nil
}

func (s *InMemDevNetwork) SequencerRPCAddress() string {
	seq := s.GetSequencerNode()
	return seq.HostRPCWSAddress()
}

func (s *InMemDevNetwork) ValidatorRPCAddress(idx int) string {
	val := s.GetValidatorNode(idx)
	return val.HostRPCWSAddress()
}

// GetL1Client returns the first client we have for our local L1 network
// todo (@matt) - this allows tests some basic L1 verification but in future this will need support more manipulation of L1 nodes,
//
//	(to allow us to simulate various scenarios where L1 is unavailable, under attack, etc.)
func (s *InMemDevNetwork) GetL1Client() (ethadapter.EthClient, error) {
	return s.l1Network.GetClient(0), nil
}

func (s *InMemDevNetwork) GetSequencerNode() networktest.NodeOperator {
	return s.tenSequencer
}

func (s *InMemDevNetwork) GetValidatorNode(i int) networktest.NodeOperator {
	return s.tenValidators[i]
}

func (s *InMemDevNetwork) NumValidators() int {
	return len(s.tenValidators)
}

func (s *InMemDevNetwork) Start() {
	if s.logger == nil {
		s.logger = testlog.Logger()
	}
	fmt.Println("Starting L1 network")
	s.l1Network.Prepare()
	if s.l1SetupData == nil {
		// this is a new network, deploy the contracts to the L1
		fmt.Println("Deploying obscuro contracts to L1")
		s.deployObscuroNetworkContracts()
	}
	fmt.Println("Starting obscuro nodes")
	s.startNodes()

	if s.tenConfig.TenGatewayEnabled {
		s.startTenGateway()
	}
	// sleep to allow the nodes to start
	time.Sleep(10 * time.Second)
}

func (s *InMemDevNetwork) GetGatewayClient() (ethadapter.EthClient, error) {
	return nil, fmt.Errorf("not implemented")
}

func (s *InMemDevNetwork) startNodes() {
	if s.tenSequencer == nil {
		// initialise node operators (sequencer is node 0, validators are 1..N)
		s.tenSequencer = NewInMemNodeOperator(0, s.tenConfig, common.Sequencer, s.l1SetupData, s.l1Network.GetClient(0), s.networkWallets.NodeWallets[0], s.logger)
		for i := 1; i <= s.tenConfig.InitNumValidators; i++ {
			l1Client := s.l1Network.GetClient(i % s.l1Network.NumNodes())
			s.tenValidators = append(s.tenValidators, NewInMemNodeOperator(i, s.tenConfig, common.Validator, s.l1SetupData, l1Client, s.networkWallets.NodeWallets[i], s.logger))
		}
	}

	go func() {
		err := s.tenSequencer.Start()
		if err != nil {
			panic(err)
		}
	}()
	for _, v := range s.tenValidators {
		go func(v networktest.NodeOperator) {
			err := v.Start()
			if err != nil {
				panic(err)
			}
		}(v)
	}
	s.faucet = userwallet.NewUserWallet(s.networkWallets.L2FaucetWallet, s.SequencerRPCAddress(), s.logger)
}

func (s *InMemDevNetwork) startTenGateway() {
	validator := s.GetValidatorNode(0)
	validatorHTTP := validator.HostRPCHTTPAddress()
	// remove http:// prefix for the gateway config
	validatorHTTP = validatorHTTP[len("http://"):]
	validatorWS := validator.HostRPCWSAddress()
	// remove ws:// prefix for the gateway config
	validatorWS = validatorWS[len("ws://"):]
	cfg := wecommon.Config{
		WalletExtensionHost:     "127.0.0.1",
		WalletExtensionPortHTTP: _gwHTTPPort,
		WalletExtensionPortWS:   _gwWSPort,
		NodeRPCHTTPAddress:      validatorHTTP,
		NodeRPCWebsocketAddress: validatorWS,
		LogPath:                 "sys_out",
		VerboseFlag:             false,
		DBType:                  "sqlite",
		TenChainID:              integration.TenChainID,
	}
	tenGWContainer := walletextension.NewContainerFromConfig(cfg, s.logger)
	go func() {
		fmt.Println("Starting Ten Gateway, HTTP Port:", _gwHTTPPort, "WS Port:", _gwWSPort)
		err := tenGWContainer.Start()
		if err != nil {
			s.logger.Error("failed to start ten gateway", "err", err)
			panic(err)
		}
		s.tenGatewayContainer = tenGWContainer
	}()
}

func (s *InMemDevNetwork) CleanUp() {
	for _, v := range s.tenValidators {
		go func(v networktest.NodeOperator) {
			err := v.Stop()
			if err != nil {
				fmt.Println("failed to stop validator", err.Error())
			}
		}(v)
	}
	go func() {
		err := s.tenSequencer.Stop()
		if err != nil {
			fmt.Println("failed to stop sequencer", err.Error())
		}
	}()
	go s.l1Network.CleanUp()
	if s.tenGatewayContainer != nil {
		go func() {
			err := s.tenGatewayContainer.Stop()
			if err != nil {
				fmt.Println("failed to stop ten gateway", err.Error())
			}
		}()
	}

	s.logger.Info("Waiting for servers to stop.")
	time.Sleep(3 * time.Second)
}

func (s *InMemDevNetwork) deployObscuroNetworkContracts() {
	client := s.l1Network.GetClient(0)
	// note: we don't currently deploy ERC20s here, don't want to waste gas on sepolia
	l1SetupData, err := network.DeployObscuroNetworkContracts(client, s.networkWallets, false)
	if err != nil {
		panic(err)
	}
	s.l1SetupData = l1SetupData
}<|MERGE_RESOLUTION|>--- conflicted
+++ resolved
@@ -55,17 +55,10 @@
 	// - if it is nil when `Start()` is called then Obscuro contracts will be deployed on the L1
 	l1SetupData *params.L1TenData
 
-<<<<<<< HEAD
-	obscuroConfig       ObscuroConfig
-	obscuroSequencer    *InMemNodeOperator
-	obscuroValidators   []*InMemNodeOperator
-	tenGatewayContainer *walletextension.Container
-=======
 	tenConfig           *TenConfig
 	tenSequencer        *InMemNodeOperator
 	tenValidators       []*InMemNodeOperator
-	tenGatewayContainer *container.WalletExtensionContainer
->>>>>>> 88bd866d
+	tenGatewayContainer *walletextension.Container
 
 	faucet     userwallet.User
 	faucetLock sync.Mutex
