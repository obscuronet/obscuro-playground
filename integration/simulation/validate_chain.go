package simulation

import (
	"fmt"
	"sync"
	"testing"

	"github.com/obscuronet/obscuro-playground/go/obscuronode/obscuroclient"

	"github.com/obscuronet/obscuro-playground/go/ethclient"

	"github.com/ethereum/go-ethereum/core/types"

	"github.com/ethereum/go-ethereum/common"
	"github.com/obscuronet/obscuro-playground/go/obscurocommon"
	"github.com/obscuronet/obscuro-playground/go/obscuronode/nodecommon"
)

// After a simulation has run, check as much as possible that the outputs of the simulation are expected.
// For example, all injected transactions were processed correctly, the height of the rollup chain is a function of the total
// time of the simulation and the average block duration, that all Obscuro nodes are roughly in sync, etc
func checkNetworkValidity(t *testing.T, s *Simulation) {
	// ensure L1 and L2 txs were issued
	if len(s.TxInjector.l1Transactions) == 0 {
		t.Error("Simulation did not issue any L1 transactions.")
	}
	if len(s.TxInjector.l2Transactions) == 0 {
		t.Error("Simulation did not issue any L2 transactions.")
	}

	l1MaxHeight := checkEthereumBlockchainValidity(t, s)
	checkObscuroBlockchainValidity(t, s, l1MaxHeight)
}

// checkEthereumBlockchainValidity: sanity check on the mock implementation of the L1 on all nodes
// - minimum height - the chain has a minimum number of blocks
// - check height is similar across all Mock ethereum nodes
// - check no duplicate txs
// - check efficiency - no of created blocks/ height
// - noReorgs
func checkEthereumBlockchainValidity(t *testing.T, s *Simulation) uint64 {
	// Sanity check number for a minimum height
	minHeight := uint64(float64(s.Params.SimulationTime.Microseconds()) / (2 * float64(s.Params.AvgBlockDuration)))

	heights := make([]uint64, len(s.EthClients))
	for i, node := range s.EthClients {
		heights[i] = checkBlockchainOfEthereumNode(t, node, minHeight, s)
	}

	min, max := minMax(heights)
	if max-min > max/10 {
		t.Logf("Node Heights: %v", heights)
		t.Errorf("There is a problem with the mock Ethereum chain. Nodes fell out of sync. Max height: %d. Min height: %d", max, min)
	}

	return max
}

// checkObscuroBlockchainValidity - perform the following checks
// - minimum height - the chain has a minimum number of rollups
// - check height is similar
// - check no duplicate txs
// - check efficiency - no of created blocks/ height
// - check amount in the system
// - check withdrawals/deposits
func checkObscuroBlockchainValidity(t *testing.T, s *Simulation, maxL1Height uint64) {
	// Sanity check number for a minimum height
	minHeight := uint64(float64(s.Params.SimulationTime.Microseconds()) / (2 * float64(s.Params.AvgBlockDuration)))

	// process the blockchain of each node in parallel to minimize the difference between them since they are still running
	heights := make([]uint64, len(s.ObscuroClients))
	var wg sync.WaitGroup
	for idx := range s.ObscuroClients {
		obscuroClient := s.ObscuroClients[idx]
		wg.Add(1)
		go checkBlockchainOfObscuroNode(t, obscuroClient, minHeight, maxL1Height, s, &wg, heights, idx)
	}
	wg.Wait()
	min, max := minMax(heights)
	// This checks that all the nodes are in sync. When a node falls behind with processing blocks it might highlight a problem.
	if max-min > max/10 {
		t.Errorf("There is a problem with the Obscuro chain. Nodes fell out of sync. Max height: %d. Min height: %d", max, min)
	}
}

func checkBlockchainOfEthereumNode(t *testing.T, node ethclient.EthClient, minHeight uint64, s *Simulation) uint64 {
	nodeAddr := obscurocommon.ShortAddress(node.Info().ID)
	head := node.FetchHeadBlock()
	height := head.NumberU64()

	if height < minHeight {
		t.Errorf("Node %d: There were only %d blocks mined. Expected at least: %d.", nodeAddr, height, minHeight)
	}

	deposits, rollups, totalDeposited, blockCount := extractDataFromEthereumChain(head, node, s)
	s.Stats.TotalL1Blocks = uint64(blockCount)

	if len(obscurocommon.FindHashDups(deposits)) > 0 {
		dups := obscurocommon.FindHashDups(deposits)
		t.Errorf("Node %d: Found Deposit duplicates: %v", nodeAddr, dups)
	}
	if len(obscurocommon.FindRollupDups(rollups)) > 0 {
		dups := obscurocommon.FindRollupDups(rollups)
		t.Errorf("Node %d: Found Rollup duplicates: %v", nodeAddr, dups)
	}

	regularDepositTotal, erc20Total := uint64(0), uint64(0)
	regularDepositTxs, erc20Deposits := 0, 0
	for _, tx := range s.TxInjector.GetL1Transactions() {
		if l1tx, ok := tx.(*obscurocommon.L1DepositTx); ok {
			if l1tx.TokenContract != common.HexToAddress("") {
				erc20Deposits++
				erc20Total += l1tx.Amount
			}
			regularDepositTxs++
			regularDepositTotal += l1tx.Amount
		}
	}
	fmt.Printf("Regular regularDepositTxs:%d\n", regularDepositTxs)
	fmt.Printf("Regular regularDepositTotal:%d\n", regularDepositTotal)
	fmt.Printf("erc20Deposits DEPOSITS:%d\n", erc20Deposits)
	fmt.Printf("erc20Total Total:%d\n", erc20Total)
	if totalDeposited != s.Stats.TotalDepositedAmount {
<<<<<<< HEAD
		t.Errorf("Node %d. Deposit amounts don't match. Found %d, expected %d", obscurocommon.ShortAddress(node.Info().ID), totalDeposited, s.Stats.TotalDepositedAmount)
=======
		t.Errorf("Node %d: Deposit amounts don't match. Found %d , expected %d", nodeAddr, totalDeposited, s.Stats.TotalDepositedAmount)
>>>>>>> e71c277f
	}

	efficiency := float64(s.Stats.TotalL1Blocks-height) / float64(s.Stats.TotalL1Blocks)
	if efficiency > s.Params.L1EfficiencyThreshold {
		t.Errorf("Node %d: Efficiency in L1 is %f. Expected:%f. Number: %d.", nodeAddr, efficiency, s.Params.L1EfficiencyThreshold, height)
	}

	// compare the number of reorgs for this node against the height
	reorgs := s.Stats.NoL1Reorgs[node.Info().ID]
	eff := float64(reorgs) / float64(height)
	if eff > s.Params.L1EfficiencyThreshold {
		t.Errorf("Node %d: The number of reorgs is too high: %d. ", nodeAddr, reorgs)
	}
	return height
}

func extractDataFromEthereumChain(head *types.Block, node ethclient.EthClient, s *Simulation) ([]common.Hash, []obscurocommon.L2RootHash, uint64, int) {
	deposits := make([]common.Hash, 0)
	rollups := make([]obscurocommon.L2RootHash, 0)
	totalDeposited := uint64(0)

	regularDepositTotal, erc20Total := uint64(0), uint64(0)
	regularDepositTxs, erc20Deposits := 0, 0
	blockchain := node.BlocksBetween(obscurocommon.GenesisBlock, head)
	for _, block := range blockchain {
		for _, tx := range block.Transactions() {
			t := s.Params.TxHandler.UnPackTx(tx)
			if t == nil {
				continue
			}
			switch l1tx := t.(type) {
			case *obscurocommon.L1DepositTx:
				deposits = append(deposits, tx.Hash())
				totalDeposited += l1tx.Amount
				if l1tx.TokenContract != common.HexToAddress("") {
					erc20Deposits++
					erc20Total += l1tx.Amount
				}
				regularDepositTxs++
				regularDepositTotal += l1tx.Amount
			case *obscurocommon.L1RollupTx:
				r := nodecommon.DecodeRollupOrPanic(l1tx.Rollup)
				rollups = append(rollups, r.Hash())
				if node.IsBlockAncestor(block, r.Header.L1Proof) {
					// only count the rollup if it is published in the right branch
					// todo - once logic is added to the l1 - this can be made into a check
					s.Stats.NewRollup(node.Info().ID, r)
				}
<<<<<<< HEAD
			case *obscurocommon.L1RequestSecretTx:
			case *obscurocommon.L1StoreSecretTx:
=======
			case obscurocommon.StoreSecretTx:
			case obscurocommon.RequestSecretTx:
>>>>>>> e71c277f
			}
		}
	}

	fmt.Printf("Regular regularDepositTxs:%d\n", regularDepositTxs)
	fmt.Printf("Regular regularDepositTotal:%d\n", regularDepositTotal)
	fmt.Printf("erc20Deposits DEPOSITS:%d\n", erc20Deposits)
	fmt.Printf("erc20Total Total:%d\n", erc20Total)
	return deposits, rollups, totalDeposited, len(blockchain)
}

// MAX_BLOCK_DELAY the maximum an Obscuro node can fall behind
const MAX_BLOCK_DELAY = 5 // nolint:revive,stylecheck

<<<<<<< HEAD
func checkBlockchainOfObscuroNode(t *testing.T, node *host.Node, minObscuroHeight uint64, maxEthereumHeight uint64, s *Simulation, wg *sync.WaitGroup, heights []uint64, i int) {
	l1Height := uint64(node.DB().GetCurrentBlockHead().Number.Int64())
=======
func checkBlockchainOfObscuroNode(t *testing.T, nodeClient *obscuroclient.Client, minObscuroHeight uint64, maxEthereumHeight uint64, s *Simulation, wg *sync.WaitGroup, heights []uint64, nodeIdx int) uint64 {
	nodeID := (*nodeClient).ID()
	nodeAddr := obscurocommon.ShortAddress(nodeID)
	l1Height := getCurrentBlockHeadHeight(nodeClient)
>>>>>>> e71c277f

	// check that the L1 view is consistent with the L1 network.
	// We cast to int64 to avoid an overflow when l1Height is greater than maxEthereumHeight (due to additional blocks
	// produced since maxEthereumHeight was calculated from querying all L1 nodes - the simulation is still running, so
	// new blocks might have been added in the meantime).
	if int64(maxEthereumHeight)-l1Height > MAX_BLOCK_DELAY {
		t.Errorf("Node %d: Obscuro node fell behind by %d blocks.", nodeAddr, maxEthereumHeight-uint64(l1Height))
	}

	// check that the height of the Rollup chain is higher than a minimum expected value.
	h := getCurrentRollupHead(nodeClient)

	if h == nil {
		panic(fmt.Sprintf("Node %d: No head rollup recorded.\n", nodeAddr))
	}
	l2Height := h.Number
	if l2Height < minObscuroHeight {
		t.Errorf("Node %d: Node only mined %d rollups. Expected at least: %d.", l2Height, nodeAddr, minObscuroHeight)
	}

	totalL2Blocks := s.Stats.NoL2Blocks[nodeID]
	// in case the blockchain has advanced above what was collected, there is no longer a point to this check
	if l2Height <= totalL2Blocks {
		efficiencyL2 := float64(totalL2Blocks-l2Height) / float64(totalL2Blocks)
		if efficiencyL2 > s.Params.L2EfficiencyThreshold {
			t.Errorf("Node %d: Efficiency in L2 is %f. Expected:%f", nodeAddr, efficiencyL2, s.Params.L2EfficiencyThreshold)
		}
	}

	// check that the pobi protocol doesn't waste too many blocks.
	// todo- find the block where the genesis was published)
	efficiency := float64(uint64(l1Height)-l2Height) / float64(l1Height)
	if efficiency > s.Params.L2ToL1EfficiencyThreshold {
		t.Errorf("Node %d: L2 to L1 Efficiency is %f. Expected:%f", nodeAddr, efficiency, s.Params.L2ToL1EfficiencyThreshold)
	}

	// check that all expected transactions were included.
	transfers, withdrawals := s.TxInjector.GetL2Transactions()
	notFoundTransfers := 0
	for _, tx := range transfers {
		if l2tx := getTransaction(nodeClient, tx.Hash()); l2tx == nil {
			notFoundTransfers++
		}
	}
	if notFoundTransfers > 0 {
		t.Errorf("Node %d: %d out of %d Transfer Txs not found in the enclave", nodeAddr, notFoundTransfers, len(transfers))
	}

	notFoundWithdrawals := 0
	for _, tx := range withdrawals {
		if l2tx := getTransaction(nodeClient, tx.Hash()); l2tx == nil {
			notFoundWithdrawals++
		}
	}
	if notFoundWithdrawals > 0 {
		t.Errorf("Node %d: %d out of %d Withdrawal Txs not found in the enclave", nodeAddr, notFoundWithdrawals, len(withdrawals))
	}

	totalSuccessfullyWithdrawn, numberOfWithdrawalRequests := extractWithdrawals(nodeClient)

	// sanity check number of withdrawal transaction
	if numberOfWithdrawalRequests > len(s.TxInjector.GetL2WithdrawalRequests()) {
		t.Errorf("Node %d: found more transactions in the blockchain than the generated by the tx manager", nodeAddr)
	}

	injectorDepositedAmt := uint64(0)
	for _, tx := range s.TxInjector.GetL1Transactions() {
		if depTx, ok := tx.(*obscurocommon.L1DepositTx); ok {
			injectorDepositedAmt += depTx.Amount
		}
	}

	// expected condition : some Txs (stats) did not make it to the blockchain
	// best condition : all Txs (stats) were issue and consumed in the blockchain
	// can't happen : sum of headers withdraws greater than issued Txs (stats)
	if totalSuccessfullyWithdrawn > s.Stats.TotalWithdrawalRequestedAmount {
		t.Errorf("Node %d: The amount withdrawn %d exceeds the actual amount requested %d", nodeAddr, totalSuccessfullyWithdrawn, s.Stats.TotalWithdrawalRequestedAmount)
	}

	// sanity check that the injected withdrawals were mostly executed
	if totalSuccessfullyWithdrawn < s.Stats.TotalWithdrawalRequestedAmount/2 {
		t.Errorf("Node %d: The amount withdrawn %d is far smaller than the amount requested %d", nodeAddr, totalSuccessfullyWithdrawn, s.Stats.TotalWithdrawalRequestedAmount)
	}

	// check that the sum of all balances matches the total amount of money that must be in the system
	totalAmountInSystem := s.Stats.TotalDepositedAmount - totalSuccessfullyWithdrawn
	total := uint64(0)
	for _, wallet := range s.TxInjector.wallets {
		total += balance(nodeClient, wallet.Address)
	}
	// also check for the worker wallet address
	total += node.EnclaveClient.Balance(s.TxInjector.ethWallet.Address())
	if total != totalAmountInSystem {
		t.Errorf("Node %d: The amount of money in accounts does not match the amount deposited. Found %d , expected %d", nodeAddr, total, totalAmountInSystem)
	}
	// TODO Check that processing transactions in the order specified in the list results in the same balances
	// (execute deposits and transactions and compare to the state in the rollup)

	heights[nodeIdx] = l2Height
	wg.Done()
}

func extractWithdrawals(nodeClient *obscuroclient.Client) (totalSuccessfullyWithdrawn uint64, numberOfWithdrawalRequests int) {
	nodeAddr := obscurocommon.ShortAddress((*nodeClient).ID())
	head := getCurrentRollupHead(nodeClient)

	if head == nil {
		panic(fmt.Sprintf("Node %d: The current head should not be nil", nodeAddr))
	}

	// sum all the withdrawals by traversing the node headers from Head to Genesis
	for r := head; ; r = getRollupHeader(nodeClient, r.ParentHash) {
		if r != nil && r.Number == obscurocommon.L1GenesisHeight {
			return
		}
		if r == nil {
			panic(fmt.Sprintf("Node %d: Reached a missing rollup", nodeAddr))
		}
		for _, w := range r.Withdrawals {
			totalSuccessfullyWithdrawn += w.Amount
			numberOfWithdrawalRequests++
		}
	}
}<|MERGE_RESOLUTION|>--- conflicted
+++ resolved
@@ -121,11 +121,7 @@
 	fmt.Printf("erc20Deposits DEPOSITS:%d\n", erc20Deposits)
 	fmt.Printf("erc20Total Total:%d\n", erc20Total)
 	if totalDeposited != s.Stats.TotalDepositedAmount {
-<<<<<<< HEAD
-		t.Errorf("Node %d. Deposit amounts don't match. Found %d, expected %d", obscurocommon.ShortAddress(node.Info().ID), totalDeposited, s.Stats.TotalDepositedAmount)
-=======
 		t.Errorf("Node %d: Deposit amounts don't match. Found %d , expected %d", nodeAddr, totalDeposited, s.Stats.TotalDepositedAmount)
->>>>>>> e71c277f
 	}
 
 	efficiency := float64(s.Stats.TotalL1Blocks-height) / float64(s.Stats.TotalL1Blocks)
@@ -174,13 +170,8 @@
 					// todo - once logic is added to the l1 - this can be made into a check
 					s.Stats.NewRollup(node.Info().ID, r)
 				}
-<<<<<<< HEAD
 			case *obscurocommon.L1RequestSecretTx:
 			case *obscurocommon.L1StoreSecretTx:
-=======
-			case obscurocommon.StoreSecretTx:
-			case obscurocommon.RequestSecretTx:
->>>>>>> e71c277f
 			}
 		}
 	}
@@ -195,15 +186,10 @@
 // MAX_BLOCK_DELAY the maximum an Obscuro node can fall behind
 const MAX_BLOCK_DELAY = 5 // nolint:revive,stylecheck
 
-<<<<<<< HEAD
-func checkBlockchainOfObscuroNode(t *testing.T, node *host.Node, minObscuroHeight uint64, maxEthereumHeight uint64, s *Simulation, wg *sync.WaitGroup, heights []uint64, i int) {
-	l1Height := uint64(node.DB().GetCurrentBlockHead().Number.Int64())
-=======
-func checkBlockchainOfObscuroNode(t *testing.T, nodeClient *obscuroclient.Client, minObscuroHeight uint64, maxEthereumHeight uint64, s *Simulation, wg *sync.WaitGroup, heights []uint64, nodeIdx int) uint64 {
+func checkBlockchainOfObscuroNode(t *testing.T, nodeClient *obscuroclient.Client, minObscuroHeight uint64, maxEthereumHeight uint64, s *Simulation, wg *sync.WaitGroup, heights []uint64, nodeIdx int) {
 	nodeID := (*nodeClient).ID()
 	nodeAddr := obscurocommon.ShortAddress(nodeID)
 	l1Height := getCurrentBlockHeadHeight(nodeClient)
->>>>>>> e71c277f
 
 	// check that the L1 view is consistent with the L1 network.
 	// We cast to int64 to avoid an overflow when l1Height is greater than maxEthereumHeight (due to additional blocks
@@ -295,7 +281,7 @@
 		total += balance(nodeClient, wallet.Address)
 	}
 	// also check for the worker wallet address
-	total += node.EnclaveClient.Balance(s.TxInjector.ethWallet.Address())
+	total += balance(nodeClient, s.TxInjector.ethWallet.Address())
 	if total != totalAmountInSystem {
 		t.Errorf("Node %d: The amount of money in accounts does not match the amount deposited. Found %d , expected %d", nodeAddr, total, totalAmountInSystem)
 	}
