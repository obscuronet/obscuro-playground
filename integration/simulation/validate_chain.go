--- conflicted
+++ resolved
@@ -277,16 +277,8 @@
 					testlog.Logger().Crit("could not decode rollup. ", log.ErrKey, err)
 				}
 				rollups = append(rollups, r)
-<<<<<<< HEAD
 				rollupReceipts = append(rollupReceipts, receipt)
-				if node.IsBlockAncestor(block, r.Header.L1Proof) {
-					// only count the rollup if it is published in the right branch
-					// todo (@tudor) - once logic is added to the l1 - this can be made into a check
-					s.Stats.NewRollup(nodeIdx)
-				}
-=======
 				s.Stats.NewRollup(nodeIdx)
->>>>>>> c638627b
 			}
 		}
 	}
