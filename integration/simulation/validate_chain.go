package simulation

import (
	"context"
	"fmt"
	"math/big"
	"sort"
	"strings"
	"sync"
	"testing"

	testcommon "github.com/obscuronet/go-obscuro/integration/common"
	"github.com/obscuronet/go-obscuro/integration/ethereummock"

	"github.com/obscuronet/go-obscuro/integration/common/testlog"

	"github.com/obscuronet/go-obscuro/go/obsclient"

	"github.com/obscuronet/go-obscuro/integration/simulation/network"

	"github.com/obscuronet/go-obscuro/go/common/log"

	"github.com/obscuronet/go-obscuro/go/rpc"

	"github.com/obscuronet/go-obscuro/go/ethadapter"

	"github.com/ethereum/go-ethereum/accounts/abi"
	"github.com/ethereum/go-ethereum/core/types"

	gethcommon "github.com/ethereum/go-ethereum/common"
	"github.com/obscuronet/go-obscuro/go/common"

	erc20 "github.com/obscuronet/go-obscuro/integration/erc20contract/generated/EthERC20"
)

const (
	// The threshold number of transactions below which we consider the simulation to have failed. We generally expect far
	// more than this, but this is a sanity check to ensure the simulation doesn't stop after a single transaction of each
	// type, for example.
	txThreshold = 5
	// The maximum number of blocks an Obscuro node can fall behind
	maxBlockDelay = 5
	// The leading zero bytes in a hash indicating that it is possibly an address, since it only has 20 bytes of data.
	zeroBytesHex = "000000000000000000000000"
)

// After a simulation has run, check as much as possible that the outputs of the simulation are expected.
// For example, all injected transactions were processed correctly, the height of the rollup chain is a function of the total
// time of the simulation and the average block duration, that all Obscuro nodes are roughly in sync, etc
func checkNetworkValidity(t *testing.T, s *Simulation) {
	checkTransactionsInjected(t, s)
	l1MaxHeight := checkEthereumBlockchainValidity(t, s)
	checkObscuroBlockchainValidity(t, s, l1MaxHeight)
	checkReceivedLogs(t, s)
	checkObscuroscan(t, s)
}

// Ensures that L1 and L2 txs were actually issued.
func checkTransactionsInjected(t *testing.T, s *Simulation) {
	if len(s.TxInjector.TxTracker.L1Transactions) < txThreshold {
		t.Errorf("Simulation only issued %d L1 transactions. At least %d expected", len(s.TxInjector.TxTracker.L1Transactions), txThreshold)
	}
	if len(s.TxInjector.TxTracker.TransferL2Transactions) < txThreshold {
		t.Errorf("Simulation only issued %d transfer L2 transactions. At least %d expected", len(s.TxInjector.TxTracker.TransferL2Transactions), txThreshold)
	}
	// todo (@stefan) - reenable when old contract deployer phased out.
	/*if len(s.TxInjector.TxTracker.WithdrawalL2Transactions) < txThreshold {
		t.Errorf("Simulation only issued %d withdrawal L2 transactions. At least %d expected", len(s.TxInjector.TxTracker.WithdrawalL2Transactions), txThreshold)
	}*/
	if len(s.TxInjector.TxTracker.NativeValueTransferL2Transactions) < txThreshold {
		t.Errorf("Simulation only issued %d transfer L2 transactions. At least %d expected", len(s.TxInjector.TxTracker.NativeValueTransferL2Transactions), txThreshold)
	}
}

// checkEthereumBlockchainValidity: sanity check of the state of all L1 nodes
// - the chain has a minimum number of blocks
// - the chain height is similar across all ethereum nodes
// - there are no duplicate txs
// - efficiency - number of created blocks/height
// - no reorgs
func checkEthereumBlockchainValidity(t *testing.T, s *Simulation) uint64 {
	// Sanity check number for a minimum height
	minHeight := uint64(float64(s.Params.SimulationTime.Microseconds()) / (2 * float64(s.Params.AvgBlockDuration)))

	heights := make([]uint64, len(s.RPCHandles.EthClients))
	for i, node := range s.RPCHandles.EthClients {
		heights[i] = checkBlockchainOfEthereumNode(t, node, minHeight, s, i)
	}

	min, max := minMax(heights)
	if max-min > max/10 {
		t.Logf("Node Heights: %v", heights)
		t.Errorf("There is a problem with the mock Ethereum chain. Nodes fell out of sync. Max height: %d. Min height: %d", max, min)
	}

	return max
}

// checkObscuroBlockchainValidity - perform the following checks
// - minimum height - the chain has a minimum number of rollups
// - check height is similar
// - check no duplicate txs
// - check efficiency - no of created blocks/ height
// - check amount in the system
// - check withdrawals/deposits
func checkObscuroBlockchainValidity(t *testing.T, s *Simulation, maxL1Height uint64) {
	// Sanity check number for a minimum height
	minHeight := uint64(float64(s.Params.SimulationTime.Microseconds()) / (2 * float64(s.Params.AvgBlockDuration)))

	// process the blockchain of each node in parallel to minimize the difference between them since they are still running
	heights := make([]uint64, len(s.RPCHandles.ObscuroClients))
	var wg sync.WaitGroup
	for idx := range s.RPCHandles.ObscuroClients {
		wg.Add(1)
		go checkBlockchainOfObscuroNode(t, s.RPCHandles, minHeight, maxL1Height, s, &wg, heights, idx)
	}
	wg.Wait()
	min, max := minMax(heights)
	// This checks that all the nodes are in sync. When a node falls behind with processing blocks it might highlight a problem.
	if max-min > max/10 {
		t.Errorf("There is a problem with the Obscuro chain. Nodes fell out of sync. Max height: %d. Min height: %d -> %+v", max, min, heights)
	}
}

func checkBlockchainOfEthereumNode(t *testing.T, node ethadapter.EthClient, minHeight uint64, s *Simulation, nodeIdx int) uint64 {
	head, err := node.FetchHeadBlock()
	if err != nil {
		t.Errorf("Node %d: Could not find head block. Cause: %s", nodeIdx, err)
	}
	height := head.NumberU64()

	if height < minHeight {
		t.Errorf("Node %d: There were only %d blocks mined. Expected at least: %d.", nodeIdx, height, minHeight)
	}

	deposits, rollups, _, blockCount, _ := ExtractDataFromEthereumChain(ethereummock.MockGenesisBlock, head, node, s, nodeIdx)
	s.Stats.TotalL1Blocks = uint64(blockCount)

	if len(findHashDups(deposits)) > 0 {
		dups := findHashDups(deposits)
		t.Errorf("Node %d: Found Deposit duplicates: %v", nodeIdx, dups)
	}
	if len(findRollupDups(rollups)) > 0 {
		dups := findRollupDups(rollups)
		// todo @siliev - fix in memory rollups, lack of real client breaks the normal ask smart contract flow.
		if !s.Params.IsInMem {
			t.Errorf("Node %d: Found Rollup duplicates: %v", nodeIdx, dups)
		}
	}

	/* todo (@stefan) - reenable while old contract deployer is phased out.
	if s.Stats.TotalDepositedAmount.Cmp(totalDeposited) != 0 {
		t.Errorf("Node %d: Deposit[%d] amounts don't match. Found %d , expected %d", nodeIdx, len(deposits), totalDeposited, s.Stats.TotalDepositedAmount)
	}

	if s.Stats.TotalDepositedAmount.Cmp(gethcommon.Big0) == 0 {
		t.Errorf("Node %d: No deposits", nodeIdx)
	} */

	efficiency := float64(s.Stats.TotalL1Blocks-height) / float64(s.Stats.TotalL1Blocks)
	if efficiency > s.Params.L1EfficiencyThreshold {
		t.Errorf("Node %d: Efficiency in L1 is %f. Expected:%f. Number: %d.", nodeIdx, efficiency, s.Params.L1EfficiencyThreshold, height)
	}

	// compare the number of reorgs for this node against the height
	reorgs := s.Stats.NoL1Reorgs[node.Info().L2ID]
	reorgEfficiency := float64(reorgs) / float64(height)
	if reorgEfficiency > s.Params.L1EfficiencyThreshold {
		t.Errorf("Node %d: The number of reorgs is too high: %d. ", nodeIdx, reorgs)
	}
	if !s.Params.IsInMem {
		checkRollups(t, s, nodeIdx, rollups)
	}

	return height
}

// this function only performs a very brief check.
// the ultimate check that everything works fine is that each node is able to respond to queries
// and has processed all batches correctly.
func checkRollups(t *testing.T, s *Simulation, nodeIdx int, rollups []*common.ExtRollup) {
	if len(rollups) < 2 {
		t.Errorf("Node %d: Found less than two submitted rollups! Successful simulation should always produce more than 2", nodeIdx)
	}

	sort.Slice(rollups, func(i, j int) bool {
		// Ascending order sort.
		return rollups[i].Header.LastBatchSeqNo < rollups[j].Header.LastBatchSeqNo
	})

	for _, rollup := range rollups {
		// todo - use the signature
		if rollup.Header.Coinbase.Hex() != s.Params.Wallets.NodeWallets[0].Address().Hex() {
			t.Errorf("Node %d: Found rollup produced by non-sequencer %s", nodeIdx, s.Params.Wallets.NodeWallets[0].Address().Hex())
			continue
		}

		if len(rollup.BatchPayloads) == 0 {
			t.Errorf("Node %d: No batches in rollup!", nodeIdx)
			continue
		}
<<<<<<< HEAD
=======

		if idx != 0 {
			prevRollup := rollups[idx-1]
			checkRollupPair(t, nodeIdx, prevRollup, rollup)
		}
		headers := extractBatchHeaders(rollup)

		for _, batchHeader := range headers {
			currHeight := batchHeader.Number.Uint64()
			if currHeight != 0 && currHeight > batchNumber+1 {
				t.Errorf("Node %d: Batch gap!", nodeIdx)
			}
			batchNumber = currHeight

			for _, clients := range s.RPCHandles.AuthObsClients {
				client := clients[0]
				batchOnNode, err := client.BatchHeaderByHash(batchHeader.Hash())
				if err != nil {
					t.Errorf("Node %d: Could not find batch header [idx=%s, hash=%s]. Cause: %s", nodeIdx, batchHeader.Number, batchHeader.Hash(), err)
					continue
				}
				if batchOnNode.Hash() != batchHeader.Hash() {
					t.Errorf("Node %d: Batches mismatch!", nodeIdx)
				}
			}
		}
	}
}

func checkRollupPair(t *testing.T, nodeIdx int, prevRollup *common.ExtRollup, rollup *common.ExtRollup) {
	if len(prevRollup.BatchHeaders) == 0 {
		return
	}

	previousHeaders := extractBatchHeaders(prevRollup)
	currentHeaders := extractBatchHeaders(rollup)

	lastBatch := previousHeaders[len(previousHeaders)-1]
	firstBatch := currentHeaders[0]
	isValidChain := firstBatch.SequencerOrderNo.Uint64() == lastBatch.SequencerOrderNo.Uint64()
	if !isValidChain {
		t.Errorf("Node %d: Found badly chained batches in rollups! from %d to %d",
			nodeIdx,
			lastBatch.SequencerOrderNo.Uint64(),
			firstBatch.SequencerOrderNo.Uint64())
		return
	}

	//isValidChain = prevRollup.Header.HeadBatchHash.Hex() == firstBatch.ParentHash.Hex()
	//if !isValidChain {
	//	t.Errorf("Node %d: Found badly chained batches in rollups! Marked header batch does not match!", nodeIdx)
	//	return
	//}
}

func extractBatchHeaders(rollup *common.ExtRollup) []common.BatchHeader {
	dataCompressionService := compression.NewBrotliDataCompressionService()
	headers := make([]common.BatchHeader, 0)
	headersBlob, err := dataCompressionService.Decompress(rollup.BatchHeaders)
	if err != nil {
		testlog.Logger().Crit("could not decode rollup.", log.ErrKey, err)
	}
	err = rlp.DecodeBytes(headersBlob, &headers)
	if err != nil {
		testlog.Logger().Crit("could not decode rollup.", log.ErrKey, err)
>>>>>>> 5b18d686
	}
}

// ExtractDataFromEthereumChain returns the deposits, rollups, total amount deposited and length of the blockchain
// between the start block and the end block.
func ExtractDataFromEthereumChain(
	startBlock *types.Block,
	endBlock *types.Block,
	node ethadapter.EthClient,
	s *Simulation,
	nodeIdx int,
) ([]gethcommon.Hash, []*common.ExtRollup, *big.Int, int, uint64) {
	deposits := make([]gethcommon.Hash, 0)
	rollups := make([]*common.ExtRollup, 0)
	totalDeposited := big.NewInt(0)

	blockchain := node.BlocksBetween(startBlock, endBlock)
	successfulDeposits := uint64(0)
	for _, block := range blockchain {
		for _, tx := range block.Transactions() {
			t := s.Params.ERC20ContractLib.DecodeTx(tx)
			if t == nil {
				t = s.Params.MgmtContractLib.DecodeTx(tx)
			}

			if t == nil {
				continue
			}
			receipt, err := node.TransactionReceipt(tx.Hash())

			if err != nil || receipt.Status != types.ReceiptStatusSuccessful {
				continue
			}

			switch l1tx := t.(type) {
			case *ethadapter.L1DepositTx:
				// todo (@stefan) - remove this hack once the old integrated bridge is removed.
				deposits = append(deposits, tx.Hash())
				totalDeposited.Add(totalDeposited, l1tx.Amount)
				successfulDeposits++
			case *ethadapter.L1RollupTx:
				r, err := common.DecodeRollup(l1tx.Rollup)
				if err != nil {
					testlog.Logger().Crit("could not decode rollup. ", log.ErrKey, err)
				}
				rollups = append(rollups, r)
				if node.IsBlockAncestor(block, r.Header.L1Proof) {
					// only count the rollup if it is published in the right branch
					// todo (@tudor) - once logic is added to the l1 - this can be made into a check
					s.Stats.NewRollup(nodeIdx)
				}
			}
		}
	}
	return deposits, rollups, totalDeposited, len(blockchain), successfulDeposits
}

func checkBlockchainOfObscuroNode(t *testing.T, rpcHandles *network.RPCHandles, minObscuroHeight uint64, maxEthereumHeight uint64, s *Simulation, wg *sync.WaitGroup, heights []uint64, nodeIdx int) {
	defer wg.Done()
	obscuroClient := rpcHandles.ObscuroClients[nodeIdx]

	// check that the L1 view is consistent with the L1 network.
	// We cast to int64 to avoid an overflow when l1Height is greater than maxEthereumHeight (due to additional blocks
	// produced since maxEthereumHeight was calculated from querying all L1 nodes - the simulation is still running, so
	// new blocks might have been added in the meantime).
	l1Height, err := rpcHandles.EthClients[nodeIdx].BlockNumber()
	if err != nil {
		t.Errorf("Node %d: Could not retrieve L1 height. Cause: %s", nodeIdx, err)
	}
	if int(maxEthereumHeight)-int(l1Height) > maxBlockDelay {
		t.Errorf("Node %d: Obscuro node fell behind by %d blocks.", nodeIdx, maxEthereumHeight-l1Height)
	}

	// check that the height of the Rollup chain is higher than a minimum expected value.
	headRollupHeader, err := getHeadBatchHeader(obscuroClient)
	if err != nil {
		t.Error(fmt.Errorf("node %d: %w", nodeIdx, err))
	}

	if headRollupHeader == nil {
		t.Errorf("Node %d: No head rollup recorded. Skipping any further checks for this node.\n", nodeIdx)
		return
	}
	l2Height := headRollupHeader.Number
	if l2Height.Uint64() < minObscuroHeight {
		t.Errorf("Node %d: Node only mined %d rollups. Expected at least: %d.", nodeIdx, l2Height, minObscuroHeight)
	}

	// check that the height from the rollup header is consistent with the height returned by eth_blockNumber.
	l2HeightFromRollupNumber, err := obscuroClient.BatchNumber()
	if err != nil {
		t.Errorf("Node %d: Could not retrieve block number. Cause: %s", nodeIdx, err)
	}
	if l2HeightFromRollupNumber != l2Height.Uint64() {
		t.Errorf("Node %d: Node's head rollup had a height %d, but %s height was %d", nodeIdx, l2Height, rpc.BatchNumber, l2HeightFromRollupNumber)
	}

	totalL2Blocks := s.Stats.NoL2Blocks[nodeIdx]
	// in case the blockchain has advanced above what was collected, there is no longer a point to this check
	if l2Height.Uint64() <= totalL2Blocks {
		efficiencyL2 := float64(totalL2Blocks-l2Height.Uint64()) / float64(totalL2Blocks)
		if efficiencyL2 > s.Params.L2EfficiencyThreshold {
			t.Errorf("Node %d: Efficiency in L2 is %f. Expected:%f", nodeIdx, efficiencyL2, s.Params.L2EfficiencyThreshold)
		}
	}

	notFoundTransfers, notFoundWithdrawals, notFoundNativeTransfers := FindNotIncludedL2Txs(s.ctx, nodeIdx, rpcHandles, s.TxInjector)
	if notFoundTransfers > 0 {
		t.Errorf("Node %d: %d out of %d Transfer Txs not found in the enclave",
			nodeIdx, notFoundTransfers, len(s.TxInjector.TxTracker.TransferL2Transactions))
	}
	if notFoundWithdrawals > 0 {
		t.Errorf("Node %d: %d out of %d Withdrawal Txs not found in the enclave",
			nodeIdx, notFoundWithdrawals, len(s.TxInjector.TxTracker.WithdrawalL2Transactions))
	}
	if notFoundNativeTransfers > 0 {
		t.Errorf("Node %d: %d out of %d Native Transfer Txs not found in the enclave",
			nodeIdx, notFoundNativeTransfers, len(s.TxInjector.TxTracker.NativeValueTransferL2Transactions))
	}

	checkTransactionReceipts(s.ctx, t, nodeIdx, rpcHandles, s.TxInjector)

	totalSuccessfullyWithdrawn := extractWithdrawals(t, obscuroClient, nodeIdx)

	totalAmountLogged := getLoggedWithdrawals(minObscuroHeight, obscuroClient, headRollupHeader)
	if totalAmountLogged.Cmp(totalSuccessfullyWithdrawn) != 0 {
		t.Errorf("Node %d: Logged withdrawals do not match!", nodeIdx)
	}

	injectorDepositedAmt := big.NewInt(0)
	for _, tx := range s.TxInjector.TxTracker.GetL1Transactions() {
		if depTx, ok := tx.(*ethadapter.L1DepositTx); ok {
			injectorDepositedAmt.Add(injectorDepositedAmt, depTx.Amount)
		}
	}

	// expected condition : some Txs (stats) did not make it to the blockchain
	// best condition : all Txs (stats) were issue and consumed in the blockchain
	// can't happen : sum of headers withdraws greater than issued Txs (stats)
	if totalSuccessfullyWithdrawn.Cmp(s.Stats.TotalWithdrawalRequestedAmount) > 0 {
		t.Errorf("Node %d: The amount withdrawn %d exceeds the actual amount requested %d", nodeIdx, totalSuccessfullyWithdrawn, s.Stats.TotalWithdrawalRequestedAmount)
	}

	// As withdrawals are highly random, here we check that some at least are successful.
	if totalSuccessfullyWithdrawn.Cmp(gethcommon.Big0) < 0 {
		t.Errorf("Node %d: The amount withdrawn %d is far smaller than the amount requested %d", nodeIdx, totalSuccessfullyWithdrawn, s.Stats.TotalWithdrawalRequestedAmount)
	}

	// check that the sum of all balances matches the total amount of money that must be in the system
	// totalAmountInSystem := big.NewInt(0).Sub(s.Stats.TotalDepositedAmount, totalSuccessfullyWithdrawn)
	total := big.NewInt(0)
	for _, wallet := range s.Params.Wallets.SimObsWallets {
		client := rpcHandles.ObscuroWalletClient(wallet.Address(), nodeIdx)
		bal := balance(s.ctx, client, wallet.Address(), s.Params.Wallets.Tokens[testcommon.HOC].L2ContractAddress, nodeIdx)
		total.Add(total, bal)
	}

	/* todo (@stefan) - reenable following check once old contract deployer is phased out.
	if total.Cmp(totalAmountInSystem) != 0 {
		t.Errorf("Node %d: The amount of money in accounts does not match the amount deposited. Found %d , expected %d", nodeIdx, total, totalAmountInSystem)
	} */
	// todo (@stefan) - check that processing transactions in the order specified in the list results in the same balances
	// (execute deposits and transactions and compare to the state in the rollup)

	heights[nodeIdx] = l2Height.Uint64()

	// check that the headers are serialised and deserialised correctly, by recomputing a header's hash
	parentHeader, err := obscuroClient.BatchHeaderByHash(headRollupHeader.ParentHash)
	if err != nil {
		t.Errorf("could not retrieve parent of head rollup")
	}
	if parentHeader.Hash() != headRollupHeader.ParentHash {
		t.Errorf("mismatch in hash of retrieved header. Parent: %+v\nCurrent: %+v", parentHeader, headRollupHeader)
	}
}

func getLoggedWithdrawals(minObscuroHeight uint64, obscuroClient *obsclient.ObsClient, currentHeader *common.BatchHeader) *big.Int {
	totalAmountLogged := big.NewInt(0)
	for i := minObscuroHeight; i < currentHeader.Number.Uint64(); i++ {
		header, err := obscuroClient.BatchHeaderByNumber(big.NewInt(int64(i)))
		if err != nil {
			panic(err)
		}

		for _, msg := range header.CrossChainMessages {
			contractAbi, err := abi.JSON(strings.NewReader(erc20.EthERC20MetaData.ABI))
			if err != nil {
				panic(err)
			}

			transfer := map[string]interface{}{}
			err = contractAbi.Methods["transferFrom"].Inputs.UnpackIntoMap(transfer, msg.Payload) // can't figure out how to unpack it without cheating, geth is kinda clunky
			if err != nil {
				panic(err)
			}

			amount := transfer["amount"].(*big.Int)
			totalAmountLogged = totalAmountLogged.Add(totalAmountLogged, amount)
		}
	}
	return totalAmountLogged
}

// FindNotIncludedL2Txs returns the number of transfers and withdrawals that were injected but are not present in the L2 blockchain.
func FindNotIncludedL2Txs(ctx context.Context, nodeIdx int, rpcHandles *network.RPCHandles, txInjector *TransactionInjector) (int, int, int) {
	transfers, withdrawals, nativeTransfers := txInjector.TxTracker.GetL2Transactions()
	notFoundTransfers := 0
	for _, tx := range transfers {
		sender := getSender(tx)
		// because of viewing key encryption we need to get the RPC client for this specific node for the wallet that sent the transaction
		l2tx, _, err := rpcHandles.ObscuroWalletClient(sender, nodeIdx).TransactionByHash(ctx, tx.Hash())
		if err != nil || l2tx == nil {
			notFoundTransfers++
		}
	}

	notFoundWithdrawals := 0
	for _, tx := range withdrawals {
		sender := getSender(tx)
		// because of viewing key encryption we need to get the RPC client for this specific node for the wallet that sent the transaction
		l2tx, _, err := rpcHandles.ObscuroWalletClient(sender, nodeIdx).TransactionByHash(ctx, tx.Hash())
		if err != nil || l2tx == nil {
			notFoundWithdrawals++
		}
	}

	notFoundNativeTransfers := 0
	for _, tx := range nativeTransfers {
		sender := getSender(tx)
		// because of viewing key encryption we need to get the RPC client for this specific node for the wallet that sent the transaction
		l2tx, _, err := rpcHandles.ObscuroWalletClient(sender, nodeIdx).TransactionByHash(ctx, tx.Hash())
		if err != nil || l2tx == nil {
			notFoundNativeTransfers++
		}
	}

	return notFoundTransfers, notFoundWithdrawals, notFoundNativeTransfers
}

func getSender(tx *common.L2Tx) gethcommon.Address {
	from, err := types.Sender(types.NewEIP155Signer(tx.ChainId()), tx)
	if err != nil {
		panic(fmt.Errorf("couldn't find sender to verify transaction - %w", err))
	}
	return from
}

// Checks that there is a receipt available for each L2 transaction.
func checkTransactionReceipts(ctx context.Context, t *testing.T, nodeIdx int, rpcHandles *network.RPCHandles, txInjector *TransactionInjector) {
	l2Txs := append(txInjector.TxTracker.TransferL2Transactions, txInjector.TxTracker.WithdrawalL2Transactions...)

	nrSuccessful := 0
	for _, tx := range l2Txs {
		sender := getSender(tx)

		// We check that there is a receipt available for each transaction
		receipt, err := rpcHandles.ObscuroWalletClient(sender, nodeIdx).TransactionReceipt(ctx, tx.Hash())
		if err != nil {
			t.Errorf("node %d: could not retrieve receipt for transaction %s. Cause: %s", nodeIdx, tx.Hash().Hex(), err)
			continue
		}

		// We check that the receipt's logs are relevant to the sender.
		for _, retrievedLog := range receipt.Logs {
			assertRelevantLogsOnly(t, sender.Hex(), *retrievedLog)
		}

		if receipt.Status == types.ReceiptStatusFailed {
			testlog.Logger().Info("Transaction receipt had failed status.", log.TxKey, tx.Hash())
		} else {
			nrSuccessful++
		}
	}

	if nrSuccessful < len(l2Txs)/2 {
		t.Errorf("node %d: More than half the transactions failed. Successful number: %d", nodeIdx, nrSuccessful)
	}
}

func extractWithdrawals(t *testing.T, obscuroClient *obsclient.ObsClient, nodeIdx int) (totalSuccessfullyWithdrawn *big.Int) {
	totalSuccessfullyWithdrawn = big.NewInt(0)
	header, err := getHeadBatchHeader(obscuroClient)
	if err != nil {
		t.Error(fmt.Errorf("node %d: %w", nodeIdx, err))
	}
	if header == nil {
		panic(fmt.Sprintf("Node %d: The current head should not be nil", nodeIdx))
	}

	// sum all the withdrawals by traversing the node headers from Head to Genesis
	for {
		if header == nil {
			t.Errorf(fmt.Sprintf("Node %d: Reached a missing rollup", nodeIdx))
			return
		}
		if header.Number.Uint64() == common.L1GenesisHeight {
			return
		}

		// note this retrieves batches currently.
		newHeader, err := obscuroClient.BatchHeaderByHash(header.ParentHash)
		if err != nil {
			t.Errorf(fmt.Sprintf("Node %d: Could not retrieve batch header %s. Cause: %s", nodeIdx, header.ParentHash, err))
			return
		}

		header = newHeader
	}
}

// Terminates all subscriptions and validates the received events.
func checkReceivedLogs(t *testing.T, s *Simulation) {
	logsFromSnapshots := 0
	// rough estimation. In total there should be 2 relevant events for each successful transfer.
	// We assume 66% will pass
	nrLogs := len(s.TxInjector.TxTracker.TransferL2Transactions) * 2
	nrLogs = nrLogs * 2 / 3
	for _, clients := range s.RPCHandles.AuthObsClients {
		for _, client := range clients {
			logsFromSnapshots += checkSnapshotLogs(t, client)
		}
	}
	if logsFromSnapshots < nrLogs {
		t.Errorf("only received %d logs from snapshots, expected at least %d", logsFromSnapshots, nrLogs)
	}

	// In-memory clients cannot handle subscriptions for now.
	if !s.Params.IsInMem {
		for _, sub := range s.Subscriptions {
			sub.Unsubscribe()
		}

		logsFromSubscriptions := 0
		for owner, channels := range s.LogChannels {
			for _, channel := range channels {
				logsFromSubscriptions += checkSubscribedLogs(t, owner, channel)
			}
		}
		if logsFromSubscriptions < nrLogs {
			t.Errorf("only received %d logs from subscriptions, expected at least %d", logsFromSubscriptions, nrLogs)
		}
	}
}

// Checks that a subscription has received the expected logs.
func checkSubscribedLogs(t *testing.T, owner string, channel chan common.IDAndLog) int {
	var logs []*types.Log

	for {
		if len(channel) == 0 {
			break
		}
		idAndLog := <-channel
		logs = append(logs, idAndLog.Log)
	}

	assertLogsValid(t, owner, logs)
	return len(logs)
}

func checkSnapshotLogs(t *testing.T, client *obsclient.AuthObsClient) int {
	// To exercise the filtering mechanism, we get a snapshot for HOC events only, ignoring POC events.
	hocFilter := common.FilterCriteriaJSON{
		Addresses: []gethcommon.Address{gethcommon.HexToAddress("0x" + testcommon.HOCAddr)},
	}
	logs, err := client.GetLogs(context.Background(), hocFilter)
	if err != nil {
		t.Errorf("could not retrieve logs for client. Cause: %s", err)
	}

	assertLogsValid(t, client.Address().Hex(), logs)

	return len(logs)
}

// Asserts that the logs meet various criteria.
func assertLogsValid(t *testing.T, owner string, logs []*types.Log) {
	for _, receivedLog := range logs {
		assertRelevantLogsOnly(t, owner, *receivedLog)

		logAddrHex := receivedLog.Address.Hex()
		if logAddrHex != "0x"+testcommon.HOCAddr {
			t.Errorf("due to filter, expected logs from the HOC contract only, but got a log from %s", logAddrHex)
		}
	}

	assertNoDupeLogs(t, logs)
}

// Asserts that the log is relevant to the recipient (either a lifecycle event or a relevant user event).
func assertRelevantLogsOnly(t *testing.T, owner string, receivedLog types.Log) {
	// Since addresses are 20 bytes long, while hashes are 32, only topics with 12 leading zero bytes can (potentially)
	// be user addresses. We filter these out. In theory, we should also check whether the topics exist in the state DB
	// and are contract addresses, but we cannot do this as part of chain validation.
	var userAddrs []string
	for idx, topic := range receivedLog.Topics {
		// The first topic is always the hash of the event.
		if idx == 0 {
			continue
		}

		// Since addresses are 20 bytes long, while hashes are 32, only topics with 12 leading zero bytes can
		// (potentially) be user addresses.
		topicHex := topic.Hex()
		if topicHex[2:len(zeroBytesHex)+2] == zeroBytesHex {
			userAddrs = append(userAddrs, gethcommon.HexToAddress(topicHex).Hex())
		}
	}

	// If there are no potential user addresses, this is a lifecycle event, and is therefore relevant to everyone.
	if len(userAddrs) == 0 {
		return
	}

	for _, addr := range userAddrs {
		if addr == owner {
			return
		}
	}

	// If we've fallen through to here, it means the log was not relevant.
	t.Errorf("received log that was not relevant (neither a lifecycle event nor relevant to the client's account)")
}

// Asserts that there are no duplicate logs in the provided list.
func assertNoDupeLogs(t *testing.T, logs []*types.Log) {
	logCount := make(map[string]int)

	for _, item := range logs {
		logJSON, err := item.MarshalJSON()
		if err != nil {
			t.Errorf("could not marshal log to JSON to check for duplicate logs")
			continue
		}

		// check if the item/element exist in the duplicate_frequency map
		_, exist := logCount[string(logJSON)]
		if exist {
			logCount[string(logJSON)]++ // increase counter by 1 if already in the map
		} else {
			logCount[string(logJSON)] = 1 // else start counting from 1
		}
	}

	for logJSON, count := range logCount {
		if count > 1 {
			t.Errorf("received duplicate log with body %s", logJSON)
		}
	}
}

// Checks that the various APIs powering Obscuroscan are working correctly.
func checkObscuroscan(t *testing.T, s *Simulation) {
	for idx, client := range s.RPCHandles.RPCClients {
		checkTotalTransactions(t, client, idx)
		latestTxHashes := checkLatestTxs(t, client, idx)
		for _, txHash := range latestTxHashes {
			checkBatchFromTxs(t, client, txHash, idx)
		}
	}
}

// Checks that the node has stored sufficient transactions.
func checkTotalTransactions(t *testing.T, client rpc.Client, nodeIdx int) {
	var totalTxs *big.Int
	err := client.Call(&totalTxs, rpc.GetTotalTxs)
	if err != nil {
		t.Errorf("node %d: could not retrieve total transactions. Cause: %s", nodeIdx, err)
	}
	if totalTxs.Int64() < txThreshold {
		t.Errorf("node %d: expected at least %d transactions, but only received %d", nodeIdx, txThreshold, totalTxs)
	}
}

// Checks that we can retrieve the latest transactions for the node.
func checkLatestTxs(t *testing.T, client rpc.Client, nodeIdx int) []gethcommon.Hash {
	var latestTxHashes []gethcommon.Hash
	err := client.Call(&latestTxHashes, rpc.GetLatestTxs, txThreshold)
	if err != nil {
		t.Errorf("node %d: could not retrieve latest transactions. Cause: %s", nodeIdx, err)
	}
	if len(latestTxHashes) != txThreshold {
		t.Errorf("node %d: expected at least %d transactions, but only received %d", nodeIdx, txThreshold, len(latestTxHashes))
	}
	return latestTxHashes
}

// Retrieves the batch using the transaction hash, and validates it.
func checkBatchFromTxs(t *testing.T, client rpc.Client, txHash gethcommon.Hash, nodeIdx int) {
	var batchByTx *common.ExtBatch
	err := client.Call(&batchByTx, rpc.GetBatchForTx, txHash)
	if err != nil {
		t.Errorf("node %d: could not retrieve batch for transaction. Cause: %s", nodeIdx, err)
		return
	}

	var containsTx bool
	for _, txHashFromBatch := range batchByTx.TxHashes {
		if txHashFromBatch == txHash {
			containsTx = true
		}
	}
	if !containsTx {
		t.Errorf("node %d: retrieved batch by transaction, but transaction was missing from batch", nodeIdx)
	}

	var batchByHash *common.ExtBatch
	err = client.Call(&batchByHash, rpc.GetBatch, batchByTx.Header.Hash())
	if err != nil {
		t.Errorf("node %d: could not retrieve batch by hash. Cause: %s", nodeIdx, err)
		return
	}
	if batchByHash.Header.Hash() != batchByTx.Header.Hash() {
		t.Errorf("node %d: retrieved batch by hash, but hash was incorrect", nodeIdx)
	}
}<|MERGE_RESOLUTION|>--- conflicted
+++ resolved
@@ -199,74 +199,6 @@
 			t.Errorf("Node %d: No batches in rollup!", nodeIdx)
 			continue
 		}
-<<<<<<< HEAD
-=======
-
-		if idx != 0 {
-			prevRollup := rollups[idx-1]
-			checkRollupPair(t, nodeIdx, prevRollup, rollup)
-		}
-		headers := extractBatchHeaders(rollup)
-
-		for _, batchHeader := range headers {
-			currHeight := batchHeader.Number.Uint64()
-			if currHeight != 0 && currHeight > batchNumber+1 {
-				t.Errorf("Node %d: Batch gap!", nodeIdx)
-			}
-			batchNumber = currHeight
-
-			for _, clients := range s.RPCHandles.AuthObsClients {
-				client := clients[0]
-				batchOnNode, err := client.BatchHeaderByHash(batchHeader.Hash())
-				if err != nil {
-					t.Errorf("Node %d: Could not find batch header [idx=%s, hash=%s]. Cause: %s", nodeIdx, batchHeader.Number, batchHeader.Hash(), err)
-					continue
-				}
-				if batchOnNode.Hash() != batchHeader.Hash() {
-					t.Errorf("Node %d: Batches mismatch!", nodeIdx)
-				}
-			}
-		}
-	}
-}
-
-func checkRollupPair(t *testing.T, nodeIdx int, prevRollup *common.ExtRollup, rollup *common.ExtRollup) {
-	if len(prevRollup.BatchHeaders) == 0 {
-		return
-	}
-
-	previousHeaders := extractBatchHeaders(prevRollup)
-	currentHeaders := extractBatchHeaders(rollup)
-
-	lastBatch := previousHeaders[len(previousHeaders)-1]
-	firstBatch := currentHeaders[0]
-	isValidChain := firstBatch.SequencerOrderNo.Uint64() == lastBatch.SequencerOrderNo.Uint64()
-	if !isValidChain {
-		t.Errorf("Node %d: Found badly chained batches in rollups! from %d to %d",
-			nodeIdx,
-			lastBatch.SequencerOrderNo.Uint64(),
-			firstBatch.SequencerOrderNo.Uint64())
-		return
-	}
-
-	//isValidChain = prevRollup.Header.HeadBatchHash.Hex() == firstBatch.ParentHash.Hex()
-	//if !isValidChain {
-	//	t.Errorf("Node %d: Found badly chained batches in rollups! Marked header batch does not match!", nodeIdx)
-	//	return
-	//}
-}
-
-func extractBatchHeaders(rollup *common.ExtRollup) []common.BatchHeader {
-	dataCompressionService := compression.NewBrotliDataCompressionService()
-	headers := make([]common.BatchHeader, 0)
-	headersBlob, err := dataCompressionService.Decompress(rollup.BatchHeaders)
-	if err != nil {
-		testlog.Logger().Crit("could not decode rollup.", log.ErrKey, err)
-	}
-	err = rlp.DecodeBytes(headersBlob, &headers)
-	if err != nil {
-		testlog.Logger().Crit("could not decode rollup.", log.ErrKey, err)
->>>>>>> 5b18d686
 	}
 }
 
