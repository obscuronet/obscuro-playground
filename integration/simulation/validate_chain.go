--- conflicted
+++ resolved
@@ -24,13 +24,8 @@
 	if len(s.TxInjector.counter.l1Transactions) == 0 {
 		t.Error("Simulation did not issue any L1 transactions.")
 	}
-<<<<<<< HEAD
-	if len(s.TxInjector.transferL2Transactions) == 0 {
-		t.Error("Simulation did not issue any transfer L2 transactions.")
-=======
 	if len(s.TxInjector.counter.l2Transactions) == 0 {
 		t.Error("Simulation did not issue any L2 transactions.")
->>>>>>> ab39f08c
 	}
 
 	l1MaxHeight := checkEthereumBlockchainValidity(t, s)
