--- conflicted
+++ resolved
@@ -132,12 +132,7 @@
 			txData := enclave2.TxData(&tx)
 			switch txData.Type {
 			case enclave2.TransferTx:
-<<<<<<< HEAD
-				var h common2.Hash = tx.ID
-				transfers = append(transfers, h)
-=======
 				transfers = append(transfers, tx.Hash())
->>>>>>> 94da30b8
 			case enclave2.WithdrawalTx:
 				withdrawalTxs = append(withdrawalTxs, tx)
 			default:
