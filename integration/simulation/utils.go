package simulation

import (
	"fmt"
	"math/big"
	"strings"
	"time"

	"github.com/obscuronet/go-obscuro/integration/common/testlog"

	testcommon "github.com/obscuronet/go-obscuro/integration/common"

	gethcommon "github.com/ethereum/go-ethereum/common"
	"github.com/ethereum/go-ethereum/common/hexutil"
	"github.com/ethereum/go-ethereum/core/types"
	"github.com/obscuronet/go-obscuro/go/common"
	"github.com/obscuronet/go-obscuro/go/enclave/rollupchain"
	"github.com/obscuronet/go-obscuro/go/ethadapter/erc20contractlib"
	"github.com/obscuronet/go-obscuro/go/rpcclientlib"
)

const (
	testLogs = "../.build/simulations/"
)

func setupSimTestLog(simType string) {
	testlog.Setup(&testlog.Cfg{
		LogDir:      testLogs,
		TestType:    "sim-log",
		TestSubtype: simType,
	})
}

func minMax(arr []uint64) (min uint64, max uint64) {
	min = ^uint64(0)
	for _, no := range arr {
		if no < min {
			min = no
		}
		if no > max {
			max = no
		}
	}
	return
}

// Uses the client to retrieve the height of the current block head.
func getCurrentBlockHeadHeight(client rpcclientlib.Client) int64 {
	method := rpcclientlib.RPCGetCurrentBlockHead

	var blockHead *types.Header
	err := client.Call(&blockHead, method)
	if err != nil {
		panic(fmt.Errorf("simulation failed due to failed %s RPC call. Cause: %w", method, err))
	}

	if blockHead == nil || blockHead.Number == nil {
		panic(fmt.Errorf("simulation failed - no current block head found in RPC response from host"))
	}

	return blockHead.Number.Int64()
}

// Uses the client to retrieve the current rollup head.
func getCurrentRollupHead(client rpcclientlib.Client) *common.Header {
	method := rpcclientlib.RPCGetCurrentRollupHead

	var result *common.Header
	err := client.Call(&result, method)
	if err != nil {
		panic(fmt.Errorf("simulation failed due to failed %s RPC call. Cause: %w", method, err))
	}

	return result
}

// Uses the client to retrieve the rollup header with the matching hash.
func getRollupHeader(client rpcclientlib.Client, hash gethcommon.Hash) *common.Header {
	method := rpcclientlib.RPCGetRollupHeader

	var result *common.Header
	err := client.Call(&result, method, hash.Hex())
	if err != nil {
		panic(fmt.Errorf("simulation failed due to failed %s RPC call. Cause: %w", method, err))
	}

	return result
}

// Uses the client to retrieve the transaction with the matching hash.
func getTransaction(client rpcclientlib.Client, txHash gethcommon.Hash) *types.Transaction {
	var tx types.Transaction
	err := client.Call(&tx, rpcclientlib.RPCGetTransactionByHash, txHash.Hex())
	if err != nil {
		panic(fmt.Errorf("simulation failed due to failed %s RPC call. Cause: %w", rpcclientlib.RPCGetTransactionByHash, err))
	}

	return &tx
}

// Returns the transaction receipt for the given transaction hash.
func getTransactionReceipt(client rpcclientlib.Client, txHash gethcommon.Hash) *types.Receipt {
	var rec types.Receipt
	err := client.Call(&rec, rpcclientlib.RPCGetTxReceipt, txHash.Hex())
	if err != nil {
		panic(fmt.Errorf("simulation failed due to failed %s RPC call. Cause: %w", rpcclientlib.RPCGetTxReceipt, err))
	}
<<<<<<< HEAD
	return &rec
=======

	if encryptedResponse == "" {
		panic(fmt.Errorf("simulation failed because there was no receipt for transaction %s", txHash))
	}

	var responseJSONMap map[string]interface{}
	err = json.Unmarshal(gethcommon.Hex2Bytes(encryptedResponse), &responseJSONMap)
	if err != nil {
		panic(fmt.Errorf("simulation failed because could not unmarshall JSON response to %s RPC call. Cause: %w", rpcclientlib.RPCGetTxReceipt, err))
	}

	return responseJSONMap
>>>>>>> 7cd55b27
}

// Uses the client to retrieve the balance of the wallet with the given address.
func balance(client rpcclientlib.Client, address gethcommon.Address, l2ContractAddress *gethcommon.Address) uint64 {
	method := rpcclientlib.RPCCall
	balanceData := erc20contractlib.CreateBalanceOfData(address)
	convertedData := (hexutil.Bytes)(balanceData)

	params := map[string]interface{}{
		rollupchain.CallFieldFrom: address.Hex(),
		rollupchain.CallFieldTo:   l2ContractAddress.Hex(),
		rollupchain.CallFieldData: convertedData,
	}

	var response string
	err := client.Call(&response, method, params)
	if err != nil {
		panic(fmt.Errorf("simulation failed due to failed %s RPC call. Cause: %w", method, err))
	}
	if !strings.HasPrefix(response, "0x") {
		panic(fmt.Errorf("expected hex formatted balance string but was: %s", response))
	}

	b := new(big.Int)
	b.SetString(response[2:], 16)
	return b.Uint64()
}

// FindHashDups - returns a map of all hashes that appear multiple times, and how many times
func findHashDups(list []gethcommon.Hash) map[gethcommon.Hash]int {
	elementCount := make(map[gethcommon.Hash]int)

	for _, item := range list {
		// check if the item/element exist in the duplicate_frequency map
		_, exist := elementCount[item]
		if exist {
			elementCount[item]++ // increase counter by 1 if already in the map
		} else {
			elementCount[item] = 1 // else start counting from 1
		}
	}
	dups := make(map[gethcommon.Hash]int)
	for u, i := range elementCount {
		if i > 1 {
			dups[u] = i
			fmt.Printf("Dup: %s\n", u)
		}
	}
	return dups
}

// FindRollupDups - returns a map of all L2 root hashes that appear multiple times, and how many times
func findRollupDups(list []common.L2RootHash) map[common.L2RootHash]int {
	elementCount := make(map[common.L2RootHash]int)

	for _, item := range list {
		// check if the item/element exist in the duplicate_frequency map
		_, exist := elementCount[item]
		if exist {
			elementCount[item]++ // increase counter by 1 if already in the map
		} else {
			elementCount[item] = 1 // else start counting from 1
		}
	}
	dups := make(map[common.L2RootHash]int)
	for u, i := range elementCount {
		if i > 1 {
			dups[u] = i
			fmt.Printf("Dup: r_%d\n", common.ShortHash(u))
		}
	}
	return dups
}

func SleepRndBtw(min time.Duration, max time.Duration) {
	time.Sleep(testcommon.RndBtwTime(min, max))
}<|MERGE_RESOLUTION|>--- conflicted
+++ resolved
@@ -105,22 +105,9 @@
 	if err != nil {
 		panic(fmt.Errorf("simulation failed due to failed %s RPC call. Cause: %w", rpcclientlib.RPCGetTxReceipt, err))
 	}
-<<<<<<< HEAD
-	return &rec
-=======
-
-	if encryptedResponse == "" {
+	if &rec == nil {
 		panic(fmt.Errorf("simulation failed because there was no receipt for transaction %s", txHash))
 	}
-
-	var responseJSONMap map[string]interface{}
-	err = json.Unmarshal(gethcommon.Hex2Bytes(encryptedResponse), &responseJSONMap)
-	if err != nil {
-		panic(fmt.Errorf("simulation failed because could not unmarshall JSON response to %s RPC call. Cause: %w", rpcclientlib.RPCGetTxReceipt, err))
-	}
-
-	return responseJSONMap
->>>>>>> 7cd55b27
 }
 
 // Uses the client to retrieve the balance of the wallet with the given address.
