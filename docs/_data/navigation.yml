--- conflicted
+++ resolved
@@ -27,11 +27,7 @@
         url: testnet/essentials.html
       - title: Deploying a Smart Contract
         url: testnet/deploying-a-smart-contract.html
-<<<<<<< HEAD
       - title: Programmatic Deployment
-=======
-      - title: Deploying a Smart Contract Programmatically
->>>>>>> ec4231b6
         url: testnet/deploying-a-smart-contract-programmatically.html
       - title: ObscuroScan
         url: testnet/obscuroscan.html
