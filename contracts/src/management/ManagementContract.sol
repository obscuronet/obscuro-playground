// SPDX-License-Identifier: GPL-3.0
pragma solidity >=0.7.0 <0.9.0;

import "@openzeppelin/contracts/utils/cryptography/ECDSA.sol";
import "@openzeppelin/contracts-upgradeable/access/OwnableUpgradeable.sol";
import "@openzeppelin/contracts/utils/cryptography/MessageHashUtils.sol";
import "@openzeppelin/contracts/utils/Strings.sol";


import "./Structs.sol";
import * as MessageStructs from "../messaging/Structs.sol";
import * as MessageBus from "../messaging/MessageBus.sol";
import * as MerkleTreeMessageBus from "../messaging/MerkleTreeMessageBus.sol";

contract ManagementContract is Initializable, OwnableUpgradeable {

    using MessageHashUtils for bytes32;
    using MessageHashUtils for bytes;

    constructor() {
        _transferOwnership(msg.sender);
    }

    event LogManagementContractCreated(address messageBusAddress);
    event ImportantContractAddressUpdated(string key, address newAddress);
    event SequencerEnclaveGranted(address enclaveID);
    event SequencerEnclaveRevoked(address enclaveID);
    event RollupAdded(bytes32 rollupHash);
    event NetworkSecretRequested(address indexed requester, string requestReport);
    event NetworkSecretResponded(address indexed attester, address indexed requester);

    // mapping of enclaveID to whether it is attested
    mapping(address => bool) private attested;

    // mapping of enclaveID to whether it is permissioned as a sequencer enclave
    // note: the enclaveID which initialises the network secret is automatically permissioned as a sequencer.
    //       Beyond that, the contract owner can grant and revoke sequencer status.
    mapping(address => bool) private sequencerEnclave;

    // In the near-term it is convenient to have an accessible source of truth for important contract addresses
    // TODO - this is probably not appropriate long term but currently useful for testnets. Look to remove.
    // We store the keys as well as the mapping for the key-value store for important contract addresses for convenience
    string[] public importantContractKeys;
    mapping (string => address) public importantContractAddresses;

    // networkSecretNotInitialized marks if the network secret has been initialized
    bool private networkSecretInitialized ;

    // isWithdrawalAvailable marks if the contract allows withdrawals or not
    bool private isWithdrawalAvailable;

    uint256 public lastBatchSeqNo;

    Structs.RollupStorage private rollups;
    //The messageBus where messages can be sent to Obscuro
    MessageBus.IMessageBus public messageBus;
    MerkleTreeMessageBus.IMerkleTreeMessageBus public merkleMessageBus;
    mapping(bytes32 =>bool) public isWithdrawalSpent;
    mapping(bytes32 =>bool) public isBundleSaved;

    bytes32 public lastBatchHash;

    function initialize() public initializer {
        __Ownable_init(msg.sender);
        lastBatchSeqNo = 0;
        rollups.nextFreeSequenceNumber = 1; // rollup 0 == nil hash
        merkleMessageBus = new MerkleTreeMessageBus.MerkleTreeMessageBus();
        messageBus = MessageBus.IMessageBus(address(merkleMessageBus));

        emit LogManagementContractCreated(address(messageBus));
    }

    function GetRollupByHash(bytes32 rollupHash) view public returns(bool, Structs.MetaRollup memory) {
        Structs.MetaRollup memory rol = rollups.byHash[rollupHash];
        return (rol.Hash == rollupHash , rol);
    }

    function GetRollupByNumber(uint256 number) view public returns(bool, Structs.MetaRollup memory) {
        bytes32 hash = rollups.byOrder[number];
        if (hash == 0x0) { // ensure we don't try to get rollup for hash zero as that would not pull anything, but the hash would match and return true
            return (false, Structs.MetaRollup(0x0, "", 0));
        }

        return GetRollupByHash(hash);
    }

    function GetUniqueForkID(uint256 number) view public returns(bytes32, Structs.MetaRollup memory) {
        (bool success, Structs.MetaRollup memory rollup) = GetRollupByNumber(number);
        if (!success) {
            return (0x0, rollup);
        }

        return (rollups.toUniqueForkID[number], rollup);
    }

    function AppendRollup(Structs.MetaRollup calldata _r) internal {
        rollups.byHash[_r.Hash] = _r;
        rollups.byOrder[rollups.nextFreeSequenceNumber] = _r.Hash;
        rollups.toUniqueForkID[rollups.nextFreeSequenceNumber] = keccak256(abi.encode(_r.Hash, blockhash(block.number-1)));
        rollups.nextFreeSequenceNumber++;

        if (_r.LastSequenceNumber > lastBatchSeqNo) {
            lastBatchSeqNo = _r.LastSequenceNumber;
        }
    }

    function isBundleAvailable(bytes[] memory crossChainHashes) public view returns (bool) {
        bytes32 bundleHash = bytes32(0);

        for(uint256 i = 0; i < crossChainHashes.length; i++) {
            bundleHash = keccak256(abi.encode(bundleHash, bytes32(crossChainHashes[i])));
        }

        return isBundleSaved[bundleHash];
    }

    function addCrossChainMessagesRoot(bytes32 _lastBatchHash, bytes32 blockHash, uint256 blockNum, bytes[] memory crossChainHashes, bytes calldata signature, uint256 rollupNumber, bytes32 forkID) external {
<<<<<<< HEAD
        if (block.number > blockNum + 255) {
            revert("Block binding too old");
        }

        if ((blockhash(blockNum) != blockHash)) {
            revert("Block binding mismatch");
        }
=======
        /*  if (block.number > blockNum + 255) {
              revert("Block binding too old");
          }

          if ((blockhash(blockNum) != blockHash)) {
              revert(string(abi.encodePacked("Invalid block binding:", Strings.toString(block.number),":", Strings.toString(uint256(blockHash)), ":", Strings.toString(uint256(blockhash(blockNum))))));
          } */
>>>>>>> 2d20c8bc

        if (rollups.toUniqueForkID[rollupNumber] != forkID) {
            revert("Invalid forkID");
        }

        address enclaveID = ECDSA.recover(keccak256(abi.encode(_lastBatchHash, blockHash, blockNum, crossChainHashes)), signature);
        require(attested[enclaveID], "enclaveID not attested"); //todo: only sequencer, rather than everyone who has attested.

        lastBatchHash = _lastBatchHash;

        bytes32 bundleHash = bytes32(0);

        for(uint256 i = 0; i < crossChainHashes.length; i++) {
            merkleMessageBus.addStateRoot(bytes32(crossChainHashes[i]), block.timestamp); //todo: change the activation time.
            bundleHash = keccak256(abi.encode(bundleHash, bytes32(crossChainHashes[i])));
        }

        isBundleSaved[bundleHash] = true;
    }

// TODO: ensure challenge period is added on top of block timestamp.
    function pushCrossChainMessages(Structs.HeaderCrossChainData calldata crossChainData) internal {
        uint256 messagesLength = crossChainData.messages.length;
        for (uint256 i = 0; i < messagesLength; ++i) {
            messageBus.storeCrossChainMessage(crossChainData.messages[i], 1); //TODO - make finality depend on rollup challenge period
        }
    }

    // solc-ignore-next-line unused-param
    function AddRollup(Structs.MetaRollup calldata r, Structs.HeaderCrossChainData calldata) public {
        address enclaveID = ECDSA.recover(r.Hash, r.Signature);
        // revert if the EnclaveID is not attested
        require(attested[enclaveID], "enclaveID not attested");
        // revert if the EnclaveID is not permissioned as a sequencer
        require(sequencerEnclave[enclaveID], "enclaveID not a sequencer");

        AppendRollup(r);
        emit RollupAdded(r.Hash);
    }

    // InitializeNetworkSecret kickstarts the network secret, can only be called once
    // solc-ignore-next-line unused-param
    function InitializeNetworkSecret(address _enclaveID, bytes calldata  _initSecret, string calldata _genesisAttestation) public {
        require(!networkSecretInitialized, "network secret already initialized");

        // network can no longer be initialized
        networkSecretInitialized = true;

        // enclave is now on the list of attested enclaves (and its host address is published for p2p)
        attested[_enclaveID] = true;

        // the enclave that starts the network with this call is implicitly a sequencer so doesn't need adding
        sequencerEnclave[_enclaveID] = true;
        emit SequencerEnclaveGranted(_enclaveID);
    }

    // Enclaves can request the Network Secret given an attestation request report
    function RequestNetworkSecret(string calldata requestReport) public {
        emit NetworkSecretRequested(msg.sender, requestReport);
    }

    function ExtractNativeValue(MessageStructs.Structs.ValueTransferMessage calldata _msg, bytes32[] calldata proof, bytes32 root) external {
        merkleMessageBus.verifyValueTransferInclusion(_msg, proof, root);
        bytes32 msgHash = keccak256(abi.encode(_msg));
        require(isWithdrawalSpent[msgHash] == false, "withdrawal already spent");
        isWithdrawalSpent[keccak256(abi.encode(_msg))] = true;

        messageBus.receiveValueFromL2(_msg.receiver, _msg.amount);
    }

    // An attested enclave will pickup the Network Secret Request
    // and, if valid, will respond with the Network Secret
    // and mark the requesterID as attested
    // @param verifyAttester Whether to ask the attester to complete a challenge (signing a hash) to prove their identity.
    function RespondNetworkSecret(address attesterID, address requesterID, bytes memory attesterSig, bytes memory responseSecret, bool verifyAttester) public {
        // only attested enclaves can respond to Network Secret Requests
        bool isEnclAttested = attested[attesterID];
        require(isEnclAttested, "responding attester is not attested");

        if (verifyAttester) {

            // the data must be signed with by the correct private key
            // signature = f(PubKey, PrivateKey, message)
            // address = f(signature, message)
            // valid if attesterID = address
            bytes32 calculatedHashSigned = abi.encodePacked(attesterID, requesterID, responseSecret).toEthSignedMessageHash();
            address recoveredAddrSignedCalculated = ECDSA.recover(calculatedHashSigned, attesterSig);

            require(recoveredAddrSignedCalculated == attesterID, "calculated address and attesterID dont match");
        }

        // mark the requesterID enclave as an attested enclave and store its host address
        attested[requesterID] = true;

        emit NetworkSecretResponded(attesterID, requesterID);
    }


    // Accessor to check if the contract is locked or not
    function IsWithdrawalAvailable() view public returns (bool) {
        return isWithdrawalAvailable;
    }

    // Accessor that checks if an address is attested or not
    function Attested(address _addr) view public returns (bool) {
        return attested[_addr];
    }

    // Accessor that checks if an address is permissioned as a sequencer
    function IsSequencerEnclave(address _addr) view public returns (bool) {
        return sequencerEnclave[_addr];
    }

    // Function to grant sequencer status for an enclave - contract owner only
    function GrantSequencerEnclave(address _addr) public onlyOwner {
        // require the enclave to be attested already
        require(attested[_addr], "enclaveID not attested");
        sequencerEnclave[_addr] = true;
        emit SequencerEnclaveGranted(_addr);
    }
    // Function to revoke sequencer status for an enclave - contract owner only
    function RevokeSequencerEnclave(address _addr) public onlyOwner {
        // require the enclave to be a sequencer already
        require(sequencerEnclave[_addr], "enclaveID not a sequencer");
        delete sequencerEnclave[_addr];
        emit SequencerEnclaveRevoked(_addr);
    }

    // Testnet function to allow the contract owner to retrieve **all** funds from the network bridge.
    function RetrieveAllBridgeFunds() public onlyOwner {
        messageBus.retrieveAllFunds(msg.sender);
    }

    // Function to set an important contract's address, only callable by owner
    function SetImportantContractAddress(string memory key, address newAddress) public onlyOwner {
        if (importantContractAddresses[key] == address(0)) {
            importantContractKeys.push(key);
        }
        importantContractAddresses[key] = newAddress;
        emit ImportantContractAddressUpdated(key, newAddress);
    }

    function GetImportantContractKeys() public view returns(string[] memory) {
        return importantContractKeys;
    }
}<|MERGE_RESOLUTION|>--- conflicted
+++ resolved
@@ -115,7 +115,6 @@
     }
 
     function addCrossChainMessagesRoot(bytes32 _lastBatchHash, bytes32 blockHash, uint256 blockNum, bytes[] memory crossChainHashes, bytes calldata signature, uint256 rollupNumber, bytes32 forkID) external {
-<<<<<<< HEAD
         if (block.number > blockNum + 255) {
             revert("Block binding too old");
         }
@@ -123,15 +122,6 @@
         if ((blockhash(blockNum) != blockHash)) {
             revert("Block binding mismatch");
         }
-=======
-        /*  if (block.number > blockNum + 255) {
-              revert("Block binding too old");
-          }
-
-          if ((blockhash(blockNum) != blockHash)) {
-              revert(string(abi.encodePacked("Invalid block binding:", Strings.toString(block.number),":", Strings.toString(uint256(blockHash)), ":", Strings.toString(uint256(blockhash(blockNum))))));
-          } */
->>>>>>> 2d20c8bc
 
         if (rollups.toUniqueForkID[rollupNumber] != forkID) {
             revert("Invalid forkID");
