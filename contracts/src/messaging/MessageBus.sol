--- conflicted
+++ resolved
@@ -65,18 +65,10 @@
         Structs.CrossChainMessage calldata crossChainMessage
     ) external view override returns (bool) {
         bytes32 msgHash = keccak256(abi.encode(crossChainMessage));
-<<<<<<< HEAD
-        uint256 timestamp = messageFinalityTimestamps[msgHash];
-        //timestamp exists and block current time has surpassed it.
-        return timestamp > 0 && timestamp <= block.timestamp;
-      //  require(timestamp <= block.timestamp, "Message is not finalized yet!");
-=======
         
         uint256 timestamp = messageFinalityTimestamps[msgHash];
         //timestamp exists and block current time has surpassed it.
         return timestamp > 0 && timestamp <= block.timestamp;
-
->>>>>>> 35c60d39
     }
 
     // Returns the time when a message is final (when the rollup challenge period has passed). If the message was never submitted the call will revert.
