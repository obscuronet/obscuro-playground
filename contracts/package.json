--- conflicted
+++ resolved
@@ -30,11 +30,7 @@
     "ten-hardhat-plugin": "^0.0.9"
   },
   "peerDependencies": {
-<<<<<<< HEAD
-    "@nomicfoundation/hardhat-verify": "2.0.8"
-=======
     "@nomicfoundation/hardhat-verify" : "2.0.8",
     "@nomicfoundation/hardhat-ethers":"3.0.6"
->>>>>>> de8de300
   }
 }