import { fetchTransactionByHash } from "@/api/transactions";
import Layout from "@/src/components/layouts/default-layout";
import { TransactionDetailsComponent } from "@/src/components/modules/transactions/transaction-details";
<<<<<<< HEAD
import EmptyState from "@repo/ui/common/empty-state";
import { Button } from "@repo/ui/shared/button";
import { Card, CardHeader, CardTitle, CardContent } from "@repo/ui/shared/card";
import { Skeleton } from "@repo/ui/shared/skeleton";
=======
import EmptyState from "@/src/components/modules/common/empty-state";
import { Button } from "@/src/components/ui/button";
import {
  Card,
  CardHeader,
  CardTitle,
  CardContent,
} from "@/src/components/ui/card";
import { Skeleton } from "@/src/components/ui/skeleton";
>>>>>>> 418bfa8f
import { useQuery } from "@tanstack/react-query";
import { useRouter } from "next/router";

export default function TransactionDetails() {
  const router = useRouter();
  const { hash } = router.query;

  const { data, isLoading } = useQuery({
    queryKey: ["transactionDetails", hash],
    queryFn: () => fetchTransactionByHash(hash as string),
  });

  const transactionDetails = data?.item;

  return (
    <Layout>
<<<<<<< HEAD
      {isLoading ? (
        <Skeleton className="h-full w-full" />
      ) : transactionDetails ? (
        <Card className="col-span-3">
          <CardHeader>
            <CardTitle>Transaction Details</CardTitle>
          </CardHeader>
          <CardContent>
            <TransactionDetailsComponent
              transactionDetails={transactionDetails}
            />
          </CardContent>
        </Card>
      ) : (
        <EmptyState
          title="Transaction not found"
          description="The transaction you are looking for does not exist."
          action={
            <Button onClick={() => router.push("/transactions")}>
              Go back
            </Button>
          }
        />
      )}
=======
      <Card className="col-span-3">
        {isLoading ? (
          <>
            <Skeleton className="h-10 w-100" />
            <Skeleton className="h-10 w-100" />
            <Skeleton className="h-10 w-100" />
            <Skeleton className="h-10 w-100" />
            <Skeleton className="h-10 w-100" />
            <Skeleton className="h-10 w-100" />
          </>
        ) : transactionDetails ? (
          <>
            <CardHeader>
              <CardTitle>Transaction Details</CardTitle>
            </CardHeader>
            <CardContent>
              <TransactionDetailsComponent
                transactionDetails={transactionDetails}
              />
            </CardContent>
          </>
        ) : (
          <EmptyState
            title="Transaction not found"
            description="The transaction you are looking for does not exist."
            action={
              <Button onClick={() => router.push("/transactions")}>
                Go back
              </Button>
            }
            className="p-8"
          />
        )}
      </Card>
>>>>>>> 418bfa8f
    </Layout>
  );
}

export async function getServerSideProps(context: any) {
  return {
    props: {},
  };
}<|MERGE_RESOLUTION|>--- conflicted
+++ resolved
@@ -1,22 +1,10 @@
 import { fetchTransactionByHash } from "@/api/transactions";
 import Layout from "@/src/components/layouts/default-layout";
 import { TransactionDetailsComponent } from "@/src/components/modules/transactions/transaction-details";
-<<<<<<< HEAD
 import EmptyState from "@repo/ui/common/empty-state";
 import { Button } from "@repo/ui/shared/button";
 import { Card, CardHeader, CardTitle, CardContent } from "@repo/ui/shared/card";
 import { Skeleton } from "@repo/ui/shared/skeleton";
-=======
-import EmptyState from "@/src/components/modules/common/empty-state";
-import { Button } from "@/src/components/ui/button";
-import {
-  Card,
-  CardHeader,
-  CardTitle,
-  CardContent,
-} from "@/src/components/ui/card";
-import { Skeleton } from "@/src/components/ui/skeleton";
->>>>>>> 418bfa8f
 import { useQuery } from "@tanstack/react-query";
 import { useRouter } from "next/router";
 
@@ -33,32 +21,6 @@
 
   return (
     <Layout>
-<<<<<<< HEAD
-      {isLoading ? (
-        <Skeleton className="h-full w-full" />
-      ) : transactionDetails ? (
-        <Card className="col-span-3">
-          <CardHeader>
-            <CardTitle>Transaction Details</CardTitle>
-          </CardHeader>
-          <CardContent>
-            <TransactionDetailsComponent
-              transactionDetails={transactionDetails}
-            />
-          </CardContent>
-        </Card>
-      ) : (
-        <EmptyState
-          title="Transaction not found"
-          description="The transaction you are looking for does not exist."
-          action={
-            <Button onClick={() => router.push("/transactions")}>
-              Go back
-            </Button>
-          }
-        />
-      )}
-=======
       <Card className="col-span-3">
         {isLoading ? (
           <>
@@ -93,7 +55,6 @@
           />
         )}
       </Card>
->>>>>>> 418bfa8f
     </Layout>
   );
 }
