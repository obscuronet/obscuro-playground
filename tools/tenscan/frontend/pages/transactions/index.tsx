--- conflicted
+++ resolved
@@ -4,14 +4,10 @@
 import Layout from "@/src/components/layouts/default-layout";
 import { useTransactionsService } from "@/src/services/useTransactionsService";
 import { Metadata } from "next";
-<<<<<<< HEAD
-import { formatNumber } from "@repo/ui/lib/utils";
-=======
-import { getItem } from "@/src/lib/utils";
-import { ItemPosition } from "@/src/types/interfaces";
+import { getItem } from "@repo/ui/lib/utils";
+import { ItemPosition } from "@repo/ui/lib/types";
 import HeadSeo from "@/src/components/head-seo";
 import { siteMetadata } from "@/src/lib/siteMetadata";
->>>>>>> 418bfa8f
 
 export const metadata: Metadata = {
   title: "Transactions",
@@ -82,19 +78,10 @@
             refetch={refetchTransactions}
             total={+Total}
             isLoading={isTransactionsLoading}
-<<<<<<< HEAD
-          />
-        ) : (
-          <div>No rollups found.</div>
-        )}
-      </div>
-    </Layout>
-=======
             noResultsText="transactions"
           />
         </div>
       </Layout>
     </>
->>>>>>> 418bfa8f
   );
 }