import React from "react";
import { columns } from "@/src/components/modules/batches/columns";
import { DataTable } from "@repo/ui/common/data-table/data-table";
import Layout from "@/src/components/layouts/default-layout";
import { Metadata } from "next";
import { useBatchesService } from "@/src/services/useBatchesService";
<<<<<<< HEAD
import { formatNumber } from "@repo/ui/lib/utils";
=======
import { getItem } from "@/src/lib/utils";
import { ItemPosition } from "@/src/types/interfaces";
import { siteMetadata } from "@/src/lib/siteMetadata";
import HeadSeo from "@/src/components/head-seo";
>>>>>>> 418bfa8f

export const metadata: Metadata = {
  title: "Batches",
  description: "A table of Batches.",
};

export default function Batches() {
  const { batches, refetchBatches, isBatchesLoading, setNoPolling } =
    useBatchesService();
  const { BatchesData, Total } = batches?.result || {
    BatchesData: [],
    Total: 0,
  };

  React.useEffect(() => {
    setNoPolling(true);

    return () => {
      setNoPolling(false);
    };
    // eslint-disable-next-line react-hooks/exhaustive-deps
  }, []);

  const firstBatchHeight = Number(getItem(BatchesData, "height"));
  const lastBatchHeight = Number(
    getItem(BatchesData, "height", ItemPosition.LAST)
  );

  return (
<<<<<<< HEAD
    <Layout>
      <div className="h-full flex-1 flex-col space-y-8 md:flex">
        <div className="flex items-center justify-between space-y-2">
          <div>
            <h2 className="text-2xl font-bold tracking-tight">Batches</h2>
            <p className="text-sm text-muted-foreground">
              {formatNumber(Total)} Batch(es) found.
            </p>
=======
    <>
      <HeadSeo
        title={`${siteMetadata.batches.title} `}
        description={siteMetadata.batches.description}
        canonicalUrl={`${siteMetadata.batches.canonicalUrl}`}
        ogImageUrl={siteMetadata.batches.ogImageUrl}
        ogTwitterImage={siteMetadata.batches.ogTwitterImage}
        ogType={siteMetadata.batches.ogType}
      ></HeadSeo>
      <Layout>
        <div className="h-full flex-1 flex-col space-y-8 md:flex">
          <div className="flex items-center justify-between space-y-2">
            <div>
              <h2 className="text-2xl font-bold tracking-tight">Batches</h2>
              {BatchesData?.length > 0 && (
                <p className="text-sm text-muted-foreground">
                  Showing batches #{firstBatchHeight}{" "}
                  {lastBatchHeight !== firstBatchHeight &&
                    "to #" + lastBatchHeight}
                  {/* uncomment the following line when total count feature is implemented */}
                  {/* of {formatNumber(Total)} batches. */}
                </p>
              )}
            </div>
>>>>>>> 418bfa8f
          </div>
          <DataTable
            columns={columns}
            data={BatchesData}
            refetch={refetchBatches}
            total={+Total}
            isLoading={isBatchesLoading}
            noResultsText="batches"
          />
        </div>
      </Layout>
    </>
  );
}<|MERGE_RESOLUTION|>--- conflicted
+++ resolved
@@ -4,14 +4,10 @@
 import Layout from "@/src/components/layouts/default-layout";
 import { Metadata } from "next";
 import { useBatchesService } from "@/src/services/useBatchesService";
-<<<<<<< HEAD
-import { formatNumber } from "@repo/ui/lib/utils";
-=======
-import { getItem } from "@/src/lib/utils";
+import { getItem } from "@repo/ui/lib/utils";
 import { ItemPosition } from "@/src/types/interfaces";
 import { siteMetadata } from "@/src/lib/siteMetadata";
 import HeadSeo from "@/src/components/head-seo";
->>>>>>> 418bfa8f
 
 export const metadata: Metadata = {
   title: "Batches",
@@ -41,16 +37,6 @@
   );
 
   return (
-<<<<<<< HEAD
-    <Layout>
-      <div className="h-full flex-1 flex-col space-y-8 md:flex">
-        <div className="flex items-center justify-between space-y-2">
-          <div>
-            <h2 className="text-2xl font-bold tracking-tight">Batches</h2>
-            <p className="text-sm text-muted-foreground">
-              {formatNumber(Total)} Batch(es) found.
-            </p>
-=======
     <>
       <HeadSeo
         title={`${siteMetadata.batches.title} `}
@@ -75,7 +61,6 @@
                 </p>
               )}
             </div>
->>>>>>> 418bfa8f
           </div>
           <DataTable
             columns={columns}
