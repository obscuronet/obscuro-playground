--- conflicted
+++ resolved
@@ -87,8 +87,6 @@
   DESTRUCTIVE = "destructive",
   DEFAULT = "default",
   OUTLINE = "outline",
-<<<<<<< HEAD
-=======
 }
 
 export interface DashboardAnalyticsData {
@@ -102,5 +100,4 @@
 export enum ItemPosition {
   FIRST = "first",
   LAST = "last",
->>>>>>> 418bfa8f
 }