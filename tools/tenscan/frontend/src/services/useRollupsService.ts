--- conflicted
+++ resolved
@@ -4,11 +4,7 @@
   fetchLatestRollups,
   fetchRollups,
 } from "@/api/rollups";
-<<<<<<< HEAD
 import { toast } from "@repo/ui/shared/use-toast";
-=======
-import { toast } from "@/src/components/ui/use-toast";
->>>>>>> 418bfa8f
 import { useMutation, useQuery } from "@tanstack/react-query";
 import { useState } from "react";
 import { getOptions, pollingInterval } from "../lib/constants";
@@ -32,13 +28,8 @@
     isLoading: isRollupsLoading,
     refetch: refetchRollups,
   } = useQuery({
-<<<<<<< HEAD
-    queryKey: ["rollups"],
-    queryFn: () => fetchRollups(),
-=======
     queryKey: ["rollups", options],
     queryFn: () => fetchRollups(options),
->>>>>>> 418bfa8f
     refetchInterval: noPolling ? false : pollingInterval,
   });
 
