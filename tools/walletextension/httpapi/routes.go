package httpapi

import (
	"bytes"
	"crypto/sha256"
	"encoding/hex"
	"encoding/json"
	"fmt"
	"net/http"

	"github.com/ten-protocol/go-ten/tools/walletextension/services"

	"github.com/status-im/keycard-go/hexutils"

	"github.com/ten-protocol/go-ten/go/common/log"
	"github.com/ten-protocol/go-ten/go/common/viewingkey"
	"github.com/ten-protocol/go-ten/lib/gethfork/node"
	"github.com/ten-protocol/go-ten/tools/walletextension/keymanager"

	tencommon "github.com/ten-protocol/go-ten/go/common"
	"github.com/ten-protocol/go-ten/go/common/httputil"
	"github.com/ten-protocol/go-ten/tools/walletextension/common"
)

// NewHTTPRoutes returns the http specific routes
// todo - move these to the rpc framework.
func NewHTTPRoutes(walletExt *services.Services) []node.Route {
	return []node.Route{
		{
			Name: common.APIVersion1 + common.PathReady,
			Func: httpHandler(walletExt, readyRequestHandler),
		},
		{
			Name: common.APIVersion1 + common.PathJoin,
			Func: httpHandler(walletExt, joinRequestHandler),
		},
		{
			Name: common.APIVersion1 + common.PathGetMessage,
			Func: httpHandler(walletExt, getMessageRequestHandler),
		},
		{
			Name: common.APIVersion1 + common.PathAuthenticate,
			Func: httpHandler(walletExt, authenticateRequestHandler),
		},
		{
			Name: common.APIVersion1 + common.PathQuery,
			Func: httpHandler(walletExt, queryRequestHandler),
		},
		{
			Name: common.APIVersion1 + common.PathRevoke,
			Func: httpHandler(walletExt, revokeRequestHandler),
		},
		{
			Name: common.APIVersion1 + common.PathHealth,
			Func: httpHandler(walletExt, healthRequestHandler),
		},
		{
			Name: common.APIVersion1 + common.PathNetworkHealth,
			Func: httpHandler(walletExt, networkHealthRequestHandler),
		},
		{
			Name: common.APIVersion1 + common.PathVersion,
			Func: httpHandler(walletExt, versionRequestHandler),
		},
		{
			Name: common.APIVersion1 + common.PathNetworkConfig,
			Func: httpHandler(walletExt, networkConfigRequestHandler),
		},
		{
<<<<<<< HEAD
			Name: common.APIVersion1 + common.PathKeyExchange,
			Func: httpHandler(walletExt, keyExchangeRequestHandler),
=======
			Name: common.APIVersion1 + common.PathSessionKeys + "create",
			Func: httpHandler(walletExt, createSKRequestHandler),
		},
		{
			Name: common.APIVersion1 + common.PathSessionKeys + "activate",
			Func: httpHandler(walletExt, activateSKRequestHandler),
		},
		{
			Name: common.APIVersion1 + common.PathSessionKeys + "deactivate",
			Func: httpHandler(walletExt, deactivateSKRequestHandler),
		},
		{
			Name: common.APIVersion1 + common.PathSessionKeys + "delete",
			Func: httpHandler(walletExt, deleteSKRequestHandler),
		},
		{
			Name: common.APIVersion1 + common.PathSessionKeys + "list",
			Func: httpHandler(walletExt, listSKRequestHandler),
>>>>>>> d9f35c15
		},
	}
}

func httpHandler(
	walletExt *services.Services,
	fun func(walletExt *services.Services, conn UserConn),
) func(resp http.ResponseWriter, req *http.Request) {
	return func(resp http.ResponseWriter, req *http.Request) {
		httpRequestHandler(walletExt, resp, req, fun)
	}
}

// Overall request handler for http requests
func httpRequestHandler(walletExt *services.Services, resp http.ResponseWriter, req *http.Request, fun func(walletExt *services.Services, conn UserConn)) {
	if walletExt.IsStopping() {
		return
	}
	if httputil.EnableCORS(resp, req) {
		return
	}
	userConn := NewUserConnHTTP(resp, req, walletExt.Logger())
	fun(walletExt, userConn)
}

// readyRequestHandler is used to check whether the server is ready
func readyRequestHandler(_ *services.Services, _ UserConn) {}

// This function handles request to /join endpoint. It is responsible to create new user (new key-pair) and store it to the db
func joinRequestHandler(walletExt *services.Services, conn UserConn) {
	// audit()
	// todo (@ziga) add protection against DDOS attacks
	_, err := conn.ReadRequest()
	if err != nil {
		handleError(conn, walletExt.Logger(), fmt.Errorf("error reading request: %w", err))
		return
	}

	// generate new key-pair and store it in the database
	userID, err := walletExt.GenerateAndStoreNewUser()
	if err != nil {
		handleError(conn, walletExt.Logger(), fmt.Errorf("internal Error"))
		walletExt.Logger().Error("error creating new user", log.ErrKey, err)
	}

	// write hex encoded userID in the response
	err = conn.WriteResponse([]byte(hexutils.BytesToHex(userID)))
	if err != nil {
		walletExt.Logger().Error("error writing success response", log.ErrKey, err)
	}
}

// This function handles request to /authenticate endpoint.
// In the request we receive message, signature and address in JSON as request body and userID and address as query parameters
// We then check if message is in correct format and if signature is valid. If all checks pass we save address and signature against userID
func authenticateRequestHandler(walletExt *services.Services, conn UserConn) {
	// read the request
	body, err := conn.ReadRequest()
	if err != nil {
		handleError(conn, walletExt.Logger(), fmt.Errorf("error reading request: %w", err))
		return
	}

	// get the text that was signed and signature
	var reqJSONMap map[string]string
	err = json.Unmarshal(body, &reqJSONMap)
	if err != nil {
		handleError(conn, walletExt.Logger(), fmt.Errorf("could not unmarshal request body - %w", err))
		return
	}

	// get signature from the request and remove leading two bytes (0x)
	signature, err := hex.DecodeString(reqJSONMap[common.JSONKeySignature][2:])
	if err != nil {
		handleError(conn, walletExt.Logger(), fmt.Errorf("unable to decode signature - %w", err))
		return
	}

	// get address from the request
	address, ok := reqJSONMap[common.JSONKeyAddress]
	if !ok || address == "" {
		handleError(conn, walletExt.Logger(), fmt.Errorf("unable to read address field from the request"))
		return
	}

	// get an optional type of the message that was signed
	messageTypeValue := common.DefaultGatewayAuthMessageType
	if typeFromRequest, ok := reqJSONMap[common.JSONKeyType]; ok && typeFromRequest != "" {
		messageTypeValue = typeFromRequest
	}

	// check if a message type is valid
	messageType, ok := viewingkey.SignatureTypeMap[messageTypeValue]
	if !ok {
		handleError(conn, walletExt.Logger(), fmt.Errorf("invalid message type: %s", messageTypeValue))
	}

	// read userID from query params
	userID, err := getUserID(conn)
	if err != nil {
		handleError(conn, walletExt.Logger(), fmt.Errorf("malformed query: 'u' required - representing encryption token - %w", err))
		return
	}

	// check signature and add address and signature for that user
	err = walletExt.AddAddressToUser(userID, address, signature, messageType)
	if err != nil {
		handleError(conn, walletExt.Logger(), fmt.Errorf("internal error"))
		walletExt.Logger().Error(fmt.Sprintf("error adding address: %s to user: %s with signature: %s", address, userID, signature))
		return
	}
	err = conn.WriteResponse([]byte(common.SuccessMsg))
	if err != nil {
		walletExt.Logger().Error("error writing success response", log.ErrKey, err)
	}
}

// todo - is this needed?
// This function handles request to /query endpoint.
// In the query parameters address and userID are required. We check if provided address is registered for given userID
// and return true/false in json response
func queryRequestHandler(walletExt *services.Services, conn UserConn) {
	// read the request
	_, err := conn.ReadRequest()
	if err != nil {
		handleError(conn, walletExt.Logger(), fmt.Errorf("error reading request: %w", err))
		return
	}

	userID, err := getUserID(conn)
	if err != nil {
		handleError(conn, walletExt.Logger(), fmt.Errorf("user ('u') not found in query parameters"))
		walletExt.Logger().Info("user not found in the query params", log.ErrKey, err)
		return
	}
	address, err := getQueryParameter(conn.ReadRequestParams(), common.AddressQueryParameter)
	if err != nil {
		handleError(conn, walletExt.Logger(), fmt.Errorf("address ('a') not found in query parameters"))
		walletExt.Logger().Error("address ('a') not found in query parameters", log.ErrKey, err)
		return
	}
	// check if address length is correct
	if len(address) != common.EthereumAddressLen {
		handleError(conn, walletExt.Logger(), fmt.Errorf("provided address length is %d, expected: %d", len(address), common.EthereumAddressLen))
		return
	}

	// check if this account is registered with given user
	found, err := walletExt.UserHasAccount(userID, address)
	if err != nil {
		handleError(conn, walletExt.Logger(), fmt.Errorf("internal error"))
		walletExt.Logger().Error("error during checking if account exists for user", "userID", userID, log.ErrKey, err)
	}

	// create and write the response
	res := struct {
		Status bool `json:"status"`
	}{Status: found}

	msg, err := json.Marshal(res)
	if err != nil {
		handleError(conn, walletExt.Logger(), err)
		return
	}

	err = conn.WriteResponse(msg)
	if err != nil {
		walletExt.Logger().Error("error writing success response", log.ErrKey, err)
	}
}

// This function handles request to /revoke endpoint.
// It requires userID as query parameter and deletes given user and all associated viewing keys
func revokeRequestHandler(walletExt *services.Services, conn UserConn) {
	// read the request
	_, err := conn.ReadRequest()
	if err != nil {
		handleError(conn, walletExt.Logger(), fmt.Errorf("error reading request: %w", err))
		return
	}

	userID, err := getUserID(conn)
	if err != nil {
		handleError(conn, walletExt.Logger(), fmt.Errorf("user ('u') not found in query parameters"))
		walletExt.Logger().Info("user not found in the query params", log.ErrKey, err)
		return
	}

	// delete user and accounts associated with it from the database
	err = walletExt.Storage.DeleteUser(userID)
	if err != nil {
		handleError(conn, walletExt.Logger(), fmt.Errorf("internal error"))
		walletExt.Logger().Error("unable to delete user", "userID", userID, log.ErrKey, err)
		return
	}

	err = conn.WriteResponse([]byte(common.SuccessMsg))
	if err != nil {
		walletExt.Logger().Error("error writing success response", log.ErrKey, err)
	}
}

// Handles request to /health endpoint.
func healthRequestHandler(walletExt *services.Services, conn UserConn) {
	// read the request
	_, err := conn.ReadRequest()
	if err != nil {
		walletExt.Logger().Error("error reading request", log.ErrKey, err)
		return
	}

	// TODO: connect to database and check if it is healthy
	err = conn.WriteResponse([]byte(common.SuccessMsg))
	if err != nil {
		walletExt.Logger().Error("error writing success response", log.ErrKey, err)
	}
}

// Handles request to /network-health endpoint.
func networkHealthRequestHandler(walletExt *services.Services, userConn UserConn) {
	// read the request
	_, err := userConn.ReadRequest()
	if err != nil {
		walletExt.Logger().Error("error reading request", log.ErrKey, err)
		return
	}

	// call `obscuro-health` rpc method to get the health status of the node
	healthStatus, err := walletExt.GetTenNodeHealthStatus()

	// create the response in the required format
	type HealthStatus struct {
		Errors        []string `json:"Errors"`
		OverallHealth bool     `json:"OverallHealth"`
	}

	errorStrings := make([]string, 0)
	if err != nil {
		errorStrings = append(errorStrings, err.Error())
	}
	healthStatusResponse := HealthStatus{
		Errors:        errorStrings,
		OverallHealth: healthStatus,
	}

	data, err := json.Marshal(map[string]interface{}{
		"id":      "1",
		"jsonrpc": "2.0",
		"result":  healthStatusResponse,
	})
	if err != nil {
		walletExt.Logger().Error("error marshaling response", log.ErrKey, err)
		return
	}

	err = userConn.WriteResponse(data)
	if err != nil {
		walletExt.Logger().Error("error writing success response", log.ErrKey, err)
	}
}

func networkConfigRequestHandler(walletExt *services.Services, userConn UserConn) {
	// read the request
	_, err := userConn.ReadRequest()
	if err != nil {
		walletExt.Logger().Error("error reading request", log.ErrKey, err)
		return
	}

	// Call the RPC method to get the network configuration
	networkConfig, err := walletExt.GetTenNetworkConfig()
	if err != nil {
		walletExt.Logger().Error("error fetching network config", log.ErrKey, err)
	}

	// Define a struct to represent the response
	type NetworkConfigResponse struct {
		ManagementContractAddress string            `json:"ManagementContractAddress"`
		L1StartHash               string            `json:"L1StartHash"`
		MessageBusAddress         string            `json:"MessageBusAddress"`
		L2MessageBusAddress       string            `json:"L2MessageBusAddress"`
		ImportantContracts        map[string]string `json:"ImportantContracts"`
	}

	// Convert the TenNetworkInfo fields to strings
	importantContracts := make(map[string]string)
	for name, address := range networkConfig.ImportantContracts {
		importantContracts[name] = address.Hex()
	}

	networkConfigResponse := NetworkConfigResponse{
		ManagementContractAddress: networkConfig.ManagementContractAddress.Hex(),
		L1StartHash:               networkConfig.L1StartHash.Hex(),
		MessageBusAddress:         networkConfig.MessageBusAddress.Hex(),
		L2MessageBusAddress:       networkConfig.L2MessageBusAddress.Hex(),
		ImportantContracts:        importantContracts,
	}

	// Marshal the response into JSON format
	data, err := json.Marshal(networkConfigResponse)
	if err != nil {
		walletExt.Logger().Error("error marshaling response", log.ErrKey, err)
		return
	}

	// Write the response back to the user
	err = userConn.WriteResponse(data)
	if err != nil {
		walletExt.Logger().Error("error writing success response", log.ErrKey, err)
	}
}

// Handles request to /version endpoint.
func versionRequestHandler(walletExt *services.Services, userConn UserConn) {
	// read the request
	_, err := userConn.ReadRequest()
	if err != nil {
		walletExt.Logger().Error("error reading request", log.ErrKey, err)
		return
	}

	err = userConn.WriteResponse([]byte(walletExt.Version()))
	if err != nil {
		walletExt.Logger().Error("error writing success response", log.ErrKey, err)
	}
}

// getMessageRequestHandler handles request to /getmessage endpoint.
func getMessageRequestHandler(walletExt *services.Services, conn UserConn) {
	// read the request
	body, err := conn.ReadRequest()
	if err != nil {
		handleError(conn, walletExt.Logger(), fmt.Errorf("error reading request: %w", err))
		return
	}

	// read body of the request
	var reqJSONMap map[string]interface{}
	err = json.Unmarshal(body, &reqJSONMap)
	if err != nil {
		handleError(conn, walletExt.Logger(), fmt.Errorf("could not unmarshal address request - %w", err))
		return
	}

	// get address from the request
	encryptionToken, ok := reqJSONMap[common.JSONKeyEncryptionToken]
	if !ok {
		handleError(conn, walletExt.Logger(), fmt.Errorf("encryptionToken field not found in the request"))
		return
	}
	if tokenStr, ok := encryptionToken.(string); !ok {
		handleError(conn, walletExt.Logger(), fmt.Errorf("encryptionToken field is not a string"))
		return
	} else if len(tokenStr) != common.MessageUserIDLen {
		handleError(conn, walletExt.Logger(), fmt.Errorf("encryptionToken field is not of correct length"))
		return
	}

	// get formats from the request, if present
	var formatsSlice []string
	if formatsInterface, ok := reqJSONMap[common.JSONKeyFormats]; ok {
		formats, ok := formatsInterface.([]interface{})
		if !ok {
			handleError(conn, walletExt.Logger(), fmt.Errorf("formats field is not an array"))
			return
		}

		for _, f := range formats {
			formatStr, ok := f.(string)
			if !ok {
				handleError(conn, walletExt.Logger(), fmt.Errorf("format value is not a string"))
				return
			}
			formatsSlice = append(formatsSlice, formatStr)
		}
	}

	userID := hexutils.HexToBytes(encryptionToken.(string))
	if len(userID) != viewingkey.UserIDLength {
		return
	}

	message, err := walletExt.GenerateUserMessageToSign(userID, formatsSlice)
	if err != nil {
		handleError(conn, walletExt.Logger(), fmt.Errorf("internal error"))
		walletExt.Logger().Error("error getting message", log.ErrKey, err)
		return
	}

	// create the response structure for EIP712 message where the message is a JSON object
	type JSONResponseEIP712 struct {
		Message json.RawMessage `json:"message"`
		Type    string          `json:"type"`
	}

	// create the response structure for personal sign message where the message is a string
	type JSONResponsePersonal struct {
		Message string `json:"message"`
		Type    string `json:"type"`
	}

	// get string representation of the message format
	messageFormat := viewingkey.GetBestFormat(formatsSlice)
	messageFormatString := viewingkey.GetSignatureTypeString(messageFormat)
	responseBytes := []byte{}
	if messageFormat == viewingkey.PersonalSign {
		response := JSONResponsePersonal{
			Message: message,
			Type:    messageFormatString,
		}

		responseBytes, err = json.Marshal(response)
		if err != nil {
			handleError(conn, walletExt.Logger(), fmt.Errorf("error marshaling JSON response: %w", err))
			return
		}
	} else if messageFormat == viewingkey.EIP712Signature {
		var messageMap map[string]interface{}
		err = json.Unmarshal([]byte(message), &messageMap)
		if err != nil {
			handleError(conn, walletExt.Logger(), fmt.Errorf("error unmarshaling JSON: %w", err))
			return
		}

		if domainMap, ok := messageMap["domain"].(map[string]interface{}); ok {
			delete(domainMap, "salt")
			delete(domainMap, "verifyingContract")
		}

		if typesMap, ok := messageMap["types"].(map[string]interface{}); ok {
			delete(typesMap, "EIP712Domain")
		}

		// Marshal the modified map back to JSON
		modifiedMessage, err := json.Marshal(messageMap)
		if err != nil {
			handleError(conn, walletExt.Logger(), fmt.Errorf("error marshaling modified JSON: %w", err))
			return
		}

		response := JSONResponseEIP712{
			Message: modifiedMessage,
			Type:    messageFormatString,
		}

		responseBytes, err = json.Marshal(response)
		if err != nil {
			handleError(conn, walletExt.Logger(), fmt.Errorf("error marshaling JSON response: %w", err))
			return
		}
	}

	err = conn.WriteResponse(responseBytes)
	if err != nil {
		walletExt.Logger().Error("error writing success response", log.ErrKey, err)
	}
}

<<<<<<< HEAD
func keyExchangeRequestHandler(walletExt *services.Services, conn UserConn) {
	// Read the request
	body, err := conn.ReadRequest()
=======
func listSKRequestHandler(walletExt *services.Services, conn UserConn) {
}

func createSKRequestHandler(walletExt *services.Services, conn UserConn) {
	withUser(walletExt, conn, func(user *common.GWUser) ([]byte, error) {
		sk, err := walletExt.SKManager.CreateSessionKey(user)
		if err != nil {
			handleError(conn, walletExt.Logger(), fmt.Errorf("could not create session key: %w", err))
			return nil, err
		}
		return []byte(hexutils.BytesToHex(sk.Account.Address.Bytes())), nil
	})
}

func deleteSKRequestHandler(walletExt *services.Services, conn UserConn) {
	withUser(walletExt, conn, func(user *common.GWUser) ([]byte, error) {
		res, err := walletExt.SKManager.DeleteSessionKey(user)
		return []byte{boolToByte(res)}, err
	})
}

func activateSKRequestHandler(walletExt *services.Services, conn UserConn) {
	withUser(walletExt, conn, func(user *common.GWUser) ([]byte, error) {
		res, err := walletExt.SKManager.ActivateSessionKey(user)
		return []byte{boolToByte(res)}, err
	})
}

func deactivateSKRequestHandler(walletExt *services.Services, conn UserConn) {
	withUser(walletExt, conn, func(user *common.GWUser) ([]byte, error) {
		res, err := walletExt.SKManager.DeactivateSessionKey(user)
		return []byte{boolToByte(res)}, err
	})
}

// extracts the user from the request, and writes the response to the connection
func withUser(walletExt *services.Services, conn UserConn, withUser func(user *common.GWUser) ([]byte, error)) {
	_, err := conn.ReadRequest()
>>>>>>> d9f35c15
	if err != nil {
		handleError(conn, walletExt.Logger(), fmt.Errorf("error reading request: %w", err))
		return
	}

<<<<<<< HEAD
	// Step 1: Deserialize the received message
	var receivedMessageOG keymanager.KeyExchangeRequest
	err = json.Unmarshal(body, &receivedMessageOG)
	if err != nil {
		walletExt.Logger().Error("OG: Failed to deserialize received message", log.ErrKey, err)
		handleError(conn, walletExt.Logger(), fmt.Errorf("failed to deserialize message: %w", err))
		return
	}

	// Step 2: Deserialize the public key
	receivedPubKey, err := keymanager.DeserializePublicKey(receivedMessageOG.PublicKey)
	if err != nil {
		walletExt.Logger().Error("OG: Failed to deserialize public key", log.ErrKey, err)
		handleError(conn, walletExt.Logger(), fmt.Errorf("failed to deserialize public key: %w", err))
		return
	}

	// Step 3: Deserialize the attestation report
	var receivedAttestation tencommon.AttestationReport
	if err := json.Unmarshal(receivedMessageOG.Attestation, &receivedAttestation); err != nil {
		handleError(conn, walletExt.Logger(), fmt.Errorf("error unmarshaling attestation report: %w", err))
		return
	}

	// Step 4: Verify the attestation report
	verifiedData, err := keymanager.VerifyReport(&receivedAttestation)
	if err != nil {
		walletExt.Logger().Error("OG: Failed to verify attestation report", log.ErrKey, err)
		handleError(conn, walletExt.Logger(), fmt.Errorf("failed to verify attestation report: %w", err))
		return
	}

	// Hash the received public key bytes
	pubKeyHash := sha256.Sum256(receivedMessageOG.PublicKey)

	// Only compare the first 32 bytes since verifiedData is padded to 64 bytes
	verifiedDataTruncated := verifiedData[:32]
	if bytes.Equal(verifiedDataTruncated, pubKeyHash[:]) {
		walletExt.Logger().Info("OG: Public keys match")
	} else {
		walletExt.Logger().Error("OG: Public keys do not match")
	}

	// Step 5Encrypt the public key using the received public key
	encryptedKeyOG, err := keymanager.EncryptWithPublicKey(walletExt.Storage.GetEncryptionKey(), receivedPubKey)
	if err != nil {
		walletExt.Logger().Error("OG: Encryption failed", log.ErrKey, err)
		handleError(conn, walletExt.Logger(), fmt.Errorf("encryption failed: %w", err))
		return
	}

	// Step 6: Encode the encrypted encryption key to Base64
	encodedEncryptedKeyOG := keymanager.EncodeBase64(encryptedKeyOG)

	// Step 7: Create the response message containing the encrypted key
	messageOG := keymanager.KeyExchangeResponse{
		EncryptedKey: encodedEncryptedKeyOG,
	}

	// Step 8: Serialize the response message to JSON and send it back to the requester
	messageBytesOG, err := json.Marshal(messageOG)
	if err != nil {
		walletExt.Logger().Error("OG: Failed to serialize response message", log.ErrKey, err)
		handleError(conn, walletExt.Logger(), fmt.Errorf("failed to serialize response message: %w", err))
		return
	}
	walletExt.Logger().Info("Shared encrypted key with another gateway enclave")
	err = conn.WriteResponse(messageBytesOG)
	if err != nil {
		walletExt.Logger().Error("error writing response", log.ErrKey, err)
	}
=======
	userID, err := getUserID(conn)
	if err != nil {
		handleError(conn, walletExt.Logger(), fmt.Errorf("user ('u') not found in query parameters"))
		walletExt.Logger().Info("user not found in the query params", log.ErrKey, err)
		return
	}

	user, err := walletExt.Storage.GetUser(userID)
	if err != nil {
		handleError(conn, walletExt.Logger(), fmt.Errorf("could not get user: %w", err))
		return
	}

	resp, err := withUser(user)
	if err != nil {
		handleError(conn, walletExt.Logger(), fmt.Errorf("could not process request: %w", err))
		return
	}

	err = conn.WriteResponse(resp)
	if err != nil {
		walletExt.Logger().Error("error writing success response", log.ErrKey, err)
	}
}

func boolToByte(res bool) byte {
	if res {
		return 1
	}
	return 0
>>>>>>> d9f35c15
}<|MERGE_RESOLUTION|>--- conflicted
+++ resolved
@@ -15,9 +15,7 @@
 	"github.com/ten-protocol/go-ten/go/common/log"
 	"github.com/ten-protocol/go-ten/go/common/viewingkey"
 	"github.com/ten-protocol/go-ten/lib/gethfork/node"
-	"github.com/ten-protocol/go-ten/tools/walletextension/keymanager"
-
-	tencommon "github.com/ten-protocol/go-ten/go/common"
+
 	"github.com/ten-protocol/go-ten/go/common/httputil"
 	"github.com/ten-protocol/go-ten/tools/walletextension/common"
 )
@@ -67,10 +65,10 @@
 			Func: httpHandler(walletExt, networkConfigRequestHandler),
 		},
 		{
-<<<<<<< HEAD
 			Name: common.APIVersion1 + common.PathKeyExchange,
 			Func: httpHandler(walletExt, keyExchangeRequestHandler),
-=======
+		},
+		{
 			Name: common.APIVersion1 + common.PathSessionKeys + "create",
 			Func: httpHandler(walletExt, createSKRequestHandler),
 		},
@@ -89,7 +87,6 @@
 		{
 			Name: common.APIVersion1 + common.PathSessionKeys + "list",
 			Func: httpHandler(walletExt, listSKRequestHandler),
->>>>>>> d9f35c15
 		},
 	}
 }
@@ -548,11 +545,6 @@
 	}
 }
 
-<<<<<<< HEAD
-func keyExchangeRequestHandler(walletExt *services.Services, conn UserConn) {
-	// Read the request
-	body, err := conn.ReadRequest()
-=======
 func listSKRequestHandler(walletExt *services.Services, conn UserConn) {
 }
 
@@ -591,13 +583,51 @@
 // extracts the user from the request, and writes the response to the connection
 func withUser(walletExt *services.Services, conn UserConn, withUser func(user *common.GWUser) ([]byte, error)) {
 	_, err := conn.ReadRequest()
->>>>>>> d9f35c15
 	if err != nil {
 		handleError(conn, walletExt.Logger(), fmt.Errorf("error reading request: %w", err))
 		return
 	}
 
-<<<<<<< HEAD
+	userID, err := getUserID(conn)
+	if err != nil {
+		handleError(conn, walletExt.Logger(), fmt.Errorf("user ('u') not found in query parameters"))
+		walletExt.Logger().Info("user not found in the query params", log.ErrKey, err)
+		return
+	}
+
+	user, err := walletExt.Storage.GetUser(userID)
+	if err != nil {
+		handleError(conn, walletExt.Logger(), fmt.Errorf("could not get user: %w", err))
+		return
+	}
+
+	resp, err := withUser(user)
+	if err != nil {
+		handleError(conn, walletExt.Logger(), fmt.Errorf("could not process request: %w", err))
+		return
+	}
+
+	err = conn.WriteResponse(resp)
+	if err != nil {
+		walletExt.Logger().Error("error writing success response", log.ErrKey, err)
+	}
+}
+
+func boolToByte(res bool) byte {
+	if res {
+		return 1
+	}
+	return 0
+}
+
+func keyExchangeRequestHandler(walletExt *services.Services, conn UserConn) {
+	// Read the request
+	body, err := conn.ReadRequest()
+	if err != nil {
+		handleError(conn, walletExt.Logger(), fmt.Errorf("error reading request: %w", err))
+		return
+	}
+
 	// Step 1: Deserialize the received message
 	var receivedMessageOG keymanager.KeyExchangeRequest
 	err = json.Unmarshal(body, &receivedMessageOG)
@@ -669,36 +699,4 @@
 	if err != nil {
 		walletExt.Logger().Error("error writing response", log.ErrKey, err)
 	}
-=======
-	userID, err := getUserID(conn)
-	if err != nil {
-		handleError(conn, walletExt.Logger(), fmt.Errorf("user ('u') not found in query parameters"))
-		walletExt.Logger().Info("user not found in the query params", log.ErrKey, err)
-		return
-	}
-
-	user, err := walletExt.Storage.GetUser(userID)
-	if err != nil {
-		handleError(conn, walletExt.Logger(), fmt.Errorf("could not get user: %w", err))
-		return
-	}
-
-	resp, err := withUser(user)
-	if err != nil {
-		handleError(conn, walletExt.Logger(), fmt.Errorf("could not process request: %w", err))
-		return
-	}
-
-	err = conn.WriteResponse(resp)
-	if err != nil {
-		walletExt.Logger().Error("error writing success response", log.ErrKey, err)
-	}
-}
-
-func boolToByte(res bool) byte {
-	if res {
-		return 1
-	}
-	return 0
->>>>>>> d9f35c15
 }