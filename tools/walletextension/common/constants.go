--- conflicted
+++ resolved
@@ -16,10 +16,7 @@
 
 const (
 	PathReady                           = "/ready/"
-<<<<<<< HEAD
-=======
 	PathViewingKeys                     = "/viewingkeys/"
->>>>>>> fe8b2488
 	PathJoin                            = "/join/"
 	PathGetMessage                      = "/getmessage/"
 	PathAuthenticate                    = "/authenticate/"
