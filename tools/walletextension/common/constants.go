--- conflicted
+++ resolved
@@ -7,7 +7,6 @@
 const (
 	Localhost = "127.0.0.1"
 
-<<<<<<< HEAD
 	JSONKeyAddress    = "address"
 	JSONKeyID         = "id"
 	JSONKeyMethod     = "method"
@@ -16,25 +15,6 @@
 	JSONKeyRPCVersion = "jsonrpc"
 	JSONKeySignature  = "signature"
 	JSONKeyType       = "type"
-=======
-	JSONKeyAddress         = "address"
-	JSONKeyData            = "data"
-	JSONKeyErr             = "error"
-	JSONKeyFrom            = "from"
-	JSONKeyID              = "id"
-	JSONKeyMethod          = "method"
-	JSONKeyParams          = "params"
-	JSONKeyResult          = "result"
-	JSONKeyRoot            = "root"
-	JSONKeyRPCVersion      = "jsonrpc"
-	JSONKeySignature       = "signature"
-	JSONKeySubscription    = "subscription"
-	JSONKeyCode            = "code"
-	JSONKeyMessage         = "message"
-	JSONKeyType            = "type"
-	JSONKeyEncryptionToken = "encryptionToken"
-	JSONKeyFormats         = "formats"
->>>>>>> ab3a456d
 )
 
 const (
