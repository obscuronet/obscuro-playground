package cosmosdb

import (
	"context"
	"encoding/hex"
	"encoding/json"
	"fmt"
	"strings"

	"github.com/ethereum/go-ethereum/crypto"

	dbcommon "github.com/ten-protocol/go-ten/tools/walletextension/storage/database/common"

	"github.com/ten-protocol/go-ten/go/common/viewingkey"

	"github.com/Azure/azure-sdk-for-go/sdk/azcore"
	"github.com/Azure/azure-sdk-for-go/sdk/data/azcosmos"

	"github.com/ten-protocol/go-ten/tools/walletextension/common"
	"github.com/ten-protocol/go-ten/tools/walletextension/encryption"
)

/*
This is a CosmosDB implementation of the Storage interface.

We need to make sure we have a CosmosDB account and a database created before using this.

Quick summary of the CosmosDB setup:
- Create a CosmosDB account (Azure Cosmos DB for NoSQL)
- account name should follow the format: <network_type>-gateway-cosmosdb
- use Serverless capacity mode for testnets
- go to "Data Explorer" in the CosmosDB account and create new database named "gatewayDB"
- inside the database create a container named "users" with partition key of "/id"
- to get your connection string go to settings -> keys -> primary connection string

*/

// CosmosDB struct represents the CosmosDB storage implementation
type CosmosDB struct {
	client         *azcosmos.Client
	usersContainer *azcosmos.ContainerClient
	encryptor      encryption.Encryptor
}

// EncryptedDocument struct is used to store encrypted user data in CosmosDB
// We use this structure to add an extra layer of security by encrypting the actual user data
// The 'ID' field is used as the document ID and partition key in CosmosDB
// The 'Data' field contains the base64-encoded encrypted user data
type EncryptedDocument struct {
	ID   string `json:"id"`
	Data []byte `json:"data"`
}

// Constants for the CosmosDB database and container names
const (
	DATABASE_NAME        = "gatewayDB"
	USERS_CONTAINER_NAME = "users"
)

// userWithETag struct is used to store the user data along with its ETag
type userWithETag struct {
	user dbcommon.GWUserDB
	etag azcore.ETag
}

func NewCosmosDB(connectionString string, encryptionKey []byte) (*CosmosDB, error) {
	// Create encryptor
	encryptor, err := encryption.NewEncryptor(encryptionKey)
	if err != nil {
		return nil, fmt.Errorf("failed to create encryptor: %w", err)
	}

	client, err := azcosmos.NewClientFromConnectionString(connectionString, nil)
	if err != nil {
		return nil, fmt.Errorf("failed to create CosmosDB client: %w", err)
	}

	// Create database if it doesn't exist
	ctx := context.Background()
	_, err = client.CreateDatabase(ctx, azcosmos.DatabaseProperties{ID: DATABASE_NAME}, nil)
	if err != nil && !strings.Contains(err.Error(), "Conflict") {
		return nil, fmt.Errorf("failed to create database: %w", err)
	}

	// Create container client for users container
	usersContainer, err := client.NewContainer(DATABASE_NAME, USERS_CONTAINER_NAME)
	if err != nil {
		return nil, fmt.Errorf("failed to create users container: %w", err)
	}

	return &CosmosDB{
		client:         client,
		usersContainer: usersContainer,
		encryptor:      *encryptor,
	}, nil
}

func (c *CosmosDB) AddUser(userID []byte, privateKey []byte) error {
	ctx := context.Background()
	keyString, partitionKey := c.dbKey(userID)

	user := dbcommon.GWUserDB{
		UserId:     userID,
		PrivateKey: privateKey,
		Accounts:   []dbcommon.GWAccountDB{},
	}
	docJSON, err := c.createEncryptedDoc(user, keyString)
	if err != nil {
		return err
	}

	_, err = c.usersContainer.CreateItem(ctx, partitionKey, docJSON, nil)
	if err != nil {
		return fmt.Errorf("failed to create item: %w", err)
	}
	return nil
}

func (c *CosmosDB) DeleteUser(userID []byte) error {
	ctx := context.Background()

	keyString, partitionKey := c.dbKey(userID)
	_, err := c.usersContainer.DeleteItem(ctx, partitionKey, keyString, nil)
	if err != nil {
		return fmt.Errorf("failed to delete user: %w", err)
	}
	return nil
}

func (c *CosmosDB) AddSessionKey(userID []byte, key common.GWSessionKey) error {
	ctx := context.Background()

	user, err := c.getUserDB(userID)
	if err != nil {
		return fmt.Errorf("failed to get user: %w", err)
	}
	user.user.SessionKey = &dbcommon.GWSessionKeyDB{
		PrivateKey: crypto.FromECDSA(key.PrivateKey.ExportECDSA()),
		Account: dbcommon.GWAccountDB{
			AccountAddress: key.Account.Address.Bytes(),
			Signature:      key.Account.Signature,
			SignatureType:  int(key.Account.SignatureType),
		},
	}
	return c.updateUser(ctx, user.user)
}

func (c *CosmosDB) ActivateSessionKey(userID []byte, active bool) error {
	ctx := context.Background()

	user, err := c.getUserDB(userID)
	if err != nil {
		return fmt.Errorf("failed to get user: %w", err)
	}
	user.user.ActiveSK = active
	return c.updateUser(ctx, user.user)
}

func (c *CosmosDB) RemoveSessionKey(userID []byte) error {
	ctx := context.Background()

	user, err := c.getUserDB(userID)
	if err != nil {
		return fmt.Errorf("failed to get user: %w", err)
	}
	user.user.SessionKey = nil
	return c.updateUser(ctx, user.user)
}

func (c *CosmosDB) AddAccount(userID []byte, accountAddress []byte, signature []byte, signatureType viewingkey.SignatureType) error {
	ctx := context.Background()

	user, err := c.getUserDB(userID)
	if err != nil {
		return fmt.Errorf("failed to get user: %w", err)
	}

	// Add the new account
	newAccount := dbcommon.GWAccountDB{
		AccountAddress: accountAddress,
		Signature:      signature,
		SignatureType:  int(signatureType),
	}
	user.user.Accounts = append(user.user.Accounts, newAccount)

	return c.updateUser(ctx, user.user)
}

func (c *CosmosDB) GetUser(userID []byte) (*common.GWUser, error) {
	user, err := c.getUserDB(userID)
	if err != nil {
		return nil, err
	}
	return user.user.ToGWUser()
}

func (c *CosmosDB) getUserDB(userID []byte) (userWithETag, error) {
	keyString, partitionKey := c.dbKey(userID)

	ctx := context.Background()

	itemResponse, err := c.usersContainer.ReadItem(ctx, partitionKey, keyString, nil)
	if err != nil {
		return userWithETag{}, err
	}

	var doc EncryptedDocument
	err = json.Unmarshal(itemResponse.Value, &doc)
	if err != nil {
		return userWithETag{}, fmt.Errorf("failed to unmarshal document: %w", err)
	}

	data, err := c.encryptor.Decrypt(doc.Data)
	if err != nil {
		return userWithETag{}, fmt.Errorf("failed to decrypt data: %w", err)
	}

	var user dbcommon.GWUserDB
	err = json.Unmarshal(data, &user)
	if err != nil {
		return userWithETag{}, fmt.Errorf("failed to unmarshal user data: %w", err)
	}
	return userWithETag{user: user, etag: itemResponse.ETag}, nil
}

func (c *CosmosDB) updateUser(ctx context.Context, user dbcommon.GWUserDB) error {
	// Attempt to update without retries
	currentUser, err := c.getUserDB(user.UserId)
	if err != nil {
		return fmt.Errorf("failed to get current user state: %w", err)
	}

	keyString, partitionKey := c.dbKey(user.UserId)
	encryptedDoc, err := c.createEncryptedDoc(user, keyString)
	if err != nil {
		return fmt.Errorf("failed to marshal updated document: %w", err)
	}

	options := &azcosmos.ItemOptions{
		IfMatchEtag: &currentUser.etag,
	}

	_, err = c.usersContainer.ReplaceItem(ctx, partitionKey, keyString, encryptedDoc, options)
	if err != nil {
		if strings.Contains(err.Error(), "Precondition Failed") {
			return fmt.Errorf("ETag mismatch: the user document was modified by another process")
		}
		return fmt.Errorf("failed to update user: %w", err)
	}

	return nil
}

func (c *CosmosDB) createEncryptedDoc(user dbcommon.GWUserDB, keyString string) ([]byte, error) {
	userJSON, err := json.Marshal(user)
	if err != nil {
		return nil, fmt.Errorf("failed to marshal user: %w", err)
	}

	ciphertext, err := c.encryptor.Encrypt(userJSON)
	if err != nil {
		return nil, fmt.Errorf("failed to encrypt user data: %w", err)
	}

	// Create an EncryptedDocument struct to store in CosmosDB
	doc := EncryptedDocument{
		ID:   keyString,
		Data: ciphertext,
	}

	docJSON, err := json.Marshal(doc)
	if err != nil {
		return nil, fmt.Errorf("failed to marshal document: %w", err)
	}
<<<<<<< HEAD
	return user.ToGWUser(), nil
}

// GetEncryptionKey returns the encryption key used by the CosmosDB instance
func (c *CosmosDB) GetEncryptionKey() []byte {
	return c.encryptor.GetKey()
=======
	return docJSON, nil
}

func (c *CosmosDB) dbKey(userID []byte) (string, azcosmos.PartitionKey) {
	key := c.encryptor.HashWithHMAC(userID)
	keyString := hex.EncodeToString(key)
	partitionKey := azcosmos.NewPartitionKeyString(keyString)
	return keyString, partitionKey
>>>>>>> d9f35c15
}<|MERGE_RESOLUTION|>--- conflicted
+++ resolved
@@ -272,14 +272,6 @@
 	if err != nil {
 		return nil, fmt.Errorf("failed to marshal document: %w", err)
 	}
-<<<<<<< HEAD
-	return user.ToGWUser(), nil
-}
-
-// GetEncryptionKey returns the encryption key used by the CosmosDB instance
-func (c *CosmosDB) GetEncryptionKey() []byte {
-	return c.encryptor.GetKey()
-=======
 	return docJSON, nil
 }
 
@@ -288,5 +280,9 @@
 	keyString := hex.EncodeToString(key)
 	partitionKey := azcosmos.NewPartitionKeyString(keyString)
 	return keyString, partitionKey
->>>>>>> d9f35c15
+}
+
+// GetEncryptionKey returns the encryption key used by the CosmosDB instance
+func (c *CosmosDB) GetEncryptionKey() []byte {
+	return c.encryptor.GetKey()
 }