--- conflicted
+++ resolved
@@ -246,11 +246,11 @@
 	return dbPath, nil
 }
 
-<<<<<<< HEAD
 // GetEncryptionKey returns nil for SQLite as it doesn't use encryption
 func (s *SqliteDB) GetEncryptionKey() []byte {
 	return nil
-=======
+}
+
 func (s *SqliteDB) withTx(fn func(*sql.Tx) error) error {
 	tx, err := s.db.Begin()
 	if err != nil {
@@ -264,5 +264,4 @@
 	}
 
 	return tx.Commit()
->>>>>>> d9f35c15
 }