--- conflicted
+++ resolved
@@ -24,7 +24,6 @@
 	SignatureType  int    `json:"signatureType"`
 }
 
-<<<<<<< HEAD
 // GWSessionKeyDB - an account key-pair registered for a user
 type GWSessionKeyDB struct {
 	PrivateKey []byte      `json:"privateKey"`
@@ -33,10 +32,6 @@
 
 func (userDB *GWUserDB) ToGWUser() (*wecommon.GWUser, error) {
 	user := &wecommon.GWUser{
-=======
-func (userDB *GWUserDB) ToGWUser() *wecommon.GWUser {
-	result := &wecommon.GWUser{
->>>>>>> 75479405
 		UserID:   userDB.UserId,
 		Accounts: make(map[common.Address]*wecommon.GWAccount),
 		UserKey:  userDB.PrivateKey,
@@ -45,19 +40,13 @@
 
 	for _, accountDB := range userDB.Accounts {
 		address := common.BytesToAddress(accountDB.AccountAddress)
-<<<<<<< HEAD
-		gwAccount := &wecommon.GWAccount{
+		gwAccount := wecommon.GWAccount{
 			User:          user,
-=======
-		gwAccount := wecommon.GWAccount{
-			User:          result,
->>>>>>> 75479405
 			Address:       &address,
 			Signature:     accountDB.Signature,
 			SignatureType: viewingkey.SignatureType(accountDB.SignatureType),
 		}
-<<<<<<< HEAD
-		user.Accounts[address] = gwAccount
+		user.Accounts[address] = &gwAccount
 	}
 
 	if userDB.SessionKey != nil {
@@ -78,9 +67,6 @@
 			},
 			PrivateKey: eciesPrivateKey,
 		}
-=======
-		result.Accounts[address] = &gwAccount
->>>>>>> 75479405
 	}
 
 	return user, nil
