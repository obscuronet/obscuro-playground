package storage

import (
	"fmt"
	"os"
	"path/filepath"

<<<<<<< HEAD
	"github.com/ethereum/go-ethereum/common"
	"github.com/obscuronet/go-obscuro/go/common/viewingkey"
=======
	"github.com/obscuronet/go-obscuro/tools/walletextension/common"
>>>>>>> 3a1eb7af

	obscurocommon "github.com/obscuronet/go-obscuro/go/common"
)

type Storage struct {
	db *SqliteDatabase
}

func New(dbPath string) (*Storage, error) {
	// If path is empty we create a random throwaway temp file, otherwise we use the path to the database
	if dbPath == "" {
		tempDir := filepath.Join("/tmp", "obscuro_gateway", obscurocommon.RandomStr(8))
		err := os.MkdirAll(tempDir, os.ModePerm)
		if err != nil {
			fmt.Println("Error creating directory: ", tempDir, err)
			return nil, err
		}
		dbPath = filepath.Join(tempDir, "gateway_databse.db")
	} else {
		dir := filepath.Dir(dbPath)
		err := os.MkdirAll(dir, 0o755)
		if err != nil {
			fmt.Println("Error creating directories:", err)
			return nil, err
		}
	}

	newDB, err := NewSqliteDatabase(dbPath)
	if err != nil {
		fmt.Println("Error creating database:", err)
		return nil, err
	}

	return &Storage{db: newDB}, nil
}

<<<<<<< HEAD
func (s *Storage) SaveUserVK(userID string, vk *viewingkey.ViewingKey) error {
	err := s.db.SaveUserVK(userID, vk)
=======
func (s *Storage) AddUser(userID []byte, privateKey []byte) error {
	err := s.db.AddUser(userID, privateKey)
	if err != nil {
		return err
	}
	return nil
}

func (s *Storage) DeleteUser(userID []byte) error {
	err := s.db.DeleteUser(userID)
	if err != nil {
		return err
	}
	return nil
}

func (s *Storage) GetUserPrivateKey(userID []byte) ([]byte, error) {
	privateKey, err := s.db.GetUserPrivateKey(userID)
	if err != nil {
		return nil, err
	}
	return privateKey, nil
}

func (s *Storage) AddAccount(userID []byte, accountAddress []byte, signature []byte) error {
	err := s.db.AddAccount(userID, accountAddress, signature)
>>>>>>> 3a1eb7af
	if err != nil {
		return err
	}
	return nil
}

<<<<<<< HEAD
func (s *Storage) GetUserVKs(userID string) (map[common.Address]*viewingkey.ViewingKey, error) {
	userVKs, err := s.db.GetUserVKs(userID)
=======
func (s *Storage) GetAccounts(userID []byte) ([]common.AccountDB, error) {
	accounts, err := s.db.GetAccounts(userID)
>>>>>>> 3a1eb7af
	if err != nil {
		return nil, err
	}
	return accounts, nil
}<|MERGE_RESOLUTION|>--- conflicted
+++ resolved
@@ -5,12 +5,7 @@
 	"os"
 	"path/filepath"
 
-<<<<<<< HEAD
-	"github.com/ethereum/go-ethereum/common"
-	"github.com/obscuronet/go-obscuro/go/common/viewingkey"
-=======
 	"github.com/obscuronet/go-obscuro/tools/walletextension/common"
->>>>>>> 3a1eb7af
 
 	obscurocommon "github.com/obscuronet/go-obscuro/go/common"
 )
@@ -47,10 +42,6 @@
 	return &Storage{db: newDB}, nil
 }
 
-<<<<<<< HEAD
-func (s *Storage) SaveUserVK(userID string, vk *viewingkey.ViewingKey) error {
-	err := s.db.SaveUserVK(userID, vk)
-=======
 func (s *Storage) AddUser(userID []byte, privateKey []byte) error {
 	err := s.db.AddUser(userID, privateKey)
 	if err != nil {
@@ -77,20 +68,14 @@
 
 func (s *Storage) AddAccount(userID []byte, accountAddress []byte, signature []byte) error {
 	err := s.db.AddAccount(userID, accountAddress, signature)
->>>>>>> 3a1eb7af
 	if err != nil {
 		return err
 	}
 	return nil
 }
 
-<<<<<<< HEAD
-func (s *Storage) GetUserVKs(userID string) (map[common.Address]*viewingkey.ViewingKey, error) {
-	userVKs, err := s.db.GetUserVKs(userID)
-=======
 func (s *Storage) GetAccounts(userID []byte) ([]common.AccountDB, error) {
 	accounts, err := s.db.GetAccounts(userID)
->>>>>>> 3a1eb7af
 	if err != nil {
 		return nil, err
 	}
