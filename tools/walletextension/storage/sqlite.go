package storage

import (
	"database/sql"
	"fmt"

<<<<<<< HEAD
	"github.com/obscuronet/go-obscuro/go/common/viewingkey"

	"github.com/ethereum/go-ethereum/common"
	"github.com/ethereum/go-ethereum/crypto"
	"github.com/ethereum/go-ethereum/crypto/ecies"
	_ "github.com/mattn/go-sqlite3" // sqlite driver for sql.Open()
=======
	_ "github.com/mattn/go-sqlite3" // sqlite driver for sql.Open()
	common "github.com/obscuronet/go-obscuro/tools/walletextension/common"
>>>>>>> 3a1eb7af
)

type SqliteDatabase struct {
	db *sql.DB
}

func NewSqliteDatabase(dbName string) (*SqliteDatabase, error) {
	db, err := sql.Open("sqlite3", dbName)
	if err != nil {
		fmt.Println("Error opening database: ", err)
		return nil, err
	}

	// enable foreign keys in sqlite
	_, err = db.Exec("PRAGMA foreign_keys = ON;")
	if err != nil {
		return nil, err
	}

	// create users table
	_, err = db.Exec(`CREATE TABLE IF NOT EXISTS users (
		user_id binary(32) PRIMARY KEY,
		private_key binary(32)
	);`)

	if err != nil {
		return nil, err
	}

	// create accounts table
	_, err = db.Exec(`CREATE TABLE IF NOT EXISTS accounts (
		user_id binary(32),
		account_address binary(20),
		signature binary(65),
    	FOREIGN KEY(user_id) REFERENCES users(user_id) ON DELETE CASCADE
	);`)

	if err != nil {
		return nil, err
	}

	return &SqliteDatabase{db: db}, nil
}

<<<<<<< HEAD
func (s *SqliteDatabase) SaveUserVK(userID string, vk *viewingkey.ViewingKey) error {
	stmt, err := s.db.Prepare("INSERT INTO viewingkeys (user_id, account_address, private_key, signed_key) VALUES (?, ?, ?, ?)")
=======
func (s *SqliteDatabase) AddUser(userID []byte, privateKey []byte) error {
	stmt, err := s.db.Prepare("INSERT OR REPLACE INTO users(user_id, private_key) VALUES (?, ?)")
>>>>>>> 3a1eb7af
	if err != nil {
		return err
	}
	defer stmt.Close()

<<<<<<< HEAD
	viewingPrivateKeyBytes := crypto.FromECDSA(vk.PrivateKey.ExportECDSA())
	_, err = stmt.Exec(userID, vk.Account.Bytes(), viewingPrivateKeyBytes, vk.Signature)
=======
	_, err = stmt.Exec(userID, privateKey)
>>>>>>> 3a1eb7af
	if err != nil {
		return err
	}

	return nil
}

<<<<<<< HEAD
func (s *SqliteDatabase) GetUserVKs(userID string) (map[common.Address]*viewingkey.ViewingKey, error) {
	viewingKeys := make(map[common.Address]*viewingkey.ViewingKey)
=======
func (s *SqliteDatabase) DeleteUser(userID []byte) error {
	stmt, err := s.db.Prepare("DELETE FROM users WHERE user_id = ?")
	if err != nil {
		return err
	}
	defer stmt.Close()
>>>>>>> 3a1eb7af

	_, err = stmt.Exec(userID)
	if err != nil {
		return err
	}

	return nil
}

func (s *SqliteDatabase) GetUserPrivateKey(userID []byte) ([]byte, error) {
	var privateKey []byte
	err := s.db.QueryRow("SELECT private_key FROM users WHERE user_id = ?", userID).Scan(&privateKey)
	if err != nil {
		if err == sql.ErrNoRows {
			// No rows found for the given userID
			return nil, nil
		}
		return nil, err
	}

	return privateKey, nil
}

func (s *SqliteDatabase) AddAccount(userID []byte, accountAddress []byte, signature []byte) error {
	stmt, err := s.db.Prepare("INSERT INTO accounts(user_id, account_address, signature) VALUES (?, ?, ?)")
	if err != nil {
		return err
	}
	defer stmt.Close()

	_, err = stmt.Exec(userID, accountAddress, signature)
	if err != nil {
		return err
	}

<<<<<<< HEAD
		viewingKeys[account] = &viewingkey.ViewingKey{
			Account:    &account,
			PrivateKey: ecies.ImportECDSA(viewingKeyPrivate),
			PublicKey:  crypto.CompressPubkey(&viewingKeyPrivate.PublicKey),
			Signature:  tmpSignedKey,
=======
	return nil
}

func (s *SqliteDatabase) GetAccounts(userID []byte) ([]common.AccountDB, error) {
	rows, err := s.db.Query("SELECT account_address, signature FROM accounts WHERE user_id = ?", userID)
	if err != nil {
		return nil, err
	}
	defer rows.Close()

	var accounts []common.AccountDB
	for rows.Next() {
		var account common.AccountDB
		if err := rows.Scan(&account.AccountAddress, &account.Signature); err != nil {
			return nil, err
>>>>>>> 3a1eb7af
		}
		accounts = append(accounts, account)
	}
	if err := rows.Err(); err != nil {
		return nil, err
	}

	return accounts, nil
}<|MERGE_RESOLUTION|>--- conflicted
+++ resolved
@@ -4,17 +4,8 @@
 	"database/sql"
 	"fmt"
 
-<<<<<<< HEAD
-	"github.com/obscuronet/go-obscuro/go/common/viewingkey"
-
-	"github.com/ethereum/go-ethereum/common"
-	"github.com/ethereum/go-ethereum/crypto"
-	"github.com/ethereum/go-ethereum/crypto/ecies"
-	_ "github.com/mattn/go-sqlite3" // sqlite driver for sql.Open()
-=======
 	_ "github.com/mattn/go-sqlite3" // sqlite driver for sql.Open()
 	common "github.com/obscuronet/go-obscuro/tools/walletextension/common"
->>>>>>> 3a1eb7af
 )
 
 type SqliteDatabase struct {
@@ -59,24 +50,14 @@
 	return &SqliteDatabase{db: db}, nil
 }
 
-<<<<<<< HEAD
-func (s *SqliteDatabase) SaveUserVK(userID string, vk *viewingkey.ViewingKey) error {
-	stmt, err := s.db.Prepare("INSERT INTO viewingkeys (user_id, account_address, private_key, signed_key) VALUES (?, ?, ?, ?)")
-=======
 func (s *SqliteDatabase) AddUser(userID []byte, privateKey []byte) error {
 	stmt, err := s.db.Prepare("INSERT OR REPLACE INTO users(user_id, private_key) VALUES (?, ?)")
->>>>>>> 3a1eb7af
 	if err != nil {
 		return err
 	}
 	defer stmt.Close()
 
-<<<<<<< HEAD
-	viewingPrivateKeyBytes := crypto.FromECDSA(vk.PrivateKey.ExportECDSA())
-	_, err = stmt.Exec(userID, vk.Account.Bytes(), viewingPrivateKeyBytes, vk.Signature)
-=======
 	_, err = stmt.Exec(userID, privateKey)
->>>>>>> 3a1eb7af
 	if err != nil {
 		return err
 	}
@@ -84,17 +65,12 @@
 	return nil
 }
 
-<<<<<<< HEAD
-func (s *SqliteDatabase) GetUserVKs(userID string) (map[common.Address]*viewingkey.ViewingKey, error) {
-	viewingKeys := make(map[common.Address]*viewingkey.ViewingKey)
-=======
 func (s *SqliteDatabase) DeleteUser(userID []byte) error {
 	stmt, err := s.db.Prepare("DELETE FROM users WHERE user_id = ?")
 	if err != nil {
 		return err
 	}
 	defer stmt.Close()
->>>>>>> 3a1eb7af
 
 	_, err = stmt.Exec(userID)
 	if err != nil {
@@ -130,13 +106,6 @@
 		return err
 	}
 
-<<<<<<< HEAD
-		viewingKeys[account] = &viewingkey.ViewingKey{
-			Account:    &account,
-			PrivateKey: ecies.ImportECDSA(viewingKeyPrivate),
-			PublicKey:  crypto.CompressPubkey(&viewingKeyPrivate.PublicKey),
-			Signature:  tmpSignedKey,
-=======
 	return nil
 }
 
@@ -152,7 +121,6 @@
 		var account common.AccountDB
 		if err := rows.Scan(&account.AccountAddress, &account.Signature); err != nil {
 			return nil, err
->>>>>>> 3a1eb7af
 		}
 		accounts = append(accounts, account)
 	}
