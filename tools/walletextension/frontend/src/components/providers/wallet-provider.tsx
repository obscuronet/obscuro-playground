--- conflicted
+++ resolved
@@ -189,13 +189,7 @@
       setProvider(providerInstance);
       initialize(providerInstance);
 
-<<<<<<< HEAD
-      ethereum.on("accountsChanged", () => {
-        fetchUserAccounts();
-      });
-=======
       ethereum.on("accountsChanged", fetchUserAccounts);
->>>>>>> b528fcb0
     } else {
       setLoading(false);
     }
