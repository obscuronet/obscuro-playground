--- conflicted
+++ resolved
@@ -60,8 +60,7 @@
 // number of rpc responses to cache
 const rpcResponseCacheSize = 1_000_000
 
-<<<<<<< HEAD
-func NewServices(hostAddrHTTP string, hostAddrWS string, storage storage.UserStorage, stopControl *stopcontrol.StopControl, version string, logger gethlog.Logger, config *common.Config) *Services {
+func NewServices(hostAddrHTTP string, hostAddrWS string, storage storage.UserStorage, stopControl *stopcontrol.StopControl, version string, logger gethlog.Logger, metricsTracker metrics.Metrics, config *common.Config) *Services {
 	var newGatewayCache cache.Cache
 	var err error
 
@@ -74,13 +73,6 @@
 	} else {
 		// Create a no-op cache implementation when caching is disabled
 		newGatewayCache = cache.NewNoOpCache()
-=======
-func NewServices(hostAddrHTTP string, hostAddrWS string, storage storage.UserStorage, stopControl *stopcontrol.StopControl, version string, logger gethlog.Logger, metricsTracker metrics.Metrics, config *common.Config) *Services {
-	newGatewayCache, err := cache.NewCache(rpcResponseCacheSize, logger)
-	if err != nil {
-		logger.Error(fmt.Errorf("could not create cache. Cause: %w", err).Error())
-		panic(err)
->>>>>>> c7e8f8a4
 	}
 
 	rateLimiter := ratelimiter.NewRateLimiter(config.RateLimitUserComputeTime, config.RateLimitWindow, uint32(config.RateLimitMaxConcurrentRequests), logger)
