package rpcapi

import (
	"context"
	"fmt"
	"sort"
	"sync/atomic"
	"time"

	"github.com/ten-protocol/go-ten/tools/walletextension/cache"

	"github.com/ten-protocol/go-ten/tools/walletextension/services"

	"github.com/status-im/keycard-go/hexutils"

	"github.com/ethereum/go-ethereum/log"

	subscriptioncommon "github.com/ten-protocol/go-ten/go/common/subscription"

	tenrpc "github.com/ten-protocol/go-ten/go/rpc"

	gethcommon "github.com/ethereum/go-ethereum/common"
	"github.com/ten-protocol/go-ten/go/common"

	wecommon "github.com/ten-protocol/go-ten/tools/walletextension/common"

	"github.com/ethereum/go-ethereum/core/types"
	"github.com/ten-protocol/go-ten/lib/gethfork/rpc"
)

type FilterAPI struct {
	we     *services.Services
	logger log.Logger
}

func NewFilterAPI(we *services.Services) *FilterAPI {
	return &FilterAPI{
		we:     we,
		logger: we.Logger(),
	}
}

func (api *FilterAPI) NewPendingTransactionFilter(_ *bool) rpc.ID {
	return "not supported"
}

func (api *FilterAPI) NewPendingTransactions(ctx context.Context, fullTx *bool) (*rpc.Subscription, error) {
	return nil, fmt.Errorf("not supported")
}

func (api *FilterAPI) NewBlockFilter() rpc.ID {
	// not implemented
	return ""
}

func (api *FilterAPI) NewHeads(ctx context.Context) (*rpc.Subscription, error) {
	notifier, supported := rpc.NotifierFromContext(ctx)
	if !supported {
		return nil, fmt.Errorf("creation of subscriptions is not supported")
	}
	subscription := notifier.CreateSubscription()
	api.we.NewHeadsService.RegisterNotifier(notifier, subscription)
	return subscription, nil
}

func (api *FilterAPI) Logs(ctx context.Context, crit common.FilterCriteria) (*rpc.Subscription, error) {
	audit(api.we, "start Logs subscription %v", crit)
	subNotifier, user, err := getUserAndNotifier(ctx, api)
	if err != nil {
		return nil, err
	}

	// determine the accounts to use for the backend subscriptions
	candidateAddresses := user.GetAllAddresses()
	if len(candidateAddresses) > 1 {
		candidateAddresses = searchForAddressInFilterCriteria(crit, user.GetAllAddresses())
		// when we can't determine which addresses to use based on the criteria, use all of them
		if len(candidateAddresses) == 0 {
			candidateAddresses = user.GetAllAddresses()
		}
	}

	backendWSConnections := make([]*tenrpc.EncRPCClient, 0)
	inputChannels := make([]chan types.Log, 0)
	errorChannels := make([]<-chan error, 0)
	backendSubscriptions := make([]*rpc.ClientSubscription, 0)
	for _, address := range candidateAddresses {
<<<<<<< HEAD
		rpcWSClient, err := api.we.BackendRPC.ConnectWS(ctx, user.AllAccounts()[*address])
=======
		rpcWSClient, err := api.we.BackendRPC.ConnectWS(ctx, user.Accounts[address])
>>>>>>> 75479405
		if err != nil {
			return nil, err
		}
		backendWSConnections = append(backendWSConnections, rpcWSClient)

		inCh := make(chan types.Log)
		backendSubscription, err := rpcWSClient.Subscribe(ctx, "eth", inCh, "logs", crit)
		if err != nil {
			fmt.Printf("could not connect to backend %s", err)
			return nil, err
		}

		inputChannels = append(inputChannels, inCh)
		errorChannels = append(errorChannels, backendSubscription.Err())
		backendSubscriptions = append(backendSubscriptions, backendSubscription)
	}

	dedupeBuffer := NewCircularBuffer(wecommon.DeduplicationBufferSize)
	subscription := subNotifier.CreateSubscription()

	unsubscribedByClient := atomic.Bool{}
	unsubscribedByBackend := atomic.Bool{}
	go subscriptioncommon.ForwardFromChannels(
		inputChannels,
		func(log types.Log) error {
			uniqueLogKey := LogKey{
				BlockHash: log.BlockHash,
				TxHash:    log.TxHash,
				Index:     log.Index,
			}

			if !dedupeBuffer.Contains(uniqueLogKey) {
				dedupeBuffer.Push(uniqueLogKey)
				return subNotifier.Notify(subscription.ID, log)
			}
			return nil
		},
		func() {
			// release resources
			api.closeConnections(backendSubscriptions, backendWSConnections)
		}, // todo - we can implement reconnect logic here
		&unsubscribedByBackend,
		&unsubscribedByClient,
		12*time.Hour,
		api.logger,
	)

	// handles any of the backend connections being closed
	go subscriptioncommon.HandleUnsubscribeErrChan(errorChannels, func() {
		unsubscribedByBackend.Store(true)
	})

	// handles "unsubscribe" from the user
	go subscriptioncommon.HandleUnsubscribe(subscription, func() {
		unsubscribedByClient.Store(true)
		api.closeConnections(backendSubscriptions, backendWSConnections)
	})

	return subscription, err
}

func (api *FilterAPI) closeConnections(backendSubscriptions []*rpc.ClientSubscription, backendWSConnections []*tenrpc.EncRPCClient) {
	for _, backendSub := range backendSubscriptions {
		backendSub.Unsubscribe()
	}
	for _, connection := range backendWSConnections {
		_ = api.we.BackendRPC.ReturnConnWS(connection.BackingClient())
	}
}

func getUserAndNotifier(ctx context.Context, api *FilterAPI) (*rpc.Notifier, *wecommon.GWUser, error) {
	subNotifier, supported := rpc.NotifierFromContext(ctx)
	if !supported {
		return nil, nil, fmt.Errorf("creation of subscriptions is not supported")
	}

	// todo - we might want to allow access to public logs
	if len(subNotifier.UserID) == 0 {
		return nil, nil, fmt.Errorf("illegal access")
	}

	user, err := api.we.Storage.GetUser(subNotifier.UserID)
	if err != nil {
		return nil, nil, fmt.Errorf("illegal access: %s, %w", subNotifier.UserID, err)
	}
	return subNotifier, user, nil
}

func searchForAddressInFilterCriteria(filterCriteria common.FilterCriteria, possibleAddresses []gethcommon.Address) []gethcommon.Address {
	result := make([]gethcommon.Address, 0)
	addrMap := toMap(possibleAddresses)
	for _, topicCondition := range filterCriteria.Topics {
		for _, topic := range topicCondition {
			potentialAddr := common.ExtractPotentialAddress(topic)
			if potentialAddr != nil && addrMap[*potentialAddr] {
				result = append(result, *potentialAddr)
			}
		}
	}
	return result
}

func (api *FilterAPI) NewFilter(crit common.FilterCriteria) (rpc.ID, error) {
	return rpc.NewID(), rpcNotImplemented
}

func (api *FilterAPI) GetLogs(ctx context.Context, crit common.FilterCriteria) ([]*types.Log, error) {
	method := "eth_getLogs"
	audit(api.we, "RPC start method=%s args=%v", method, ctx)
	requestStartTime := time.Now()
	userID, err := extractUserID(ctx, api.we)
	if err != nil {
		return nil, err
	}

	rateLimitAllowed, requestUUID := api.we.RateLimiter.Allow(gethcommon.Address(userID))
	defer api.we.RateLimiter.SetRequestEnd(gethcommon.Address(userID), requestUUID)
	if !rateLimitAllowed {
		return nil, fmt.Errorf("rate limit exceeded")
	}

	res, err := cache.WithCache(
		api.we.RPCResponsesCache,
		&cache.Cfg{
			DynamicType: func() cache.Strategy {
				if crit.ToBlock != nil && crit.ToBlock.Int64() > 0 {
					return cache.LongLiving
				}
				if crit.BlockHash != nil {
					return cache.LongLiving
				}
				// when the toBlock or the block Hash are not specified, the request is open-ended
				return cache.LatestBatch
			},
		},
		generateCacheKey([]any{userID, method, common.SerializableFilterCriteria(crit)}),
		func() (*[]*types.Log, error) { // called when there is no entry in the cache
			user, err := api.we.Storage.GetUser(userID)
			if err != nil {
				return nil, err
			}

			allEventLogsMap := make(map[LogKey]*types.Log)
			// for each account registered for the current user
			// execute the get_Logs function
			// dedupe and concatenate the results
			for _, acct := range user.AllAccounts() {
				eventLogs, err := services.WithEncRPCConnection(ctx, api.we.BackendRPC, acct, func(rpcClient *tenrpc.EncRPCClient) (*[]*types.Log, error) {
					var result []*types.Log

					// wrap the context with a timeout to prevent long executions
					timeoutContext, cancelCtx := context.WithTimeout(ctx, maximumRPCCallDuration)
					defer cancelCtx()

					err := rpcClient.CallContext(timeoutContext, &result, method, common.SerializableFilterCriteria(crit))
					return &result, err
				})
				if err != nil {
					return nil, fmt.Errorf("could not read logs. cause: %w", err)
				}
				// dedupe event logs
				for _, eventLog := range *eventLogs {
					allEventLogsMap[LogKey{
						BlockHash: eventLog.BlockHash,
						TxHash:    eventLog.TxHash,
						Index:     eventLog.Index,
					}] = eventLog
				}
			}

			result := make([]*types.Log, 0)
			for _, eventLog := range allEventLogsMap {
				result = append(result, eventLog)
			}
			sort.Slice(result, func(i, j int) bool {
				if result[i].BlockNumber == result[j].BlockNumber {
					return result[i].Index < result[j].Index
				}
				return result[i].BlockNumber < result[j].BlockNumber
			})
			return &result, nil
		})
	if err != nil {
		return nil, err
	}
	audit(api.we, "RPC call. uid=%s, method=%s args=%v result=%v error=%v time=%d", hexutils.BytesToHex(userID), method, crit, res, err, time.Since(requestStartTime).Milliseconds())
	return *res, err
}

func (api *FilterAPI) UninstallFilter(id rpc.ID) bool {
	// not implemented
	return false
}

func (api *FilterAPI) GetFilterLogs(ctx context.Context, id rpc.ID) ([]*types.Log, error) {
	//txRec, err := ExecAuthRPC[[]*types.Log](ctx, api.we, "GetFilterLogs", AuthExecCfg{account: args.From}, id)
	//if txRec != nil {
	//	return *txRec, err
	//}
	//return common.Hash{}, err

	// not implemented
	return nil, nil
}

func (api *FilterAPI) GetFilterChanges(id rpc.ID) (interface{}, error) {
	return nil, rpcNotImplemented
}<|MERGE_RESOLUTION|>--- conflicted
+++ resolved
@@ -85,11 +85,7 @@
 	errorChannels := make([]<-chan error, 0)
 	backendSubscriptions := make([]*rpc.ClientSubscription, 0)
 	for _, address := range candidateAddresses {
-<<<<<<< HEAD
-		rpcWSClient, err := api.we.BackendRPC.ConnectWS(ctx, user.AllAccounts()[*address])
-=======
-		rpcWSClient, err := api.we.BackendRPC.ConnectWS(ctx, user.Accounts[address])
->>>>>>> 75479405
+		rpcWSClient, err := api.we.BackendRPC.ConnectWS(ctx, user.AllAccounts()[address])
 		if err != nil {
 			return nil, err
 		}
