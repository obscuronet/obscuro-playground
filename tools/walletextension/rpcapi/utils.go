--- conflicted
+++ resolved
@@ -153,11 +153,7 @@
 	return res, err
 }
 
-<<<<<<< HEAD
-func getCandidateAccounts(user *common.GWUser, _ *services.Services, cfg *AuthExecCfg) ([]*common.GWAccount, error) {
-=======
-func getCandidateAccounts(user *common.GWUser, we *services.Services, cfg *ExecCfg) ([]*common.GWAccount, error) {
->>>>>>> 75479405
+func getCandidateAccounts(user *common.GWUser, we *services.Services, cfg *AuthExecCfg) ([]*common.GWAccount, error) {
 	candidateAccts := make([]*common.GWAccount, 0)
 	// for users with multiple accounts try to determine a candidate account based on the available information
 	switch {
