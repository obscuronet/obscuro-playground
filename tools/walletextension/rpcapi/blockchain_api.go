--- conflicted
+++ resolved
@@ -171,11 +171,7 @@
 		if err != nil {
 			return nil, fmt.Errorf("unable to extract address from custom query params: %w", err)
 		}
-<<<<<<< HEAD
-		resp, err := ExecAuthRPC[any](ctx, api.we, &ExecCfg{account: userAddr}, "scan_getPersonalTransactions", address.Hex(), params, nil)
-=======
 		resp, err := ExecAuthRPC[any](ctx, api.we, &ExecCfg{account: userAddr}, "scan_getPersonalTransactions", params)
->>>>>>> b13272b3
 		if err != nil {
 			return nil, fmt.Errorf("unable to execute custom query: %w", err)
 		}
