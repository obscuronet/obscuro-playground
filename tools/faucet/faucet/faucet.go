--- conflicted
+++ resolved
@@ -84,16 +84,8 @@
 func (f *Faucet) validateTx(tx *types.Transaction) error {
 	for now := time.Now(); time.Since(now) < _timeout; time.Sleep(time.Second) {
 		receipt, err := f.client.TransactionReceipt(context.Background(), tx.Hash())
-<<<<<<< HEAD
-		if err != nil {
-			if receipt == nil {
-				// tx receipt is not available yet
-				continue
-			}
-=======
 		// end eagerly for unexpected errors
 		if err != nil && !errors.Is(err, ethereum.NotFound) {
->>>>>>> fdde1b7d
 			return fmt.Errorf("could not retrieve transaction receipt in eth_getTransactionReceipt request. Cause: %w", err)
 		}
 
