--- conflicted
+++ resolved
@@ -1,12 +1,7 @@
 # Ten Faucet
 
-<<<<<<< HEAD
-This tools contains a Faucet to allow allocation of ETH tokens within an Obscuro network. For more information 
-on Obscuro see the [Obscuro repo](https://github.com/ten-protocol/go-ten) and [documentation](https://docs.obscu.ro/).
-=======
 This tools contains a Faucet to allow allocation of ETH tokens within an Ten network. For more information 
 on Ten see the [Ten repo](https://github.com/ten-protocol/go-ten) and [documentation](https://docs.obscu.ro/).
->>>>>>> 0ec2d053
 
 ## Repository Structure
 The top level structure of the tool is as below;
@@ -29,15 +24,9 @@
 $ ./container_run.sh 
 ```
 
-<<<<<<< HEAD
-By default, when running locally the Faucet will connect to a local testnet started as described in the go-obscuro 
-project repo [readme](https://github.com/ten-protocol/go-ten#building-and-running-a-local-testnet). It will connect 
-to the Obscuro node running within the local testnet on host `validator-host` and port `13010`. The Faucet opens 
-=======
 By default, when running locally the Faucet will connect to a local testnet started as described in the go-ten 
 project repo [readme](https://github.com/ten-protocol/go-ten#building-and-running-a-local-testnet). It will connect 
 to the Ten node running within the local testnet on host `validator-host` and port `13010`. The Faucet opens 
->>>>>>> 0ec2d053
 on port `80` within the container, but maps port `8080` on the host machine to this.
 
 
