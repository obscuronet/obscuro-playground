--- conflicted
+++ resolved
@@ -105,7 +105,6 @@
       - name: 'Start Obscuro gateway on Azure'
         uses: azure/CLI@v1
         with:
-<<<<<<< HEAD
           inlineScript: |
             az vm run-command invoke -g Testnet -n "${{env.RESOURCE_STARTING_NAME}}-OG-${{ GITHUB.RUN_NUMBER }}"  \
             --command-id RunShellScript \
@@ -130,17 +129,4 @@
                -v /sys/fs/cgroup/:/host/sys/fs/cgroup:ro \
                datadog/agent:latest \
             && cd /home/obscuro/go-obscuro/ \
-            && docker run -d -p 80:80 -p 81:81 ${{ env.OBSCURO_GATEWAY_BUILD_TAG }} ./wallet_extension_linux -host=0.0.0.0 -port=80 -portWS=81 -nodeHost=${{ env.OBSCURO_GATEWAY_NODE_HOST }}'
-=======
-          resource-group: ${{ secrets.RESOURCE_GROUP }}
-          dns-name-label: ${{ github.event.inputs.testnet_type }}-obscuro-gateway
-          image: ${{ env.OBSCURO_GATEWAY_BUILD_TAG }}
-          name: ${{ github.event.inputs.testnet_type }}-obscuro-gateway
-          location: 'uksouth'
-          restart-policy: 'Never'
-          environment-variables: PORT=80
-          command-line: ./wallet_extension_linux -host=0.0.0.0 -port=80 -portWS=81 -nodeHost=${{ env.OBSCURO_GATEWAY_NODE_HOST }} -dbType=mariaDB -dbConnectionURL=obscurouser:${{ secrets.OBSCURO_GATEWAY_MARIADB_USER_PWD }}@tcp(obscurogateway-mariadb-${{  github.event.inputs.testnet_type }}.uksouth.cloudapp.azure.com:3306)/ogdb
-          ports: 80 81
-          cpu: 2
-          memory: 2
->>>>>>> 64a0c5ed
+            && docker run -d -p 80:80 -p 81:81 ${{ env.OBSCURO_GATEWAY_BUILD_TAG }} ./wallet_extension_linux -host=0.0.0.0 -port=80 -portWS=81 -nodeHost=${{ env.OBSCURO_GATEWAY_NODE_HOST }}  -dbType=mariaDB -dbConnectionURL="obscurouser:${{ secrets.OBSCURO_GATEWAY_MARIADB_USER_PWD }}@tcp(obscurogateway-mariadb-${{  github.event.inputs.testnet_type }}.uksouth.cloudapp.azure.com:3306)/ogdb"'