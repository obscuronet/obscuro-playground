name: Build PR
# Builds and runs tests on each push to a branch PR'ed against main.

on:
  pull_request:
    paths-ignore:
      - 'docs/**'
      - 'design/**'
      - 'planning/**'
    branches:
      - main

jobs:
  build:
    runs-on: self-hosted
    steps:
      - uses: actions/checkout@v3
      - name: Set up Go
        uses: actions/setup-go@v4
        with:
          go-version: 1.20.4

      # Makes sure the artifacts are built correctly
      - name: Build
        run: go build -v ./...

      # Makes sure the binaries for the eth2network are avail for all other tests
      - name: Download eth2network binaries
        run: go test ./... -v -count=1 -run TestEnsureBinariesAreAvail

      - name: Test
        run: go test --failfast -v ./... -count=1 -timeout 5m

      - name: Store simulation logs
        uses: actions/upload-artifact@v3
        if: failure()
        with:
          name: ci-logs
          path: |
            integration/.build/simulations/sim-log-*.txt
            integration/.build/noderunner/noderunner-*.txt
            integration/.build/wallet_extension/wal-ext-*.txt
            integration/.build/eth2/*
            integration/.build/faucet/*
            integration/.build/tenscan/*
            integration/.build/tengateway/*
<<<<<<< HEAD
=======
            integration/.build/contractdeployer/*
>>>>>>> b6444cfe
            integration/.build/smartcontracts/*
          retention-days: 1

<|MERGE_RESOLUTION|>--- conflicted
+++ resolved
@@ -44,10 +44,7 @@
             integration/.build/faucet/*
             integration/.build/tenscan/*
             integration/.build/tengateway/*
-<<<<<<< HEAD
-=======
             integration/.build/contractdeployer/*
->>>>>>> b6444cfe
             integration/.build/smartcontracts/*
           retention-days: 1
 
