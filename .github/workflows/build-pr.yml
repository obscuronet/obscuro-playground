name: Build PR
# Builds and runs tests on each push to a branch PR'ed against main.

on:
  pull_request:
    paths-ignore:
      - 'docs/**'
      - 'design/**'
      - 'planning/**'
    branches:
      - main

jobs:
  build:
    runs-on: self-hosted
    steps:
      - uses: actions/checkout@v3
      - name: Set up Go
        uses: actions/setup-go@v4
        with:
          go-version: 1.20.4

      # Makes sure the artifacts are built correctly
      - name: Build
        run: go build -v ./...

      # Makes sure the binaries for the eth2network are avail for all other tests
      - name: Download eth2network binaries
        run: go test ./... -v -count=1 -run TestEnsureBinariesAreAvail

      - name: Test
        run: go test --failfast -v ./... -count=1 -timeout 5m

      - name: Store simulation logs
        uses: actions/upload-artifact@v3
        if: failure()
        with:
          name: ci-logs
          path: |
            integration/.build/simulations/sim-log-*.txt
            integration/.build/noderunner/noderunner-*.txt
            integration/.build/wallet_extension/wal-ext-*.txt
            integration/.build/eth2/*
            integration/.build/faucet/*
            integration/.build/tenscan/*
            integration/.build/tengateway/*
<<<<<<< HEAD
            integration/.build/contractdeployer/*
=======
            integration/.build/smartcontracts/*
>>>>>>> 6f9c00e9
          retention-days: 1

<|MERGE_RESOLUTION|>--- conflicted
+++ resolved
@@ -44,10 +44,7 @@
             integration/.build/faucet/*
             integration/.build/tenscan/*
             integration/.build/tengateway/*
-<<<<<<< HEAD
             integration/.build/contractdeployer/*
-=======
             integration/.build/smartcontracts/*
->>>>>>> 6f9c00e9
           retention-days: 1
 
