--- conflicted
+++ resolved
@@ -286,10 +286,6 @@
         shell: bash
         run: |
           ./testnet/testnet-deploy-l2-contracts.sh --l2host=obscuronode-0-${{needs.build.outputs.RESOURCE_TESTNET_NAME}}-${{ GITHUB.RUN_NUMBER }}.uksouth.cloudapp.azure.com  --docker_image=${{needs.build.outputs.L2_HARDHATDEPLOYER_DOCKER_BUILD_TAG}}
-<<<<<<< HEAD
-
-=======
->>>>>>> 6f0d5dd4
 
   deploy-faucet:
     runs-on: ubuntu-latest
