--- conflicted
+++ resolved
@@ -33,13 +33,12 @@
 	return len(bytes), err
 }
 
-<<<<<<< HEAD
 func (b *ExtBatch) Encoded() ([]byte, error) {
 	return rlp.EncodeToBytes(b)
-=======
+}
+
 func (b *ExtBatch) SDump() string {
 	return fmt.Sprintf("Tx_Len=%d, encrypted_blob_len=%d", len(b.TxHashes), len(b.EncryptedTxBlob))
->>>>>>> 3497be98
 }
 
 // BatchRequest is used when requesting a range of batches from a peer.
