--- conflicted
+++ resolved
@@ -27,12 +27,7 @@
 	ErrCrossChainBundleNoBatches   = errors.New("no batches for cross chain bundle")
 	ErrNoNextRollup                = errors.New("no next rollup")
 	ErrRollupForkMismatch          = errors.New("rollup fork mismatch")
-<<<<<<< HEAD
-=======
-	ErrNoBundleToPublish           = errors.New("no bundle to publish")
-	ErrBlockBindingMismatch        = errors.New("Block binding mismatch")
 	ErrCrossChainRootMismatch      = errors.New("cross chain root mismatch")
->>>>>>> 633cb57c
 )
 
 // BlockRejectError is used as a standard format for error response from enclave for block submission errors
