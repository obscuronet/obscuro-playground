--- conflicted
+++ resolved
@@ -1,13 +1,10 @@
 package host
 
 import (
-<<<<<<< HEAD
 	"math/big"
 
 	gethcommon "github.com/ethereum/go-ethereum/common"
 	"github.com/ethereum/go-ethereum/core/types"
-=======
->>>>>>> 38789e73
 	"github.com/ethereum/go-ethereum/rpc"
 	"github.com/obscuronet/go-obscuro/go/common"
 	"github.com/obscuronet/go-obscuro/go/config"
@@ -52,15 +49,6 @@
 	StopListening() error
 	UpdatePeerList([]string)
 	BroadcastTx(tx common.EncryptedTx) error
-<<<<<<< HEAD
-}
-
-type StatsCollector interface {
-	// L2Recalc - called when a node has to discard the speculative work built on top of the winner of the gossip round.
-	L2Recalc(id gethcommon.Address)
-	NewBlock(block *types.Block)
-	NewRollup(node gethcommon.Address)
-	RollupWithMoreRecentProof()
 }
 
 // BlockProvider interface allows host to monitor and await L1 blocks for feeding to enclave
@@ -70,6 +58,4 @@
 	Err() <-chan error
 	Stop()
 	IsLive(hash gethcommon.Hash) bool
-=======
->>>>>>> 38789e73
 }