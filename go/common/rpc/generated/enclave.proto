syntax = "proto3";

option go_package = "enclave/rpc/generated";

package generated;

// TODO - Remove these comments which duplicate those in common/enclave.go.
service EnclaveProto {
  // Status is used to check whether the server is ready for requests.
  rpc Status(StatusRequest) returns (StatusResponse) {}

  // Attestation - Produces an attestation report which will be used to request the shared secret from another enclave.
  rpc Attestation(AttestationRequest) returns (AttestationResponse) {}

  // GenerateSecret - the genesis enclave is responsible with generating the secret entropy
  rpc GenerateSecret(GenerateSecretRequest) returns (GenerateSecretResponse) {}

  // Init - initialise an enclave with a seed received by another enclave
  rpc InitEnclave(InitEnclaveRequest) returns (InitEnclaveResponse) {}

  // ProduceGenesis - the genesis enclave produces the genesis rollup
  rpc ProduceGenesis(ProduceGenesisRequest) returns (ProduceGenesisResponse) {}

  // Start - start speculative execution
  rpc Start(StartRequest) returns (StartResponse) {}

  // SubmitL1Block - Used for the host to submit blocks to the enclave, these may be:
  //  a. historic block - if the enclave is behind and in the process of catching up with the L1 state
  //  b. the latest block published by the L1, to which the enclave should respond with a rollup
  // It is the responsibility of the host to gossip the returned rollup
  // For good functioning the caller should always submit blocks ordered by height
  // submitting a block before receiving ancestors of it, will result in it being ignored
  rpc SubmitL1Block(SubmitBlockRequest) returns (SubmitBlockResponse) {}

  // ProduceRollup creates a new rollup.
  rpc ProduceRollup(ProduceRollupRequest) returns (ProduceRollupResponse) {}

  // SubmitTx - user transactions
  rpc SubmitTx(SubmitTxRequest) returns (SubmitTxResponse) {}

  // SubmitBatch submits a batch received from the sequencer for processing.
  rpc SubmitBatch(SubmitBatchRequest) returns (SubmitBatchResponse) {}

  // ExecuteOffChainTransaction - returns the result of executing the smart contract as a user, encrypted with the
  // viewing key corresponding to the `from` field
  rpc ExecuteOffChainTransaction(OffChainRequest) returns (OffChainResponse) {}

  // GetTransactionCount - returns the nonce of the wallet with the given address.
  rpc GetTransactionCount(GetTransactionCountRequest) returns (GetTransactionCountResponse) {}

  // Stop gracefully stops the enclave
  rpc Stop(StopRequest) returns (StopResponse) {}

  // GetTransaction returns a transaction given its Signed Hash, returns nil, false when Transaction is unknown
  rpc GetTransaction(GetTransactionRequest) returns (GetTransactionResponse) {}

  // GetTransaction returns a transaction receipt given the transaction's signed hash, encrypted with the viewing key
  // corresponding to the original transaction submitter
  rpc GetTransactionReceipt(GetTransactionReceiptRequest) returns (GetTransactionReceiptResponse) {}

  // AddViewingKey adds a viewing key to the enclave
  rpc AddViewingKey(AddViewingKeyRequest) returns (AddViewingKeyResponse) {}

  // GetBalance returns the address's balance on the Obscuro network, encrypted with the viewing key corresponding to
  // the address
  rpc GetBalance(GetBalanceRequest) returns (GetBalanceResponse) {}

  // GetCode returns the code stored at the given address in the state for the given rollup height or rollup hash
  rpc GetCode(GetCodeRequest) returns (GetCodeResponse) {}

  rpc Subscribe(SubscribeRequest) returns (SubscribeResponse) {}

  rpc Unsubscribe(UnsubscribeRequest) returns (UnsubscribeResponse) {}

  // EstimateGas returns the estimation of gas used for the given transactions
  rpc EstimateGas(EstimateGasRequest) returns (EstimateGasResponse) {}

  rpc GetLogs(GetLogsRequest) returns (GetLogsResponse) {}

  // HealthCheck returns the health status of enclave + db
  rpc HealthCheck(EmptyArgs) returns (HealthCheckResponse) {}
}

message StatusRequest {}
message StatusResponse {
  int32 status = 1;
  string error = 2;
}

message AttestationRequest {}
message AttestationResponse {
  AttestationReportMsg attestationReportMsg = 1;
}

message GenerateSecretRequest {}
message GenerateSecretResponse {
  bytes encryptedSharedEnclaveSecret = 1;
}

message InitEnclaveRequest {
  bytes encryptedSharedEnclaveSecret = 1;
}
message InitEnclaveResponse {
  string error = 1;}

message ProduceGenesisRequest {
  bytes blockHash = 1;
}

message ProduceGenesisResponse {
  ExtRollupMsg genesisRollup = 1;
}

message StartRequest {
  bytes encodedBlock = 1;
}
message StartResponse {}

message SubmitBlockRequest {
  bytes encodedBlock = 1;
  bytes encodedReceipts = 2;
  bool isLatest = 3;

}
message SubmitBlockResponse {
  BlockSubmissionResponseMsg blockSubmissionResponse = 1;
}

message ProduceRollupRequest {
}
message ProduceRollupResponse {
  ExtRollupMsg producedRollup = 1;
}

message SubmitTxRequest {
  bytes encryptedTx = 1;
}
message SubmitTxResponse {
  bytes encryptedHash = 1;
}

message SubmitBatchRequest {
  ExtBatchMsg batch = 1;
}
message SubmitBatchResponse {
}

message OffChainRequest {
  bytes encryptedParams = 1;
}
message OffChainResponse {
  bytes result = 1;
  bytes error = 2;
}

message GetTransactionCountRequest {
  bytes encryptedParams = 1;
}
message GetTransactionCountResponse {
  bytes result = 1;
  string error = 2;
}

message StopRequest {}
message StopResponse {}

message GetTransactionRequest {
  bytes encryptedParams = 1;
}
message GetTransactionResponse {
  bytes encryptedTx = 1;
}

message GetTransactionReceiptRequest {
  bytes encryptedParams = 1;
}
message GetTransactionReceiptResponse {
  bytes encryptedTxReceipt = 1;
}

message AddViewingKeyRequest {
  bytes viewingKey = 1;
  bytes signature = 2;
}
message AddViewingKeyResponse {}

message GetBalanceRequest {
  bytes encryptedParams = 1;
}
message GetBalanceResponse {
  bytes encryptedBalance = 1;
}

message GetCodeRequest {
  bytes address = 1;
  bytes rollupHash = 2;
}
message GetCodeResponse {
  bytes code = 1;
}

message SubscribeRequest {
  bytes id = 1;
  bytes encryptedSubscription = 2;
}
message SubscribeResponse {}

message UnsubscribeRequest {
  bytes id = 1;
}
message UnsubscribeResponse {}

message EstimateGasRequest {
  bytes encryptedParams = 1;
}

message EstimateGasResponse {
  bytes encryptedResponse = 1;
  bytes error = 2;
}

message GetLogsRequest {
  bytes encryptedParams = 1;
}

message GetLogsResponse {
  bytes encryptedResponse = 1;
}

message HealthCheckResponse {
  bool status = 1;
  bytes error = 2;
}

message EmptyArgs {}

// Nested message types.

message AttestationReportMsg {
  bytes Report = 1; // The actual report bytes so it can be shared and verified by other nodes
  bytes PubKey = 2; // Public key to encrypt traffic back to this enclave
  bytes Owner = 3;
  string HostAddress = 4; // The IP address on which the host can be contacted by other Obscuro hosts for peer-to-peer communication
}

message BlockSubmissionResponseMsg {
  ExtRollupMsg producedRollup = 1;
  HeaderMsg rollupHead = 2;
  repeated SecretResponseMsg producedSecretResponses = 3;
  bytes subscribedLogs = 4;
  BlockSubmissionErrorMsg error = 5; // todo: avoid errors in Response objects, perhaps using gRPC Status responses
}

message ProduceGenesisResponseMsg {
  ExtRollupMsg genesisRollup = 1;
}

message BlockSubmissionErrorMsg {
  string cause = 1; // error cause description
  bytes l1Head = 2; // hash for the L1 head block in enclave's view of the canonical chain
}

message ExtRollupMsg {
  HeaderMsg header = 1;
  repeated bytes txHashes = 2;
  bytes txs = 3;
}

<<<<<<< HEAD
message CrossChainMsg {
  bytes Sender = 1;
  uint64 Sequence = 2;
  uint32 Nonce = 3;
  uint32 Topic = 4;
  bytes Payload = 5;
=======
message ExtBatchMsg {
  HeaderMsg header = 1;
  repeated bytes txHashes = 2;
  bytes txs = 3;
>>>>>>> 41580a89
}

message HeaderMsg {
  bytes ParentHash = 1;
  bytes Node = 2;
  bytes Nonce = 3;
  bytes Proof = 4;
  bytes Root = 5;
  bytes TxHash = 6;
  uint64 Number = 7;
  bytes Bloom = 8;
  bytes ReceiptHash = 9;
  bytes Extra = 10;
  bytes R = 11;
  bytes S = 12;
  repeated WithdrawalMsg Withdrawals = 13;
  bytes UncleHash = 14;
  bytes Coinbase = 15;
  uint64 Difficulty = 16;
  uint64 GasLimit = 17;
  uint64 GasUsed = 18;
  uint64 Time = 19;
  bytes MixDigest = 20;
  uint64 BaseFee = 21;
  uint64 RollupNonce = 22;
  bytes LatestInboundCrossChainHeight = 23;
  bytes LatestInboundCrossChainHash = 24;
  repeated CrossChainMsg CrossChainMessages = 25; 
}

message SecretResponseMsg {
  bytes Secret = 1;
  bytes RequesterID = 2;
  string HostAddress = 3;
}

message WithdrawalMsg {
  bytes amount = 1;
  bytes recipient = 2;
  bytes contract = 3;
}<|MERGE_RESOLUTION|>--- conflicted
+++ resolved
@@ -266,19 +266,17 @@
   bytes txs = 3;
 }
 
-<<<<<<< HEAD
 message CrossChainMsg {
   bytes Sender = 1;
   uint64 Sequence = 2;
   uint32 Nonce = 3;
   uint32 Topic = 4;
   bytes Payload = 5;
-=======
+}
 message ExtBatchMsg {
   HeaderMsg header = 1;
   repeated bytes txHashes = 2;
   bytes txs = 3;
->>>>>>> 41580a89
 }
 
 message HeaderMsg {
