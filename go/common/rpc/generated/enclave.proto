syntax = "proto3";

option go_package = "enclave/rpc/generated";

package generated;

// TODO - Remove these comments which duplicate those in common/enclave.go.
service EnclaveProto {
  // Status is used to check whether the server is ready for requests.
  rpc Status(StatusRequest) returns (StatusResponse) {}

  // Attestation - Produces an attestation report which will be used to request the shared secret from another enclave.
  rpc Attestation(AttestationRequest) returns (AttestationResponse) {}

  // GenerateSecret - the genesis enclave is responsible with generating the secret entropy
  rpc GenerateSecret(GenerateSecretRequest) returns (GenerateSecretResponse) {}

  // Init - initialise an enclave with a seed received by another enclave
  rpc InitEnclave(InitEnclaveRequest) returns (InitEnclaveResponse) {}

  // ProduceGenesis - the genesis enclave produces the genesis rollup
  rpc ProduceGenesis(ProduceGenesisRequest) returns (ProduceGenesisResponse) {}

  // Start - start speculative execution
  rpc Start(StartRequest) returns (StartResponse) {}

  // SubmitL1Block - Used for the host to submit blocks to the enclave, these may be:
  //  a. historic block - if the enclave is behind and in the process of catching up with the L1 state
  //  b. the latest block published by the L1, to which the enclave should respond with a rollup
  // It is the responsibility of the host to gossip the returned rollup
  // For good functioning the caller should always submit blocks ordered by height
  // submitting a block before receiving ancestors of it, will result in it being ignored
  rpc SubmitL1Block(SubmitBlockRequest) returns (SubmitBlockResponse) {}

  // ProduceRollup creates a new rollup.
  rpc ProduceRollup(ProduceRollupRequest) returns (ProduceRollupResponse) {}

  // SubmitTx - user transactions
  rpc SubmitTx(SubmitTxRequest) returns (SubmitTxResponse) {}

  // ExecuteOffChainTransaction - returns the result of executing the smart contract as a user, encrypted with the
  // viewing key corresponding to the `from` field
  rpc ExecuteOffChainTransaction(OffChainRequest) returns (OffChainResponse) {}

  // GetTransactionCount - returns the nonce of the wallet with the given address.
  rpc GetTransactionCount(GetTransactionCountRequest) returns (GetTransactionCountResponse) {}

  // Stop gracefully stops the enclave
  rpc Stop(StopRequest) returns (StopResponse) {}

  // GetTransaction returns a transaction given its Signed Hash, returns nil, false when Transaction is unknown
  rpc GetTransaction(GetTransactionRequest) returns (GetTransactionResponse) {}

  // GetTransaction returns a transaction receipt given the transaction's signed hash, encrypted with the viewing key
  // corresponding to the original transaction submitter
  rpc GetTransactionReceipt(GetTransactionReceiptRequest) returns (GetTransactionReceiptResponse) {}

  // AddViewingKey adds a viewing key to the enclave
  rpc AddViewingKey(AddViewingKeyRequest) returns (AddViewingKeyResponse) {}

  // GetBalance returns the address's balance on the Obscuro network, encrypted with the viewing key corresponding to
  // the address
  rpc GetBalance(GetBalanceRequest) returns (GetBalanceResponse) {}

  // GetCode returns the code stored at the given address in the state for the given rollup height or rollup hash
  rpc GetCode(GetCodeRequest) returns (GetCodeResponse) {}

  rpc Subscribe(SubscribeRequest) returns (SubscribeResponse) {}

  rpc Unsubscribe(UnsubscribeRequest) returns (UnsubscribeResponse) {}

  // EstimateGas returns the estimation of gas used for the given transactions
  rpc EstimateGas(EstimateGasRequest) returns (EstimateGasResponse) {}

  rpc GetLogs(GetLogsRequest) returns (GetLogsResponse) {}

  // HealthCheck returns the health status of enclave + db
  rpc HealthCheck(EmptyArgs) returns (HealthCheckResponse) {}
}

message StatusRequest {}
message StatusResponse {
  int32 status = 1;
  string error = 2;
}

message AttestationRequest {}
message AttestationResponse {
  AttestationReportMsg attestationReportMsg = 1;
}

message GenerateSecretRequest {}
message GenerateSecretResponse {
  bytes encryptedSharedEnclaveSecret = 1;
}

message InitEnclaveRequest {
  bytes encryptedSharedEnclaveSecret = 1;
}
message InitEnclaveResponse {
  string error = 1;}

message ProduceGenesisRequest {
  bytes blockHash = 1;
}

message ProduceGenesisResponse {
  ProduceGenesisResponseMsg produceGenesisResponse = 1;
}

message StartRequest {
  bytes encodedBlock = 1;
}
message StartResponse {}

message SubmitBlockRequest {
  bytes encodedBlock = 1;
<<<<<<< HEAD
  bytes encodedReceipts = 2;
  bool isLatest = 3;

=======
  bool isLatest = 2;
>>>>>>> 61da560f
}
message SubmitBlockResponse {
  BlockSubmissionResponseMsg blockSubmissionResponse = 1;
}

message ProduceRollupRequest {
  bytes blockHash = 1;
}
message ProduceRollupResponse {
  ExtRollupMsg producedRollup = 1;
}

message SubmitTxRequest {
  bytes encryptedTx = 1;
}
message SubmitTxResponse {
  bytes encryptedHash = 1;
}

message OffChainRequest {
  bytes encryptedParams = 1;
}
message OffChainResponse {
  bytes result = 1;
  bytes error = 2;
}

message GetTransactionCountRequest {
  bytes encryptedParams = 1;
}
message GetTransactionCountResponse {
  bytes result = 1;
  string error = 2;
}

message StopRequest {}
message StopResponse {}

message GetTransactionRequest {
  bytes encryptedParams = 1;
}
message GetTransactionResponse {
  bytes encryptedTx = 1;
}

message GetTransactionReceiptRequest {
  bytes encryptedParams = 1;
}
message GetTransactionReceiptResponse {
  bytes encryptedTxReceipt = 1;
}

message AddViewingKeyRequest {
  bytes viewingKey = 1;
  bytes signature = 2;
}
message AddViewingKeyResponse {}

message GetBalanceRequest {
  bytes encryptedParams = 1;
}
message GetBalanceResponse {
  bytes encryptedBalance = 1;
}

message GetCodeRequest {
  bytes address = 1;
  bytes rollupHash = 2;
}
message GetCodeResponse {
  bytes code = 1;
}

message SubscribeRequest {
  bytes id = 1;
  bytes encryptedSubscription = 2;
}
message SubscribeResponse {}

message UnsubscribeRequest {
  bytes id = 1;
}
message UnsubscribeResponse {}

message EstimateGasRequest {
  bytes encryptedParams = 1;
}

message EstimateGasResponse {
  bytes encryptedResponse = 1;
  bytes error = 2;
}

message GetLogsRequest {
  bytes encryptedParams = 1;
}

message GetLogsResponse {
  bytes encryptedResponse = 1;
}

message HealthCheckResponse {
  bool status = 1;
  bytes error = 2;
}

message EmptyArgs {}

// Nested message types.

message AttestationReportMsg {
  bytes Report = 1; // The actual report bytes so it can be shared and verified by other nodes
  bytes PubKey = 2; // Public key to encrypt traffic back to this enclave
  bytes Owner = 3;
  string HostAddress = 4; // The IP address on which the host can be contacted by other Obscuro hosts for peer-to-peer communication
}

message BlockSubmissionResponseMsg {
  BlockHeaderMsg blockHeader = 1;
  ExtRollupMsg producedRollup = 2;
  bool updatedHeadRollup = 3;
  HeaderMsg rollupHead = 4;
  repeated SecretResponseMsg producedSecretResponses = 5;
  bytes subscribedLogs = 6;
  BlockSubmissionErrorMsg error = 7; // todo: avoid errors in Response objects, perhaps using gRPC Status responses
}

message ProduceGenesisResponseMsg {
  BlockHeaderMsg blockHeader = 1;
  ExtRollupMsg genesisRollup = 2;
}

message BlockSubmissionErrorMsg {
  string cause = 1; // error cause description
  bytes l1Head = 2; // hash for the L1 head block in enclave's view of the canonical chain
}

message ExtRollupMsg {
  HeaderMsg header = 1;
  repeated bytes txHashes = 2;
  bytes txs = 3;
}

message CrossChainMsg {
  bytes Sender = 1;
  uint64 Sequence = 2;
  uint32 Nonce = 3;
  uint32 Topic = 4;
  bytes Payload = 5;
}

message HeaderMsg {
  bytes ParentHash = 1;
  bytes Node = 2;
  bytes Nonce = 3;
  bytes Proof = 4;
  bytes Root = 5;
  bytes TxHash = 6;
  uint64 Number = 7;
  bytes Bloom = 8;
  bytes ReceiptHash = 9;
  bytes Extra = 10;
  bytes R = 11;
  bytes S = 12;
  repeated WithdrawalMsg Withdrawals = 13;
  bytes UncleHash = 14;
  bytes Coinbase = 15;
  uint64 Difficulty = 16;
  uint64 GasLimit = 17;
  uint64 GasUsed = 18;
  uint64 Time = 19;
  bytes MixDigest = 20;
  uint64 BaseFee = 21;
  uint64 RollupNonce = 22;
  bytes LatestInboundCrossChainHeight = 23;
  bytes LatestInboundCrossChainHash = 24;
  repeated CrossChainMsg CrossChainMessages = 25; 
}

message SecretResponseMsg {
  bytes Secret = 1;
  bytes RequesterID = 2;
  string HostAddress = 3;
}

message WithdrawalMsg {
  bytes amount = 1;
  bytes recipient = 2;
  bytes contract = 3;
}

message BlockHeaderMsg {
  bytes ParentHash = 1;
  bytes UncleHash = 2;
  bytes Coinbase = 3;
  bytes Root = 4;
  bytes TxHash = 5;
  bytes ReceiptHash = 6;
  bytes Bloom = 7;
  uint64 Difficulty = 8;
  uint64 Number = 9;
  uint64 GasLimit = 10;
  uint64 GasUsed = 11;
  uint64 Time = 12;
  bytes Extra = 13;
  bytes MixDigest = 14;
  uint64 Nonce = 15;
  uint64 BaseFee = 16;
}<|MERGE_RESOLUTION|>--- conflicted
+++ resolved
@@ -115,13 +115,9 @@
 
 message SubmitBlockRequest {
   bytes encodedBlock = 1;
-<<<<<<< HEAD
   bytes encodedReceipts = 2;
   bool isLatest = 3;
 
-=======
-  bool isLatest = 2;
->>>>>>> 61da560f
 }
 message SubmitBlockResponse {
   BlockSubmissionResponseMsg blockSubmissionResponse = 1;
