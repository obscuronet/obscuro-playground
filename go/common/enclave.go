--- conflicted
+++ resolved
@@ -50,11 +50,7 @@
 
 	// ObsCall - Execute a smart contract to retrieve data. The equivalent of "Eth_call"
 	// Todo - return the result with a block delay. To prevent frontrunning.
-<<<<<<< HEAD
-	ExecuteOffChainTransaction(encryptedParams EncryptedParamsCall) responses.Call
-=======
-	ObsCall(encryptedParams EncryptedParamsCall) (EncryptedResponseCall, error)
->>>>>>> 48acdc3f
+	ObsCall(encryptedParams EncryptedParamsCall) responses.Call
 
 	// GetTransactionCount returns the nonce of the wallet with the given address (encrypted with the acc viewing key)
 	GetTransactionCount(encryptedParams EncryptedParamsGetTxCount) responses.TxCount
