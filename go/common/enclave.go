--- conflicted
+++ resolved
@@ -116,10 +116,9 @@
 	FoundNewHead   bool      // Ingested Block contained a new Rollup - Block, and Rollup heads were updated
 	RollupHead     *Header   // If a new header was found, this field will be populated with the header of the rollup.
 
-<<<<<<< HEAD
 	ProducedSecretResponses []*ProducedSecretResponse // if L1 block contained secret requests then there may be responses to publish
 
-	SubscribedLogs map[rpc.ID]EncryptedLogs // The logs produced by the block and all its ancestors for each subscription ID.
+	SubscribedLogs EncLogsByRollupByID // The logs produced by the block and all its ancestors for each subscription ID.
 }
 
 // ProducedSecretResponse contains the data to publish to L1 in response to a secret request discovered while processing an L1 block
@@ -127,7 +126,4 @@
 	Secret      []byte
 	RequesterID gethcommon.Address
 	HostAddress string
-=======
-	SubscribedLogs EncLogsByRollupByID // The logs produced by the block and all its ancestors for each subscription ID.
->>>>>>> fd02ea6e
 }