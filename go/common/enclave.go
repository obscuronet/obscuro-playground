--- conflicted
+++ resolved
@@ -117,14 +117,11 @@
 	// DebugTraceTransaction returns the trace of a transaction
 	DebugTraceTransaction(hash gethcommon.Hash, config *tracers.TraceConfig) (json.RawMessage, error)
 
-<<<<<<< HEAD
 	// StreamBatches - will stream the batches following the L2 batch hash given along with any newly created batches
 	// in the right order. All will be queued in the channel that has been returned
 	StreamBatches(*L2BatchHash) (chan StreamBatchResponse, func())
-=======
 	// DebugEventLogRelevancy returns the logs of a transaction
 	DebugEventLogRelevancy(hash gethcommon.Hash) (json.RawMessage, error)
->>>>>>> a1a30083
 }
 
 // BlockSubmissionResponse is the response sent from the enclave back to the node after ingesting a block
