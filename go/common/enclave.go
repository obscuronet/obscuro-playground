package common

import (
	"context"
	"encoding/json"
	"math/big"

<<<<<<< HEAD
	"github.com/ethereum/go-ethereum/crypto/kzg4844"
=======
	"github.com/ethereum/go-ethereum/core/types"
>>>>>>> a40b73b1

	"github.com/ten-protocol/go-ten/go/common/errutil"

	"github.com/ten-protocol/go-ten/go/common/tracers"
	"github.com/ten-protocol/go-ten/go/responses"
	"github.com/ten-protocol/go-ten/lib/gethfork/rpc"

	gethcommon "github.com/ethereum/go-ethereum/common"
)

type StatusCode int

// Status represents the enclave's current state - whether the enclave is healthy and ready to process requests, as well
// as its latest known heads for the L1 and L2 chains
type Status struct {
	StatusCode StatusCode
	L1Head     gethcommon.Hash
	L2Head     *big.Int
}

type TxAndReceipt struct {
	Tx      *types.Transaction
	Receipt *types.Receipt
}

const (
	Running        StatusCode = iota // the enclave is running, accepting L1 blocks
	AwaitingSecret                   // the enclave has not received the network secret and cannot process L1 blocks
	Unavailable                      // the enclave is unavailable (no guarantee it will self-recover)
)

// Enclave represents the API of the service that runs inside the TEE.
type Enclave interface {
	EnclaveScan

	// Status checks whether the enclave is ready to process requests - only implemented by the RPC layer
	Status(context.Context) (Status, SystemError)

	// Attestation - Produces an attestation report which will be used to request the shared secret from another enclave.
	Attestation(context.Context) (*AttestationReport, SystemError)

	// GenerateSecret - the genesis enclave is responsible with generating the secret entropy
	GenerateSecret(context.Context) (EncryptedSharedEnclaveSecret, SystemError)

	// InitEnclave - initialise an enclave with a seed received by another enclave
	InitEnclave(ctx context.Context, secret EncryptedSharedEnclaveSecret) SystemError

	// EnclaveID - returns the enclave's ID
	EnclaveID(context.Context) (EnclaveID, SystemError)

	// SubmitL1Block - Used for the host to submit L1 blocks to the enclave, these may be:
	//  a. historic block - if the enclave is behind and in the process of catching up with the L1 state
	//  b. the latest block published by the L1, to which the enclave should respond with a rollup
	// It is the responsibility of the host to gossip the returned rollup
	// For good functioning the caller should always submit blocks ordered by height
	// submitting a block before receiving ancestors of it, will result in it being ignored
	SubmitL1Block(ctx context.Context, blockHeader *types.Header, receipts []*TxAndReceipt, isLatest bool) (*BlockSubmissionResponse, SystemError)

	SubmitL1BlockWithBlobs(ctx context.Context, block *L1Block, blobs []*kzg4844.Blob, receipts L1Receipts, isLatest bool) (*BlockSubmissionResponse, SystemError)

	//// SubmitL1BlockWithBlobs - Used for the host to submit L1 blocks to the enclave, these may be:
	////  a. historic block - if the enclave is behind and in the process of catching up with the L1 state
	////  b. the latest block published by the L1, to which the enclave should respond with a rollup
	//// It is the responsibility of the host to gossip the returned rollup
	//// For good functioning the caller should always submit blocks ordered by height
	//// submitting a block before receiving ancestors of it, will result in it being ignored
	//SubmitL1BlockWithBlobs(ctx context.Context, block *L1Block, receipts L1Receipts, blobs []kzg4844.Blob, isLatest bool) (*BlockSubmissionResponse, SystemError)

	// SubmitTx - user transactions
	SubmitTx(ctx context.Context, tx EncryptedTx) (*responses.RawTx, SystemError)

	// SubmitBatch submits a batch received from the sequencer for processing.
	SubmitBatch(ctx context.Context, batch *ExtBatch) SystemError

	// ObsCall - Execute a smart contract to retrieve data. The equivalent of "Eth_call"
	// Todo - return the result with a block delay. To prevent frontrunning.
	ObsCall(ctx context.Context, encryptedParams EncryptedParamsCall) (*responses.Call, SystemError)

	// GetTransactionCount returns the nonce of the wallet with the given address (encrypted with the acc viewing key)
	GetTransactionCount(ctx context.Context, encryptedParams EncryptedParamsGetTxCount) (*responses.TxCount, SystemError)

	// Stop gracefully stops the enclave
	Stop() SystemError

	// GetTransaction returns a transaction in JSON format, encrypted with the viewing key for the transaction's `from` field.
	GetTransaction(ctx context.Context, encryptedParams EncryptedParamsGetTxByHash) (*responses.TxByHash, SystemError)

	// GetTransactionReceipt returns a transaction receipt given its signed hash, or nil if the transaction is unknown
	GetTransactionReceipt(ctx context.Context, encryptedParams EncryptedParamsGetTxReceipt) (*responses.TxReceipt, SystemError)

	// GetBalance returns the balance of the address on the Obscuro network, encrypted with the viewing key for the
	// address.
	GetBalance(ctx context.Context, encryptedParams EncryptedParamsGetBalance) (*responses.Balance, SystemError)

	// GetCode returns the code stored at the given address in the state for the given rollup hash.
	GetCode(ctx context.Context, address gethcommon.Address, rollupHash *gethcommon.Hash) ([]byte, SystemError)

	GetStorageSlot(ctx context.Context, encryptedParams EncryptedParamsGetStorageSlot) (*responses.EnclaveResponse, SystemError)

	// Subscribe adds a log subscription to the enclave under the given ID, provided the request is authenticated
	// correctly. The events will be populated in the BlockSubmissionResponse. If there is an existing subscription
	// with the given ID, it is overwritten.
	Subscribe(ctx context.Context, id rpc.ID, encryptedParams EncryptedParamsLogSubscription) SystemError

	// Unsubscribe removes the log subscription with the given ID from the enclave. If there is no subscription with
	// the given ID, nothing is deleted.
	Unsubscribe(id rpc.ID) SystemError

	// StopClient stops the enclave client if one exists - only implemented by the RPC layer
	StopClient() SystemError

	// EstimateGas tries to estimate the gas needed to execute a specific transaction based on the pending state.
	EstimateGas(ctx context.Context, encryptedParams EncryptedParamsEstimateGas) (*responses.Gas, SystemError)

	// GetLogs returns all the logs matching the filter.
	GetLogs(ctx context.Context, encryptedParams EncryptedParamsGetLogs) (*responses.Logs, SystemError)

	// HealthCheck returns whether the enclave is in a healthy state
	HealthCheck(context.Context) (bool, SystemError)

	// GetBatch - retrieve a batch if existing within the enclave db.
	GetBatch(ctx context.Context, hash L2BatchHash) (*ExtBatch, SystemError)

	// GetBatchBySeqNo - retrieve batch by sequencer number if it's in the db.
	GetBatchBySeqNo(ctx context.Context, seqNo uint64) (*ExtBatch, SystemError)

	// GetRollupData - retrieve the first batch sequence and start time for a given rollup.
	GetRollupData(ctx context.Context, hash L2RollupHash) (*PublicRollupMetadata, SystemError)

	// CreateBatch - creates a new head batch extending the previous one for the latest known L1 head if the node is
	// a sequencer. Will panic otherwise.
	CreateBatch(ctx context.Context, skipIfEmpty bool) SystemError

	// CreateRollup - will create a new rollup by going through the sequencer if the node is a sequencer
	// or panic otherwise.
	CreateRollup(ctx context.Context, fromSeqNo uint64) (*ExtRollup, SystemError)

	// DebugTraceTransaction returns the trace of a transaction
	DebugTraceTransaction(ctx context.Context, hash gethcommon.Hash, config *tracers.TraceConfig) (json.RawMessage, SystemError)

	// StreamL2Updates - will stream any new batches as they are created/detected
	// All will be queued in the channel that has been returned.
	StreamL2Updates() (chan StreamL2UpdatesResponse, func())
	// DebugEventLogRelevancy returns the logs of a transaction
	DebugEventLogRelevancy(ctx context.Context, hash gethcommon.Hash) (json.RawMessage, SystemError)

	ExportCrossChainData(context.Context, uint64, uint64) (*ExtCrossChainBundle, SystemError)
}

// EnclaveScan represents the methods that are used for data scanning in the enclave
type EnclaveScan interface {
	// GetTotalContractCount returns the total number of contracts that have been deployed
	GetTotalContractCount(context.Context) (*big.Int, SystemError)

	// GetPersonalTransactions returns the user's recent transactions according to specified pagination
	GetPersonalTransactions(ctx context.Context, encryptedParams EncryptedParamsGetPersonalTransactions) (*responses.PersonalTransactionsResponse, SystemError)

	// EnclavePublicConfig returns network data that is known to the enclave but can be shared publicly
	EnclavePublicConfig(context.Context) (*EnclavePublicConfig, SystemError)
}

// BlockSubmissionResponse is the response sent from the enclave back to the node after ingesting a block
type BlockSubmissionResponse struct {
	ProducedSecretResponses []*ProducedSecretResponse // The responses to any secret requests in the ingested L1 block.
	RejectError             *errutil.BlockRejectError // If block was rejected, contains information about what block to submit next.
}

// ProducedSecretResponse contains the data to publish to L1 in response to a secret request discovered while processing an L1 block
type ProducedSecretResponse struct {
	Secret      []byte
	RequesterID gethcommon.Address // enclaveID of the enclave that requested the secret
	AttesterID  gethcommon.Address // enclaveID of the enclave that produced the secret
	HostAddress string
}

type EnclavePublicConfig struct {
	L2MessageBusAddress gethcommon.Address
}<|MERGE_RESOLUTION|>--- conflicted
+++ resolved
@@ -5,11 +5,9 @@
 	"encoding/json"
 	"math/big"
 
-<<<<<<< HEAD
 	"github.com/ethereum/go-ethereum/crypto/kzg4844"
-=======
+
 	"github.com/ethereum/go-ethereum/core/types"
->>>>>>> a40b73b1
 
 	"github.com/ten-protocol/go-ten/go/common/errutil"
 
@@ -60,15 +58,13 @@
 	// EnclaveID - returns the enclave's ID
 	EnclaveID(context.Context) (EnclaveID, SystemError)
 
-	// SubmitL1Block - Used for the host to submit L1 blocks to the enclave, these may be:
+	// SubmitL1BlockWithBlobs - Used for the host to submit L1 blocks to the enclave, these may be:
 	//  a. historic block - if the enclave is behind and in the process of catching up with the L1 state
 	//  b. the latest block published by the L1, to which the enclave should respond with a rollup
 	// It is the responsibility of the host to gossip the returned rollup
 	// For good functioning the caller should always submit blocks ordered by height
 	// submitting a block before receiving ancestors of it, will result in it being ignored
-	SubmitL1Block(ctx context.Context, blockHeader *types.Header, receipts []*TxAndReceipt, isLatest bool) (*BlockSubmissionResponse, SystemError)
-
-	SubmitL1BlockWithBlobs(ctx context.Context, block *L1Block, blobs []*kzg4844.Blob, receipts L1Receipts, isLatest bool) (*BlockSubmissionResponse, SystemError)
+	SubmitL1BlockWithBlobs(ctx context.Context, blockHeader *types.Header, receipts []*TxAndReceipt, blobs []*kzg4844.Blob, isLatest bool) (*BlockSubmissionResponse, SystemError)
 
 	//// SubmitL1BlockWithBlobs - Used for the host to submit L1 blocks to the enclave, these may be:
 	////  a. historic block - if the enclave is behind and in the process of catching up with the L1 state
