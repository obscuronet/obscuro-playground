--- conflicted
+++ resolved
@@ -22,14 +22,8 @@
 type Header struct {
 	// The fields present in Geth's `types/Header` struct.
 	ParentHash  L2RootHash
-<<<<<<< HEAD
 	UncleHash   common.Hash    `json:"sha3Uncles"`
 	Coinbase    common.Address `json:"miner"`
-=======
-	Agg         common.Address
-	Nonce       types.BlockNonce // Nonce ensure compatibility with ethereum
-	L1Proof     L1RootHash       // the L1 block used by the enclave to generate the current rollup
->>>>>>> a744c6f8
 	Root        StateRoot
 	TxHash      common.Hash // todo - include the synthetic deposits
 	ReceiptHash common.Hash
@@ -46,7 +40,7 @@
 
 	// The custom Obscuro fields.
 	Agg         common.Address // TODO - Can this be removed and replaced with the `Coinbase` field?
-	L1Proof     L1RootHash     // the L1 block where the parent was published
+	L1Proof     L1RootHash     // the L1 block used by the enclave to generate the current rollup
 	R, S        *big.Int       // signature values
 	Withdrawals []Withdrawal
 
