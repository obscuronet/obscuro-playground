package viewingkey

import (
	"crypto/ecdsa"
	"encoding/hex"
	"fmt"

	gethcommon "github.com/ethereum/go-ethereum/common"
	"github.com/ethereum/go-ethereum/crypto"
	"github.com/ethereum/go-ethereum/crypto/ecies"
	"github.com/ten-protocol/go-ten/go/wallet"
)

// ViewingKey encapsulates the signed viewing key for an account for use in encrypted communication with an enclave.
// It is the client-side perspective of the viewing key used for decrypting incoming traffic.
type ViewingKey struct {
	Account                 *gethcommon.Address // Account address that this Viewing Key is bound to - Users Pubkey address
	PrivateKey              *ecies.PrivateKey   // ViewingKey private key to encrypt data to the enclave
	PublicKey               []byte              // ViewingKey public key in decrypt data from the enclave
	SignatureWithAccountKey []byte              // ViewingKey public key signed by the Accounts Private key - Allows to retrieve the Account address
	SignatureType           SignatureType       // Type of signature used to sign the public key
}

// RPCSignedViewingKey - used for transporting a minimalist viewing key via
// every RPC request to a sensitive method, including Log subscriptions.
// only the public key and the signature are required
// the account address is sent as well to aid validation
type RPCSignedViewingKey struct {
	PublicKey               []byte
	SignatureWithAccountKey []byte
	SignatureType           SignatureType
}

// GenerateViewingKeyForWallet takes an account wallet, generates a viewing key and signs the key with the acc's private key
func GenerateViewingKeyForWallet(wal wallet.Wallet) (*ViewingKey, error) {
	chainID := wal.ChainID().Int64()
	messageType := PersonalSign

	// simulate what the gateway would do to generate the viewing key
	viewingKeyPrivate, err := crypto.GenerateKey()
	viewingPrivateKeyECIES := ecies.ImportECDSA(viewingKeyPrivate)
	if err != nil {
		return nil, err
	}
	encryptionToken := CalculateUserIDHex(crypto.CompressPubkey(viewingPrivateKeyECIES.PublicKey.ExportECDSA()))
	messageToSign, err := GenerateMessage(encryptionToken, chainID, PersonalSignVersion, messageType)
	if err != nil {
		return nil, fmt.Errorf("failed to generate message for viewing key: %w", err)
	}
	msgHash, err := GetMessageHash(messageToSign, messageType)
	if err != nil {
		return nil, err
	}

	signature, err := mmSignViewingKey(msgHash, wal.PrivateKey())
	if err != nil {
		return nil, err
	}
	vkPubKeyBytes := crypto.CompressPubkey(ecies.ImportECDSAPublic(&viewingKeyPrivate.PublicKey).ExportECDSA())
	accAddress := wal.Address()
	return &ViewingKey{
		Account:                 &accAddress,
		PrivateKey:              viewingPrivateKeyECIES,
		PublicKey:               vkPubKeyBytes,
		SignatureWithAccountKey: signature,
		SignatureType:           PersonalSign,
	}, nil
}

// mmSignViewingKey takes a public key bytes as hex and the private key for a wallet, it simulates the back-and-forth to
// MetaMask and returns the signature bytes to register with the enclave
func mmSignViewingKey(messageHash []byte, signerKey *ecdsa.PrivateKey) ([]byte, error) {
	signature, err := crypto.Sign(messageHash, signerKey)
	if err != nil {
		return nil, fmt.Errorf("failed to sign viewing key: %w", err)
	}

	// We have to transform the V from 0/1 to 27/28, and add the leading "0".
	signature[64] += 27
	signatureWithLeadBytes := append([]byte("0"), signature...)

	// this string encoded signature is what the wallet extension would receive after it is signed by metamask
	sigStr := hex.EncodeToString(signatureWithLeadBytes)
	// and then we extract the signature bytes in the same way as the wallet extension
	outputSig, err := hex.DecodeString(sigStr[2:])
	if err != nil {
		return nil, fmt.Errorf("failed to decode signature string: %w", err)
	}
	// This same change is made in geth internals, for legacy reasons to be able to recover the address:
	//	https://github.com/ethereum/go-ethereum/blob/55599ee95d4151a2502465e0afc7c47bd1acba77/internal/ethapi/api.go#L452-L459
	outputSig[64] -= 27

	return outputSig, nil
<<<<<<< HEAD
}

// Sign takes a users Private key and signs the public viewingKey hex
func Sign(userPrivKey *ecdsa.PrivateKey, vkPubKey []byte) ([]byte, error) {
	msgToSign := GenerateLegacySignMessage(vkPubKey)
	signature, err := crypto.Sign(accounts.TextHash(msgToSign), userPrivKey)
	if err != nil {
		return nil, fmt.Errorf("unable to sign messages - %w", err)
	}
	return signature, nil
=======
>>>>>>> fe8b2488
}<|MERGE_RESOLUTION|>--- conflicted
+++ resolved
@@ -91,17 +91,4 @@
 	outputSig[64] -= 27
 
 	return outputSig, nil
-<<<<<<< HEAD
-}
-
-// Sign takes a users Private key and signs the public viewingKey hex
-func Sign(userPrivKey *ecdsa.PrivateKey, vkPubKey []byte) ([]byte, error) {
-	msgToSign := GenerateLegacySignMessage(vkPubKey)
-	signature, err := crypto.Sign(accounts.TextHash(msgToSign), userPrivKey)
-	if err != nil {
-		return nil, fmt.Errorf("unable to sign messages - %w", err)
-	}
-	return signature, nil
-=======
->>>>>>> fe8b2488
 }