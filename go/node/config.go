--- conflicted
+++ resolved
@@ -45,11 +45,8 @@
 	hostInMemDB               bool
 	debugNamespaceEnabled     bool
 	profilerEnabled           bool
-<<<<<<< HEAD
+	logLevel                  int
 	isInboundP2PEnabled       bool
-=======
-	logLevel                  int
->>>>>>> 509d76fb
 }
 
 func NewNodeConfig(opts ...Option) *Config {
@@ -103,11 +100,8 @@
 	cfg.LogPath = testlog.LogFile()
 	cfg.ProfilerEnabled = c.profilerEnabled
 	cfg.MetricsEnabled = false
-<<<<<<< HEAD
+	cfg.LogLevel = c.logLevel
 	cfg.IsInboundP2PEnabled = c.isInboundP2PEnabled
-=======
-	cfg.LogLevel = c.logLevel
->>>>>>> 509d76fb
 
 	return cfg
 }
@@ -276,14 +270,14 @@
 	}
 }
 
-<<<<<<< HEAD
+func WithLogLevel(i int) Option {
+	return func(c *Config) {
+		c.logLevel = i
+	}
+}
+
 func WithInboundP2PEnabled(b bool) Option {
 	return func(c *Config) {
 		c.isInboundP2PEnabled = b
-=======
-func WithLogLevel(i int) Option {
-	return func(c *Config) {
-		c.logLevel = i
->>>>>>> 509d76fb
 	}
 }