--- conflicted
+++ resolved
@@ -23,18 +23,13 @@
 }
 
 // NewEthClient instantiates a new ethclient.EthClient that connects to an ethereum node
-<<<<<<< HEAD
-func NewEthClient(id common.Address, ipaddress string, port uint, contractAddress *common.Address) (EthClient, error) {
-	client, err := connect(ipaddress, port)
-=======
-func NewEthClient(id common.Address, ipaddress string, websocketPort uint, wallet wallet.Wallet, contractAddress common.Address) (EthClient, error) {
+func NewEthClient(id common.Address, ipaddress string, websocketPort uint, contractAddress *common.Address) (EthClient, error) {
 	client, err := connect(ipaddress, websocketPort)
->>>>>>> aa9b2144
 	if err != nil {
 		return nil, fmt.Errorf("unable to connect to the eth node - %w", err)
 	}
 
-	log.Trace("Initialized eth node connection - rollup contract address: %s - port: %d - id: %s", contractAddress, port, id.String())
+	log.Trace("Initialized eth node connection - rollup contract address: %s - port: %d - id: %s", contractAddress, websocketPort, id.String())
 	return &gethRPCClient{
 		client: client,
 		id:     id,
@@ -141,21 +136,6 @@
 	return e.client.TransactionReceipt(context.Background(), hash)
 }
 
-<<<<<<< HEAD
-=======
-func (e *gethRPCClient) BroadcastTx(tx *obscurocommon.L1TxData) {
-	formattedTx, err := e.txHandler.PackTx(tx, e.wallet.Address(), e.wallet.GetNonceAndIncrement())
-	if err != nil {
-		log.Error("could not pack transaction. Cause: %s", err)
-	}
-
-	_, err = e.SubmitTransaction(formattedTx)
-	if err != nil {
-		log.Error("could not submit transaction. Cause: %s", err)
-	}
-}
-
->>>>>>> aa9b2144
 func (e *gethRPCClient) BlockListener() chan *types.Header {
 	ch := make(chan *types.Header, 1)
 	// TODO this should return the subscription and cleanly Unsubscribe() when the node shutsdown
