package enclaverunner

import (
	"flag"
	"fmt"
	"os"
	"strings"

	"github.com/ethereum/go-ethereum/common"
	"github.com/naoina/toml"
	"github.com/obscuronet/go-obscuro/go/config"
)

// EnclaveConfigToml is the structure that an enclave's .toml config is parsed into.
type EnclaveConfigToml struct {
	HostID                    string
	HostAddress               string
	Address                   string
	L1ChainID                 int64
	ObscuroChainID            int64
	WillAttest                bool
	ValidateL1Blocks          bool
	SpeculativeExecution      bool
	ManagementContractAddress string
	ERC20ContractAddresses    []string
	LogLevel                  string
	LogPath                   string
	UseInMemoryDB             bool
<<<<<<< HEAD
=======
	ViewingKeysEnabled        bool
	GenesisJSON               string
	EdgelessDBHost            string
	SqliteDBPath              string
	ProfilerEnabled           bool
>>>>>>> 7cd55b27
}

// ParseConfig returns a config.EnclaveConfig based on either the file identified by the `config` flag, or the flags
// with specific defaults (if the `config` flag isn't specified).
func ParseConfig() config.EnclaveConfig {
	cfg := config.DefaultEnclaveConfig()
	flagUsageMap := getFlagUsageMap()

<<<<<<< HEAD
	configPath := flag.String(configName, "", configUsage)
	hostID := flag.String(HostIDName, cfg.HostID.Hex(), hostIDUsage)
	hostAddress := flag.String(HostAddressName, cfg.HostAddress, hostAddressUsage)
	address := flag.String(AddressName, cfg.Address, addressUsage)
	l1ChainID := flag.Int64(l1ChainIDName, cfg.L1ChainID, l1ChainIDUsage)
	obscuroChainID := flag.Int64(obscuroChainIDName, cfg.ObscuroChainID, obscuroChainIDUsage)
	willAttest := flag.Bool(willAttestName, cfg.WillAttest, willAttestUsage)
	validateL1Blocks := flag.Bool(validateL1BlocksName, cfg.ValidateL1Blocks, validateL1BlocksUsage)
	speculativeExecution := flag.Bool(speculativeExecutionName, cfg.SpeculativeExecution, speculativeExecutionUsage)
	managementContractAddress := flag.String(ManagementContractAddressName, cfg.ManagementContractAddress.Hex(), managementContractAddressUsage)
	erc20ContractAddrs := flag.String(Erc20ContractAddrsName, "", erc20ContractAddrsUsage)
	loglevel := flag.String(logLevelName, cfg.LogLevel, logLevelUsage)
	logPath := flag.String(logPathName, cfg.LogPath, logPathUsage)
	useInMemoryDB := flag.Bool(useInMemoryDBName, cfg.UseInMemoryDB, useInMemoryDBUsage)
	edgelessDBHost := flag.String(edgelessDBHostName, cfg.EdgelessDBHost, edgelessDBHostUsage)
	sqliteDBPath := flag.String(sqliteDBPathName, cfg.SqliteDBPath, sqliteDBPathUsage)
	profilerEnabled := flag.Bool(profilerEnabledName, cfg.ProfilerEnabled, profilerEnabledUsage)
=======
	configPath := flag.String(configName, "", flagUsageMap[configName])
	hostID := flag.String(HostIDName, cfg.HostID.Hex(), flagUsageMap[HostIDName])
	hostAddress := flag.String(HostAddressName, cfg.HostAddress, flagUsageMap[HostAddressName])
	address := flag.String(AddressName, cfg.Address, flagUsageMap[AddressName])
	l1ChainID := flag.Int64(l1ChainIDName, cfg.L1ChainID, flagUsageMap[l1ChainIDName])
	obscuroChainID := flag.Int64(obscuroChainIDName, cfg.ObscuroChainID, flagUsageMap[obscuroChainIDName])
	willAttest := flag.Bool(willAttestName, cfg.WillAttest, flagUsageMap[willAttestName])
	validateL1Blocks := flag.Bool(validateL1BlocksName, cfg.ValidateL1Blocks, flagUsageMap[validateL1BlocksName])
	speculativeExecution := flag.Bool(speculativeExecutionName, cfg.SpeculativeExecution, flagUsageMap[speculativeExecutionName])
	managementContractAddress := flag.String(ManagementContractAddressName, cfg.ManagementContractAddress.Hex(), flagUsageMap[ManagementContractAddressName])
	erc20ContractAddrs := flag.String(Erc20ContractAddrsName, "", flagUsageMap[Erc20ContractAddrsName])
	loglevel := flag.String(logLevelName, cfg.LogLevel, flagUsageMap[logLevelName])
	logPath := flag.String(logPathName, cfg.LogPath, flagUsageMap[logPathName])
	useInMemoryDB := flag.Bool(useInMemoryDBName, cfg.UseInMemoryDB, flagUsageMap[useInMemoryDBName])
	viewingKeysEnabled := flag.Bool(ViewingKeysEnabledName, cfg.ViewingKeysEnabled, flagUsageMap[ViewingKeysEnabledName])
	edgelessDBHost := flag.String(edgelessDBHostName, cfg.EdgelessDBHost, flagUsageMap[edgelessDBHostName])
	sqliteDBPath := flag.String(sqliteDBPathName, cfg.SqliteDBPath, flagUsageMap[sqliteDBPathName])
	profilerEnabled := flag.Bool(profilerEnabledName, cfg.ProfilerEnabled, flagUsageMap[profilerEnabledName])
>>>>>>> 7cd55b27

	flag.Parse()

	if *configPath != "" {
		return fileBasedConfig(*configPath)
	}

	parsedERC20ContractAddrs := strings.Split(*erc20ContractAddrs, ",")
	erc20contractAddresses := make([]*common.Address, len(parsedERC20ContractAddrs))
	if *erc20ContractAddrs != "" {
		for i, addr := range parsedERC20ContractAddrs {
			hexAddr := common.HexToAddress(addr)
			erc20contractAddresses[i] = &hexAddr
		}
	} else {
		// We handle the special case of an empty list.
		erc20contractAddresses = []*common.Address{}
	}

	cfg.HostID = common.HexToAddress(*hostID)
	cfg.HostAddress = *hostAddress
	cfg.Address = *address
	cfg.L1ChainID = *l1ChainID
	cfg.ObscuroChainID = *obscuroChainID
	cfg.WillAttest = *willAttest
	cfg.ValidateL1Blocks = *validateL1Blocks
	cfg.SpeculativeExecution = *speculativeExecution
	cfg.ManagementContractAddress = common.HexToAddress(*managementContractAddress)
	cfg.ERC20ContractAddresses = erc20contractAddresses
	cfg.LogLevel = *loglevel
	cfg.LogPath = *logPath
	cfg.UseInMemoryDB = *useInMemoryDB
	cfg.EdgelessDBHost = *edgelessDBHost
	cfg.SqliteDBPath = *sqliteDBPath
	cfg.ProfilerEnabled = *profilerEnabled

	return cfg
}

// Parses the config from the .toml file at configPath.
func fileBasedConfig(configPath string) config.EnclaveConfig {
	bytes, err := os.ReadFile(configPath)
	if err != nil {
		panic(fmt.Sprintf("could not read config file at %s. Cause: %s", configPath, err))
	}

	var tomlConfig EnclaveConfigToml
	err = toml.Unmarshal(bytes, &tomlConfig)
	if err != nil {
		panic(fmt.Sprintf("could not read config file at %s. Cause: %s", configPath, err))
	}

	erc20contractAddresses := make([]*common.Address, len(tomlConfig.ERC20ContractAddresses))
	for i, addr := range tomlConfig.ERC20ContractAddresses {
		hexAddr := common.HexToAddress(addr)
		erc20contractAddresses[i] = &hexAddr
	}

	return config.EnclaveConfig{
		HostID:                    common.HexToAddress(tomlConfig.HostID),
		HostAddress:               tomlConfig.HostAddress,
		Address:                   tomlConfig.Address,
		L1ChainID:                 tomlConfig.L1ChainID,
		ObscuroChainID:            tomlConfig.ObscuroChainID,
		WillAttest:                tomlConfig.WillAttest,
		ValidateL1Blocks:          tomlConfig.ValidateL1Blocks,
		SpeculativeExecution:      tomlConfig.SpeculativeExecution,
		ManagementContractAddress: common.HexToAddress(tomlConfig.ManagementContractAddress),
		ERC20ContractAddresses:    erc20contractAddresses,
		LogLevel:                  tomlConfig.LogLevel,
		LogPath:                   tomlConfig.LogPath,
		UseInMemoryDB:             tomlConfig.UseInMemoryDB,
<<<<<<< HEAD
=======
		ViewingKeysEnabled:        tomlConfig.ViewingKeysEnabled,
		GenesisJSON:               []byte(tomlConfig.GenesisJSON),
		EdgelessDBHost:            tomlConfig.EdgelessDBHost,
		SqliteDBPath:              tomlConfig.SqliteDBPath,
		ProfilerEnabled:           tomlConfig.ProfilerEnabled,
>>>>>>> 7cd55b27
	}
}<|MERGE_RESOLUTION|>--- conflicted
+++ resolved
@@ -26,14 +26,10 @@
 	LogLevel                  string
 	LogPath                   string
 	UseInMemoryDB             bool
-<<<<<<< HEAD
-=======
-	ViewingKeysEnabled        bool
 	GenesisJSON               string
 	EdgelessDBHost            string
 	SqliteDBPath              string
 	ProfilerEnabled           bool
->>>>>>> 7cd55b27
 }
 
 // ParseConfig returns a config.EnclaveConfig based on either the file identified by the `config` flag, or the flags
@@ -42,25 +38,6 @@
 	cfg := config.DefaultEnclaveConfig()
 	flagUsageMap := getFlagUsageMap()
 
-<<<<<<< HEAD
-	configPath := flag.String(configName, "", configUsage)
-	hostID := flag.String(HostIDName, cfg.HostID.Hex(), hostIDUsage)
-	hostAddress := flag.String(HostAddressName, cfg.HostAddress, hostAddressUsage)
-	address := flag.String(AddressName, cfg.Address, addressUsage)
-	l1ChainID := flag.Int64(l1ChainIDName, cfg.L1ChainID, l1ChainIDUsage)
-	obscuroChainID := flag.Int64(obscuroChainIDName, cfg.ObscuroChainID, obscuroChainIDUsage)
-	willAttest := flag.Bool(willAttestName, cfg.WillAttest, willAttestUsage)
-	validateL1Blocks := flag.Bool(validateL1BlocksName, cfg.ValidateL1Blocks, validateL1BlocksUsage)
-	speculativeExecution := flag.Bool(speculativeExecutionName, cfg.SpeculativeExecution, speculativeExecutionUsage)
-	managementContractAddress := flag.String(ManagementContractAddressName, cfg.ManagementContractAddress.Hex(), managementContractAddressUsage)
-	erc20ContractAddrs := flag.String(Erc20ContractAddrsName, "", erc20ContractAddrsUsage)
-	loglevel := flag.String(logLevelName, cfg.LogLevel, logLevelUsage)
-	logPath := flag.String(logPathName, cfg.LogPath, logPathUsage)
-	useInMemoryDB := flag.Bool(useInMemoryDBName, cfg.UseInMemoryDB, useInMemoryDBUsage)
-	edgelessDBHost := flag.String(edgelessDBHostName, cfg.EdgelessDBHost, edgelessDBHostUsage)
-	sqliteDBPath := flag.String(sqliteDBPathName, cfg.SqliteDBPath, sqliteDBPathUsage)
-	profilerEnabled := flag.Bool(profilerEnabledName, cfg.ProfilerEnabled, profilerEnabledUsage)
-=======
 	configPath := flag.String(configName, "", flagUsageMap[configName])
 	hostID := flag.String(HostIDName, cfg.HostID.Hex(), flagUsageMap[HostIDName])
 	hostAddress := flag.String(HostAddressName, cfg.HostAddress, flagUsageMap[HostAddressName])
@@ -75,11 +52,9 @@
 	loglevel := flag.String(logLevelName, cfg.LogLevel, flagUsageMap[logLevelName])
 	logPath := flag.String(logPathName, cfg.LogPath, flagUsageMap[logPathName])
 	useInMemoryDB := flag.Bool(useInMemoryDBName, cfg.UseInMemoryDB, flagUsageMap[useInMemoryDBName])
-	viewingKeysEnabled := flag.Bool(ViewingKeysEnabledName, cfg.ViewingKeysEnabled, flagUsageMap[ViewingKeysEnabledName])
 	edgelessDBHost := flag.String(edgelessDBHostName, cfg.EdgelessDBHost, flagUsageMap[edgelessDBHostName])
 	sqliteDBPath := flag.String(sqliteDBPathName, cfg.SqliteDBPath, flagUsageMap[sqliteDBPathName])
 	profilerEnabled := flag.Bool(profilerEnabledName, cfg.ProfilerEnabled, flagUsageMap[profilerEnabledName])
->>>>>>> 7cd55b27
 
 	flag.Parse()
 
@@ -152,13 +127,9 @@
 		LogLevel:                  tomlConfig.LogLevel,
 		LogPath:                   tomlConfig.LogPath,
 		UseInMemoryDB:             tomlConfig.UseInMemoryDB,
-<<<<<<< HEAD
-=======
-		ViewingKeysEnabled:        tomlConfig.ViewingKeysEnabled,
 		GenesisJSON:               []byte(tomlConfig.GenesisJSON),
 		EdgelessDBHost:            tomlConfig.EdgelessDBHost,
 		SqliteDBPath:              tomlConfig.SqliteDBPath,
 		ProfilerEnabled:           tomlConfig.ProfilerEnabled,
->>>>>>> 7cd55b27
 	}
 }