package db

import (
	"crypto/ecdsa"

	"github.com/obscuronet/go-obscuro/go/enclave/crypto"

	gethcommon "github.com/ethereum/go-ethereum/common"
	"github.com/ethereum/go-ethereum/core/state"
	"github.com/ethereum/go-ethereum/core/types"
	"github.com/obscuronet/go-obscuro/go/common"
	"github.com/obscuronet/go-obscuro/go/enclave/core"
)

// BlockResolver stores new blocks and returns information on existing blocks
type BlockResolver interface {
	// FetchBlock returns the L1 Block with the given hash and true, or (nil, false) if no such Block is stored
	FetchBlock(hash common.L1RootHash) (*types.Block, bool)
	// StoreBlock persists the L1 Block
	StoreBlock(block *types.Block) bool
	// ParentBlock returns the L1 Block's parent and true, or (nil, false) if no parent Block is stored
	ParentBlock(block *types.Block) (*types.Block, bool)
	// IsAncestor returns true if maybeAncestor is an ancestor of the L1 Block, and false otherwise
	IsAncestor(block *types.Block, maybeAncestor *types.Block) bool
	// IsBlockAncestor returns true if maybeAncestor is an ancestor of the L1 Block, and false otherwise
	// Takes into consideration that the Block to verify might be on a branch we haven't received yet
	// Todo - this is super confusing, analyze the usage
	IsBlockAncestor(block *types.Block, maybeAncestor common.L1RootHash) bool
	// FetchHeadBlock - returns the head of the current chain, or (nil, false) if no head is found
	FetchHeadBlock() (*types.Block, bool)
	// ProofHeight - return the height of the L1 proof, or GenesisHeight - if the block is not known
	ProofHeight(rollup *core.Rollup) int64
	// Proof - returns the block used as proof for the rollup
	Proof(rollup *core.Rollup) *types.Block
}

type RollupResolver interface {
	// FetchRollup returns the rollup with the given hash and true, or (nil, false) if no such rollup is stored.
	FetchRollup(hash common.L2RootHash) (*core.Rollup, bool)
	// FetchRollupByHeight returns the rollup with the given height and true, or (nil, false) if no such rollup is stored.
	FetchRollupByHeight(height uint64) (*core.Rollup, bool)
	// FetchRollups returns all the proposed rollups with the given height
	FetchRollups(height uint64) []*core.Rollup
	// StoreRollup persists the rollup
	StoreRollup(rollup *core.Rollup)
	// ParentRollup returns the rollup's parent rollup, or (nil, false) if no such rollup was found.
	ParentRollup(rollup *core.Rollup) (*core.Rollup, bool)
	// StoreGenesisRollup stores the rollup genesis
	StoreGenesisRollup(rol *core.Rollup)
	// FetchGenesisRollup returns the rollup genesis, or (nil, false) if no such rollup was found.
	FetchGenesisRollup() (*core.Rollup, bool)
	// FetchHeadRollup returns the current head rollup
	FetchHeadRollup() (*core.Rollup, error)
}

type BlockStateStorage interface {
	// FetchBlockState returns the block's state, or (nil, false) if no such block was found.
	FetchBlockState(blockHash common.L1RootHash) (*core.BlockState, bool)
	// FetchLogs returns the block's logs, or (nil, false) if no such block was found.
	FetchLogs(blockHash common.L1RootHash) ([]*types.Log, bool)
	// FetchHeadState returns the head block state. Returns nil if nothing recorded yet
	FetchHeadState() *core.BlockState
	// StoreNewHead saves the block state alongside its rollup, receipts and logs.
	StoreNewHead(state *core.BlockState, rollup *core.Rollup, receipts []*types.Receipt, logs []*types.Log)
	// CreateStateDB creates a database that can be used to execute transactions
	CreateStateDB(hash common.L2RootHash) *state.StateDB
	// EmptyStateDB creates the original empty StateDB
	EmptyStateDB() *state.StateDB
}

type SharedSecretStorage interface {
	// FetchSecret returns the enclave's secret, returns (nil, false) if not found
	FetchSecret() (*crypto.SharedEnclaveSecret, bool)
	// StoreSecret stores a secret in the enclave
	StoreSecret(secret crypto.SharedEnclaveSecret)
}

type TransactionStorage interface {
	// GetTransaction - returns the positional metadata of the tx by hash
	GetTransaction(txHash gethcommon.Hash) (*types.Transaction, gethcommon.Hash, uint64, uint64, error)
	// GetTransactionReceipt - returns the receipt of a tx by tx hash
	GetTransactionReceipt(txHash gethcommon.Hash) (*types.Receipt, error)
	// GetReceiptsByHash retrieves the receipts for all transactions in a given rollup.
	GetReceiptsByHash(hash gethcommon.Hash) types.Receipts
	// GetSender returns the sender of the tx by hash
	GetSender(txHash gethcommon.Hash) (gethcommon.Address, error)
	// GetContractCreationTx returns the hash of the tx that created a contract
	GetContractCreationTx(address gethcommon.Address) (gethcommon.Hash, error)
}

type AttestationStorage interface {
	// FetchAttestedKey returns the public key of an attested aggregator, returns nil if not found
	FetchAttestedKey(aggregator gethcommon.Address) *ecdsa.PublicKey
	// StoreAttestedKey - store the public key of an attested aggregator
	StoreAttestedKey(aggregator gethcommon.Address, key *ecdsa.PublicKey)
}

type SyntheticTransactionsStorage interface {
	StoreSyntheticTransactions(blockHash gethcommon.Hash, transactions types.Transactions) bool
	ReadSyntheticTransactions(blockHash gethcommon.Hash) types.Transactions
	HasSyntheticTransactions(blockHash gethcommon.Hash) bool
}

// Storage is the enclave's interface for interacting with the enclave's datastore
type Storage interface {
	BlockResolver
	RollupResolver
	SharedSecretStorage
	BlockStateStorage
	TransactionStorage
	AttestationStorage
<<<<<<< HEAD
	SyntheticTransactionsStorage
=======

	// HealthCheck returns whether the storage is deemed healthy or not
	HealthCheck() (bool, error)
>>>>>>> 5f97c1a4
}<|MERGE_RESOLUTION|>--- conflicted
+++ resolved
@@ -109,11 +109,8 @@
 	BlockStateStorage
 	TransactionStorage
 	AttestationStorage
-<<<<<<< HEAD
 	SyntheticTransactionsStorage
-=======
 
 	// HealthCheck returns whether the storage is deemed healthy or not
 	HealthCheck() (bool, error)
->>>>>>> 5f97c1a4
 }