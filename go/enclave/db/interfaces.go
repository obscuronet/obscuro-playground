--- conflicted
+++ resolved
@@ -57,16 +57,8 @@
 type HeadsAfterL1BlockStorage interface {
 	// FetchHeadBatchForBlock returns the hash of the head batch at a given L1 block.
 	FetchHeadBatchForBlock(blockHash common.L1BlockHash) (*core.Batch, error)
-<<<<<<< HEAD
-	// FetchHeadRollupForBlock returns the hash of the latest (i.e. highest-numbered) rollup in the given L1 block, or
-	// nil if the block contains no rollups.
-	FetchHeadRollupForBlock(blockHash *common.L1BlockHash) (*common.RollupHeader, error)
 	// UpdateHeadRollup just updates the canonical L2 head batch, leaving data untouched (used to rewind after L1 fork or data corruption)
 	UpdateHeadRollup(l1Head *common.L1BlockHash, l2Head *common.L2BatchHash) error
-=======
-	// UpdateL1Head updates the L1 head.
-	UpdateL1Head(l1Head common.L1BlockHash) error
->>>>>>> 08d89e51
 	// CreateStateDB creates a database that can be used to execute transactions
 	CreateStateDB(hash common.L2BatchHash) (*state.StateDB, error)
 	// EmptyStateDB creates the original empty StateDB
