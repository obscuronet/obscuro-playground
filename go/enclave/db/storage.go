package db

import (
	"bytes"
	"crypto/ecdsa"
	"fmt"
	"math/big"

	"github.com/obscuronet/go-obscuro/go/common/errutil"

	gethlog "github.com/ethereum/go-ethereum/log"

	"github.com/obscuronet/go-obscuro/go/enclave/crypto"

	obscurorawdb "github.com/obscuronet/go-obscuro/go/enclave/db/rawdb"

	"github.com/ethereum/go-ethereum/params"

	gethcommon "github.com/ethereum/go-ethereum/common"
	"github.com/ethereum/go-ethereum/core/rawdb"
	"github.com/ethereum/go-ethereum/core/state"
	"github.com/ethereum/go-ethereum/core/types"
	"github.com/ethereum/go-ethereum/ethdb"
	"github.com/obscuronet/go-obscuro/go/common"
	"github.com/obscuronet/go-obscuro/go/enclave/core"
)

type storageImpl struct {
	db          ethdb.Database
	stateDB     state.Database
	chainConfig *params.ChainConfig
	logger      gethlog.Logger
}

func NewStorage(backingDB ethdb.Database, chainConfig *params.ChainConfig, logger gethlog.Logger) Storage {
	return &storageImpl{
		db:          backingDB,
		stateDB:     state.NewDatabase(backingDB),
		chainConfig: chainConfig,
		logger:      logger,
	}
}

func (s *storageImpl) StoreGenesisRollup(rol *core.Rollup) error {
	err := obscurorawdb.WriteGenesisHash(s.db, rol.Hash())
	if err != nil {
		return fmt.Errorf("could not write genesis hash. Cause: %w", err)
	}
	return s.StoreRollup(rol)
}

func (s *storageImpl) FetchGenesisRollup() (*core.Rollup, error) {
	hash, err := obscurorawdb.ReadGenesisHash(s.db)
	if err != nil {
		return nil, fmt.Errorf("could not retrieve genesis rollup. Cause: %w", err)
	}
	rollup, err := s.FetchRollup(*hash)
	if err != nil {
		return nil, err
	}
	return rollup, nil
}

func (s *storageImpl) FetchHeadRollup() (*core.Rollup, error) {
	hash, err := obscurorawdb.ReadHeadRollupHash(s.db)
	if err != nil {
		return nil, err
	}
	r, err := s.FetchRollup(*hash)
	if err != nil {
		return nil, err
	}
	return r, nil
}

func (s *storageImpl) StoreRollup(rollup *core.Rollup) error {
	s.assertSecretAvailable()

	batch := s.db.NewBatch()
	if err := obscurorawdb.WriteRollup(batch, rollup); err != nil {
		return fmt.Errorf("could not write rollup to storage. Cause: %w", err)
	}
	if err := batch.Write(); err != nil {
		return fmt.Errorf("could not write rollup to storage. Cause: %w", err)
	}
	return nil
}

func (s *storageImpl) FetchRollup(hash common.L2RootHash) (*core.Rollup, error) {
	s.assertSecretAvailable()
	rollup, err := obscurorawdb.ReadRollup(s.db, hash)
	if err != nil {
		return nil, err
	}
	return rollup, nil
}

func (s *storageImpl) FetchRollupByHeight(height uint64) (*core.Rollup, error) {
	if height == 0 {
		genesisRollup, err := s.FetchGenesisRollup()
		if err != nil {
			return nil, fmt.Errorf("could not fetch genesis rollup. Cause: %w", err)
		}
		return genesisRollup, nil
	}

	hash, err := obscurorawdb.ReadCanonicalHash(s.db, height)
	if err != nil {
		return nil, err
	}
	return s.FetchRollup(*hash)
}

func (s *storageImpl) FetchRollups(height uint64) ([]*core.Rollup, error) {
	s.assertSecretAvailable()
	return obscurorawdb.ReadRollupsForHeight(s.db, height)
}

func (s *storageImpl) StoreBlock(b *types.Block) {
	s.assertSecretAvailable()
	rawdb.WriteBlock(s.db, b)
}

func (s *storageImpl) FetchBlock(blockHash common.L1RootHash) (*types.Block, error) {
	s.assertSecretAvailable()
	height := rawdb.ReadHeaderNumber(s.db, blockHash)
	if height == nil {
		return nil, errutil.ErrNotFound
	}
	b := rawdb.ReadBlock(s.db, blockHash, *height)
	if b == nil {
		return nil, errutil.ErrNotFound
	}
	return b, nil
}

func (s *storageImpl) FetchHeadBlock() (*types.Block, error) {
	s.assertSecretAvailable()
	block, err := s.FetchBlock(rawdb.ReadHeadHeaderHash(s.db))
	if err != nil {
		return nil, err
	}
	return block, nil
}

func (s *storageImpl) StoreSecret(secret crypto.SharedEnclaveSecret) error {
	return obscurorawdb.WriteSharedSecret(s.db, secret)
}

func (s *storageImpl) FetchSecret() (*crypto.SharedEnclaveSecret, error) {
	return obscurorawdb.ReadSharedSecret(s.db)
}

func (s *storageImpl) ParentRollup(r *core.Rollup) (*core.Rollup, error) {
	s.assertSecretAvailable()
	return s.FetchRollup(r.Header.ParentHash)
}

func (s *storageImpl) ParentBlock(b *types.Block) (*types.Block, error) {
	s.assertSecretAvailable()
	return s.FetchBlock(b.Header().ParentHash)
}

func (s *storageImpl) IsAncestor(block *types.Block, maybeAncestor *types.Block) bool {
	s.assertSecretAvailable()
	if bytes.Equal(maybeAncestor.Hash().Bytes(), block.Hash().Bytes()) {
		return true
	}

	if maybeAncestor.NumberU64() >= block.NumberU64() {
		return false
	}

	p, err := s.ParentBlock(block)
	if err != nil {
		return false
	}

	return s.IsAncestor(p, maybeAncestor)
}

func (s *storageImpl) IsBlockAncestor(block *types.Block, maybeAncestor common.L1RootHash) bool {
	s.assertSecretAvailable()
	if bytes.Equal(maybeAncestor.Bytes(), block.Hash().Bytes()) {
		return true
	}

	if bytes.Equal(maybeAncestor.Bytes(), common.GenesisBlock.Hash().Bytes()) {
		return true
	}

	if block.NumberU64() == common.L1GenesisHeight {
		return false
	}

	resolvedBlock, err := s.FetchBlock(maybeAncestor)
	if err == nil {
		if resolvedBlock.NumberU64() >= block.NumberU64() {
			return false
		}
	}

	p, err := s.ParentBlock(block)
	if err != nil {
		// TODO - If error is not `errutil.ErrNotFound`, throw.
		return false
	}

	return s.IsBlockAncestor(p, maybeAncestor)
}

func (s *storageImpl) HealthCheck() (bool, error) {
	headRollup, err := s.FetchHeadRollup()
	if err != nil {
		s.logger.Error("unable to HealthCheck storage", "err", err)
		return false, err
	}
	return headRollup != nil, nil
}

func (s *storageImpl) assertSecretAvailable() {
	// TODO uncomment this
	//if s.FetchSecret() == nil {
	//	panic("Enclave not initialized")
	//}
}

// todo - find a better way. This is a workaround to handle rollups created with proofs that haven't propagated yet
func (s *storageImpl) ProofHeight(r *core.Rollup) int64 {
	v, err := s.FetchBlock(r.Header.L1Proof)
	if err != nil {
		return -1
	}
	return int64(v.NumberU64())
}

func (s *storageImpl) Proof(r *core.Rollup) (*types.Block, error) {
	block, err := s.FetchBlock(r.Header.L1Proof)
	if err != nil {
		return nil, err
	}
	return block, nil
}

func (s *storageImpl) FetchHeadsAfterL1Block(hash common.L1RootHash) (*core.HeadsAfterL1Block, error) {
	return obscurorawdb.ReadHeadsAfterL1Block(s.db, hash)
}

func (s *storageImpl) FetchLogs(hash common.L1RootHash) ([]*types.Log, error) {
	logs, err := obscurorawdb.ReadBlockLogs(s.db, hash)
	if err != nil {
		// TODO - Return the error itself, once we move from `errutil.ErrNotFound` to `ethereum.NotFound`
		return nil, errutil.ErrNotFound
	}
	return logs, nil
}

func (s *storageImpl) StoreNewHead(state *core.HeadsAfterL1Block, rollup *core.Rollup, receipts []*types.Receipt, logs []*types.Log) error {
	batch := s.db.NewBatch()

	if state.UpdatedHeadRollup {
		err := s.storeNewRollup(batch, rollup, receipts)
		if err != nil {
			return err
		}
	}

	if err := obscurorawdb.WriteHeadsAfterL1Block(batch, state); err != nil {
		return fmt.Errorf("could not write block state. Cause: %w", err)
	}
	if err := obscurorawdb.WriteBlockLogs(batch, state.HeadBlock, logs); err != nil {
		return fmt.Errorf("could not write block logs. Cause: %w", err)
	}
	rawdb.WriteHeadHeaderHash(batch, state.HeadBlock)

	if err := batch.Write(); err != nil {
		return fmt.Errorf("could not save new head. Cause: %w", err)
	}
	return nil
}

func (s *storageImpl) CreateStateDB(hash common.L2RootHash) (*state.StateDB, error) {
	rollup, err := s.FetchRollup(hash)
	if err != nil {
		return nil, err
	}

	// todo - snapshots?
	statedb, err := state.New(rollup.Header.Root, s.stateDB, nil)
	if err != nil {
		return nil, fmt.Errorf("could not create state DB. Cause: %w", err)
	}

	return statedb, nil
}

func (s *storageImpl) EmptyStateDB() (*state.StateDB, error) {
	statedb, err := state.New(gethcommon.BigToHash(big.NewInt(0)), s.stateDB, nil)
	if err != nil {
		return nil, fmt.Errorf("could not create state DB. Cause: %w", err)
	}
	return statedb, nil
}

func (s *storageImpl) FetchCurrentHeadsAfterL1Block() (*core.HeadsAfterL1Block, error) {
	h := rawdb.ReadHeadHeaderHash(s.db)
	if (bytes.Equal(h.Bytes(), gethcommon.Hash{}.Bytes())) {
		return nil, errutil.ErrNotFound
	}

	headsAfterL1Block, err := obscurorawdb.ReadHeadsAfterL1Block(s.db, h)
	if err != nil {
		return nil, fmt.Errorf("could not retrieve block state for head. Cause: %w", err)
	}

	return headsAfterL1Block, nil
}

// GetReceiptsByHash retrieves the receipts for all transactions in a given rollup.
func (s *storageImpl) GetReceiptsByHash(hash gethcommon.Hash) (types.Receipts, error) {
	number, err := obscurorawdb.ReadHeaderNumber(s.db, hash)
	if err != nil {
		return nil, err
	}
	return obscurorawdb.ReadReceipts(s.db, hash, *number, s.chainConfig)
}

func (s *storageImpl) GetTransaction(txHash gethcommon.Hash) (*types.Transaction, gethcommon.Hash, uint64, uint64, error) {
	tx, blockHash, blockNumber, index, err := obscurorawdb.ReadTransaction(s.db, txHash)
	if err != nil {
		return nil, gethcommon.Hash{}, 0, 0, err
	}
	return tx, blockHash, blockNumber, index, nil
}

func (s *storageImpl) GetSender(txHash gethcommon.Hash) (gethcommon.Address, error) {
	tx, _, _, _, err := s.GetTransaction(txHash) //nolint:dogsled
	if err != nil {
		return gethcommon.Address{}, err
	}
	// todo - make the signer a field of the rollup chain
	msg, err := tx.AsMessage(types.NewLondonSigner(tx.ChainId()), nil)
	if err != nil {
		return gethcommon.Address{}, fmt.Errorf("could not convert transaction to message to retrieve sender address in eth_getTransactionReceipt request. Cause: %w", err)
	}
	return msg.From(), nil
}

func (s *storageImpl) GetContractCreationTx(address gethcommon.Address) (*gethcommon.Hash, error) {
	return obscurorawdb.ReadContractTransaction(s.db, address)
}

func (s *storageImpl) GetTransactionReceipt(txHash gethcommon.Hash) (*types.Receipt, error) {
	_, blockHash, _, index, err := s.GetTransaction(txHash)
	if err != nil {
		return nil, err
	}

	receipts, err := s.GetReceiptsByHash(blockHash)
	if err != nil {
		return nil, fmt.Errorf("could not retrieve receipts for transaction. Cause: %w", err)
	}

	if len(receipts) <= int(index) {
		return nil, fmt.Errorf("receipt index not matching the transactions in block: %s", blockHash.Hex())
	}
	receipt := receipts[index]

	return receipt, nil
}

func (s *storageImpl) FetchAttestedKey(aggregator gethcommon.Address) (*ecdsa.PublicKey, error) {
	return obscurorawdb.ReadAttestationKey(s.db, aggregator)
}

func (s *storageImpl) StoreAttestedKey(aggregator gethcommon.Address, key *ecdsa.PublicKey) error {
<<<<<<< HEAD
	return obscurorawdb.WriteAttestationKey(s.db, aggregator, key, s.logger)
}

func (s *storageImpl) StoreL1Messages(blockHash gethcommon.Hash, messages common.CrossChainMessages) bool {
	return obscurorawdb.StoreL1Messages(s.db, blockHash, messages, s.logger)
}

func (s *storageImpl) ReadL1Messages(blockHash gethcommon.Hash) common.CrossChainMessages {
	return obscurorawdb.ReadL1Messages(s.db, blockHash, s.logger)
=======
	return obscurorawdb.WriteAttestationKey(s.db, aggregator, key)
}

func (s *storageImpl) storeNewRollup(batch ethdb.Batch, rollup *core.Rollup, receipts []*types.Receipt) error {
	if err := obscurorawdb.WriteRollup(batch, rollup); err != nil {
		return fmt.Errorf("could not write rollup. Cause: %w", err)
	}
	if err := obscurorawdb.WriteHeadHeaderHash(batch, rollup.Hash()); err != nil {
		return fmt.Errorf("could not write head header hash. Cause: %w", err)
	}
	if err := obscurorawdb.WriteCanonicalHash(batch, rollup.Hash(), rollup.NumberU64()); err != nil {
		return fmt.Errorf("could not write canonical hash. Cause: %w", err)
	}
	if err := obscurorawdb.WriteTxLookupEntriesByBlock(batch, rollup); err != nil {
		return fmt.Errorf("could not write transaction lookup entries by block. Cause: %w", err)
	}
	if err := obscurorawdb.WriteHeadRollupHash(batch, rollup.Hash()); err != nil {
		return fmt.Errorf("could not write head rollup hash. Cause: %w", err)
	}
	if err := obscurorawdb.WriteReceipts(batch, rollup.Hash(), rollup.NumberU64(), receipts); err != nil {
		return fmt.Errorf("could not write transaction receipts. Cause: %w", err)
	}
	if err := obscurorawdb.WriteContractCreationTx(batch, receipts); err != nil {
		return fmt.Errorf("could not save contract creation transaction. Cause: %w", err)
	}
	return nil
>>>>>>> 61da560f
}<|MERGE_RESOLUTION|>--- conflicted
+++ resolved
@@ -374,17 +374,6 @@
 }
 
 func (s *storageImpl) StoreAttestedKey(aggregator gethcommon.Address, key *ecdsa.PublicKey) error {
-<<<<<<< HEAD
-	return obscurorawdb.WriteAttestationKey(s.db, aggregator, key, s.logger)
-}
-
-func (s *storageImpl) StoreL1Messages(blockHash gethcommon.Hash, messages common.CrossChainMessages) bool {
-	return obscurorawdb.StoreL1Messages(s.db, blockHash, messages, s.logger)
-}
-
-func (s *storageImpl) ReadL1Messages(blockHash gethcommon.Hash) common.CrossChainMessages {
-	return obscurorawdb.ReadL1Messages(s.db, blockHash, s.logger)
-=======
 	return obscurorawdb.WriteAttestationKey(s.db, aggregator, key)
 }
 
@@ -411,5 +400,12 @@
 		return fmt.Errorf("could not save contract creation transaction. Cause: %w", err)
 	}
 	return nil
->>>>>>> 61da560f
+}
+
+func (s *storageImpl) StoreL1Messages(blockHash gethcommon.Hash, messages common.CrossChainMessages) bool {
+	return obscurorawdb.StoreL1Messages(s.db, blockHash, messages, s.logger)
+}
+
+func (s *storageImpl) ReadL1Messages(blockHash gethcommon.Hash) common.CrossChainMessages {
+	return obscurorawdb.ReadL1Messages(s.db, blockHash, s.logger)
 }