--- conflicted
+++ resolved
@@ -140,10 +140,7 @@
 
 func (e *enclaveAdminService) AddSequencer(id common.EnclaveID, _ types.Receipt) common.SystemError {
 	// todo - use the proof
-<<<<<<< HEAD
 	// todo - this will currently store all enclaves
-=======
->>>>>>> 514417ef
 	err := e.storage.StoreNodeType(context.Background(), id, common.BackupSequencer)
 	if err != nil {
 		return responses.ToInternalError(err)
