--- conflicted
+++ resolved
@@ -12,19 +12,10 @@
 
 // EnclaveConfig contains the full configuration for an TEN enclave service.
 type EnclaveConfig struct {
-<<<<<<< HEAD
-	// The identity of the host the enclave service is tied to
-	HostID gethcommon.Address
-	// The public peer-to-peer IP address of the host the enclave service is tied to
-	HostAddress string
-	// The address on which to serve requests
-	Address string
-=======
 	// **Consensus configs - must be the same for all nodes. Included in the signed image.
 	// Whether to produce a verified attestation report
 	WillAttest bool
 
->>>>>>> 62ecfaa8
 	// The ID of the L1 chain
 	L1ChainID int64
 	// The ID of the Obscuro chain
