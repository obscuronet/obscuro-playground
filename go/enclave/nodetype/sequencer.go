--- conflicted
+++ resolved
@@ -152,18 +152,13 @@
 	// to be in our chain.
 	headBatch = ancestralBatch
 
-<<<<<<< HEAD
+	stateDB, err := s.storage.CreateStateDB(*headBatch.Hash())
+	if err != nil {
+		return fmt.Errorf("unable to create stateDB for selecting transactions. Cause: %w", err)
+	}
+
 	//batchLimiter := core.NewBatchSizeLimiter(core.BatchMaxTransactionData, *s.blockProcessor.GetCrossChainContractAddress(), crosschain.CrossChainEventID)
-
-	transactions, err := s.mempool.CurrentTxs(headBatch, s.storage)
-=======
-	stateDB, err := s.storage.CreateStateDB(*headBatch.Hash())
-	if err != nil {
-		return fmt.Errorf("unable to create stateDB for selecting transactions. Cause: %w", err)
-	}
-
 	transactions, err := s.mempool.CurrentTxs(stateDB)
->>>>>>> 4945e3a0
 	if err != nil {
 		return err
 	}
