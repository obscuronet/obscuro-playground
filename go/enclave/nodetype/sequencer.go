package nodetype

import (
	"crypto/ecdsa"
	"crypto/rand"
	"errors"
	"fmt"
	"math/big"
	"sort"
	"time"

	"github.com/ethereum/go-ethereum/core/types"
	"github.com/ten-protocol/go-ten/go/common/errutil"
	"github.com/ten-protocol/go-ten/go/common/measure"
	"github.com/ten-protocol/go-ten/go/enclave/evm/ethchainadapter"
	"github.com/ten-protocol/go-ten/go/enclave/storage"
	"github.com/ten-protocol/go-ten/go/enclave/txpool"

	"github.com/ten-protocol/go-ten/go/common/compression"

	gethcommon "github.com/ethereum/go-ethereum/common"
	gethlog "github.com/ethereum/go-ethereum/log"
	"github.com/ethereum/go-ethereum/params"
	"github.com/ten-protocol/go-ten/go/common"
	"github.com/ten-protocol/go-ten/go/common/log"
	"github.com/ten-protocol/go-ten/go/enclave/components"
	"github.com/ten-protocol/go-ten/go/enclave/core"
	"github.com/ten-protocol/go-ten/go/enclave/crypto"
	"github.com/ten-protocol/go-ten/go/enclave/limiters"
)

const RollupDelay = 2 // number of L1 blocks to exclude when creating a rollup. This will minimize compression reorg issues.

type SequencerSettings struct {
	MaxBatchSize      uint64
	MaxRollupSize     uint64
	GasPaymentAddress gethcommon.Address
	BatchGasLimit     uint64
	BaseFee           *big.Int
}

type sequencer struct {
	blockProcessor    components.L1BlockProcessor
	batchProducer     components.BatchExecutor
	batchRegistry     components.BatchRegistry
	rollupProducer    components.RollupProducer
	rollupConsumer    components.RollupConsumer
	rollupCompression *components.RollupCompression

	logger gethlog.Logger

	hostID                 gethcommon.Address
	chainConfig            *params.ChainConfig
	enclavePrivateKey      *ecdsa.PrivateKey // this is a key known only to the current enclave, and the public key was shared with everyone during attestation
	mempool                *txpool.TxPool
	storage                storage.Storage
	dataEncryptionService  crypto.DataEncryptionService
	dataCompressionService compression.DataCompressionService
	settings               SequencerSettings
	blockchain             *ethchainadapter.EthChainAdapter
}

func NewSequencer(
	blockProcessor components.L1BlockProcessor,
	batchExecutor components.BatchExecutor,
	registry components.BatchRegistry,
	rollupProducer components.RollupProducer,
	rollupConsumer components.RollupConsumer,
	rollupCompression *components.RollupCompression,
	logger gethlog.Logger,
	hostID gethcommon.Address,
	chainConfig *params.ChainConfig,
	enclavePrivateKey *ecdsa.PrivateKey,
	mempool *txpool.TxPool,
	storage storage.Storage,
	dataEncryptionService crypto.DataEncryptionService,
	dataCompressionService compression.DataCompressionService,
	settings SequencerSettings,
	blockchain *ethchainadapter.EthChainAdapter,
) Sequencer {
	return &sequencer{
		blockProcessor:         blockProcessor,
		batchProducer:          batchExecutor,
		batchRegistry:          registry,
		rollupProducer:         rollupProducer,
		rollupConsumer:         rollupConsumer,
		rollupCompression:      rollupCompression,
		logger:                 logger,
		hostID:                 hostID,
		chainConfig:            chainConfig,
		enclavePrivateKey:      enclavePrivateKey,
		mempool:                mempool,
		storage:                storage,
		dataEncryptionService:  dataEncryptionService,
		dataCompressionService: dataCompressionService,
		settings:               settings,
		blockchain:             blockchain,
	}
}

func (s *sequencer) CreateBatch(skipBatchIfEmpty bool) error {
	hasGenesis, err := s.batchRegistry.HasGenesisBatch()
	if err != nil {
		return fmt.Errorf("unknown genesis batch state. Cause: %w", err)
	}

	// L1 Head is only updated when isLatest: true
	l1HeadBlock, err := s.blockProcessor.GetHead()
	if err != nil {
		return fmt.Errorf("failed retrieving l1 head. Cause: %w", err)
	}

	// the sequencer creates the initial genesis batch if one does not exist yet
	if !hasGenesis {
		return s.createGenesisBatch(l1HeadBlock)
	}

	if running := s.mempool.Running(); !running {
		// the mempool can only be started after at least 1 block (the genesis) is in the blockchain object
		// if the node restarted the mempool must be started again
		err = s.mempool.Start()
		if err != nil {
			return err
		}
	}

	return s.createNewHeadBatch(l1HeadBlock, skipBatchIfEmpty)
}

// TODO - This is iffy, the producer commits the stateDB. The producer
// should only create batches and stateDBs but not commit them to the database,
// this is the responsibility of the sequencer. Refactor the code so genesis state
// won't be committed by the producer.
func (s *sequencer) createGenesisBatch(block *common.L1Block) error {
	s.logger.Info("Initializing genesis state", log.BlockHashKey, block.Hash())
	batch, msgBusTx, err := s.batchProducer.CreateGenesisState(
		block.Hash(),
		uint64(time.Now().Unix()),
		s.settings.GasPaymentAddress,
		s.settings.BaseFee,
	)
	if err != nil {
		return err
	}

	if err := s.signBatch(batch); err != nil {
		return fmt.Errorf("failed signing created batch. Cause: %w", err)
	}

	if err := s.StoreExecutedBatch(batch, nil); err != nil {
		return fmt.Errorf("1. failed storing batch. Cause: %w", err)
	}

	// this is the actual first block produced in chain
	err = s.blockchain.IngestNewBlock(batch)
	if err != nil {
		return fmt.Errorf("unable to remove ingest new block into eth blockchain - %w", err)
	}

	// the mempool can only be started after at least 1 block is in the blockchain object
	err = s.mempool.Start()
	if err != nil {
		return err
	}

<<<<<<< HEAD
=======
	// errors in unit test seem to suggest that batch 2 was received before batch 1
	// this ensures that there is enough gap so that batch 1 is issued before batch 2
>>>>>>> 520ea1ee
	time.Sleep(time.Second)
	// produce batch #2 which has the message bus and any other system contracts
	cb, err := s.produceBatch(
		big.NewInt(0).Add(batch.Header.SequencerOrderNo, big.NewInt(1)),
		block.Hash(),
		batch.Hash(),
		common.L2Transactions{msgBusTx},
		uint64(time.Now().Unix()),
		false,
	)
	if err != nil {
		if errors.Is(err, components.ErrNoTransactionsToProcess) {
			// skip batch production when there are no transactions to process
			// todo: this might be a useful event to track for metrics (skipping batch production because empty batch)
			s.logger.Debug("Skipping batch production, no transactions to execute")
			return nil
		}
		return fmt.Errorf(" failed producing batch. Cause: %w", err)
	}

	if len(cb.Receipts) == 0 || cb.Receipts[0].TxHash.Hex() != msgBusTx.Hash().Hex() {
		err = fmt.Errorf("message Bus contract not minted - no receipts in batch")
		s.logger.Error(err.Error())
		return err
	}

	s.logger.Info("Message Bus Contract minted successfully", "address", cb.Receipts[0].ContractAddress.Hex())

	return nil
}

func (s *sequencer) createNewHeadBatch(l1HeadBlock *common.L1Block, skipBatchIfEmpty bool) error {
	headBatchSeq := s.batchRegistry.HeadBatchSeq()
	if headBatchSeq == nil {
		headBatchSeq = big.NewInt(int64(common.L2GenesisSeqNo))
	}
	headBatch, err := s.storage.FetchBatchBySeqNo(headBatchSeq.Uint64())
	if err != nil {
		return err
	}

	// todo - sanity check that the headBatch.Header.L1Proof is an ancestor of the l1HeadBlock
	b, err := s.storage.FetchBlock(headBatch.Header.L1Proof)
	if err != nil {
		return err
	}
	if !s.storage.IsAncestor(l1HeadBlock, b) {
		return fmt.Errorf("attempted to create batch on top of batch=%s. With l1 head=%s", headBatch.Hash(), l1HeadBlock.Hash())
	}

	// todo (@stefan) - limit on receipts too
	limiter := limiters.NewBatchSizeLimiter(s.settings.MaxBatchSize)
	pendingTransactions := s.mempool.PendingTransactions()
	var transactions []*types.Transaction
	for _, group := range pendingTransactions {
		// lazily resolve transactions until the batch runs out of space
		for _, lazyTx := range group {
			if tx := lazyTx.Resolve(); tx != nil {
				err = limiter.AcceptTransaction(tx.Tx)
				if err != nil {
					if errors.Is(err, limiters.ErrInsufficientSpace) { // Batch ran out of space
						break
					}
					// Limiter encountered unexpected error
					return fmt.Errorf("limiter encountered unexpected error - %w", err)
				}
				transactions = append(transactions, tx.Tx)
			}
		}
	}

	sequencerNo, err := s.storage.FetchCurrentSequencerNo()
	if err != nil {
		return err
	}

	// todo - time is set only here; take from l1 block?
	if _, err := s.produceBatch(sequencerNo.Add(sequencerNo, big.NewInt(1)), l1HeadBlock.Hash(), headBatch.Hash(), transactions, uint64(time.Now().Unix()), skipBatchIfEmpty); err != nil {
		if errors.Is(err, components.ErrNoTransactionsToProcess) {
			// skip batch production when there are no transactions to process
			// todo: this might be a useful event to track for metrics (skipping batch production because empty batch)
			s.logger.Debug("Skipping batch production, no transactions to execute")
			return nil
		}
		return fmt.Errorf(" failed producing batch. Cause: %w", err)
	}

	return nil
}

func (s *sequencer) produceBatch(
	sequencerNo *big.Int,
	l1Hash common.L1BlockHash,
	headBatch common.L2BatchHash,
	transactions common.L2Transactions,
	batchTime uint64,
	failForEmptyBatch bool,
) (*components.ComputedBatch, error) {
	cb, err := s.batchProducer.ComputeBatch(&components.BatchExecutionContext{
		BlockPtr:     l1Hash,
		ParentPtr:    headBatch,
		Transactions: transactions,
		AtTime:       batchTime,
		Creator:      s.settings.GasPaymentAddress,
		BaseFee:      s.settings.BaseFee,
		ChainConfig:  s.chainConfig,
		SequencerNo:  sequencerNo,
	}, failForEmptyBatch)
	if err != nil {
		return nil, fmt.Errorf("failed computing batch. Cause: %w", err)
	}

	if _, err := cb.Commit(true); err != nil {
		return nil, fmt.Errorf("failed committing batch state. Cause: %w", err)
	}

	if err := s.signBatch(cb.Batch); err != nil {
		return nil, fmt.Errorf("failed signing created batch. Cause: %w", err)
	}

	if err := s.StoreExecutedBatch(cb.Batch, cb.Receipts); err != nil {
		return nil, fmt.Errorf("2. failed storing batch. Cause: %w", err)
	}

	s.logger.Info("Produced new batch", log.BatchHashKey, cb.Batch.Hash(),
		"height", cb.Batch.Number(), "numTxs", len(cb.Batch.Transactions), log.BatchSeqNoKey, cb.Batch.SeqNo(), "parent", cb.Batch.Header.ParentHash)

	// add the batch to the chain so it can remove pending transactions from the pool
	err = s.blockchain.IngestNewBlock(cb.Batch)
	if err != nil {
		return nil, fmt.Errorf("unable to remove tx from mempool - %w", err)
	}

	return cb, nil
}

// StoreExecutedBatch - stores an executed batch in one go. This can be done for the sequencer because it is guaranteed
// that all dependencies are in place for the execution to be successful.
func (s *sequencer) StoreExecutedBatch(batch *core.Batch, receipts types.Receipts) error {
	defer core.LogMethodDuration(s.logger, measure.NewStopwatch(), "Registry StoreBatch() exit", log.BatchHashKey, batch.Hash())

	// Check if this batch is already stored.
	if _, err := s.storage.FetchBatchHeader(batch.Hash()); err == nil {
		s.logger.Warn("Attempted to store batch twice! This indicates issues with the batch processing loop")
		return nil
	}

	if err := s.storage.StoreBatch(batch); err != nil {
		return fmt.Errorf("failed to store batch. Cause: %w", err)
	}

	if err := s.storage.StoreExecutedBatch(batch, receipts); err != nil {
		return fmt.Errorf("failed to store batch. Cause: %w", err)
	}

	s.batchRegistry.OnBatchExecuted(batch, receipts)

	return nil
}

func (s *sequencer) CreateRollup(lastBatchNo uint64) (*common.ExtRollup, error) {
	rollupLimiter := limiters.NewRollupLimiter(s.settings.MaxRollupSize)

	currentL1Head, err := s.blockProcessor.GetHead()
	if err != nil {
		return nil, err
	}
	upToL1Height := currentL1Head.NumberU64() - RollupDelay
	rollup, err := s.rollupProducer.CreateInternalRollup(lastBatchNo, upToL1Height, rollupLimiter)
	if err != nil {
		return nil, err
	}

	extRollup, err := s.rollupCompression.CreateExtRollup(rollup)
	if err != nil {
		return nil, fmt.Errorf("failed to compress rollup: %w", err)
	}

	// todo - double-check that this signing approach is secure, and it properly includes the entire payload
	if err := s.signRollup(extRollup); err != nil {
		return nil, fmt.Errorf("failed to sign created rollup: %w", err)
	}

	return extRollup, nil
}

func (s *sequencer) duplicateBatches(l1Head *types.Block, nonCanonicalL1Path []common.L1BlockHash) error {
	batchesToDuplicate := make([]*core.Batch, 0)

	// read the batches attached to these blocks
	for _, l1BlockHash := range nonCanonicalL1Path {
		batches, err := s.storage.FetchBatchesByBlock(l1BlockHash)
		if err != nil {
			if errors.Is(err, errutil.ErrNotFound) {
				continue
			}
			return fmt.Errorf("could not FetchBatchesByBlock %s. Cause %w", l1BlockHash, err)
		}
		batchesToDuplicate = append(batchesToDuplicate, batches...)
	}

	if len(batchesToDuplicate) == 0 {
		return nil
	}

	// sort by height
	sort.Slice(batchesToDuplicate, func(i, j int) bool {
		return batchesToDuplicate[i].Number().Cmp(batchesToDuplicate[j].Number()) == -1
	})

	currentHead := batchesToDuplicate[0].Header.ParentHash

	// find all batches for that path
	for i, orphanBatch := range batchesToDuplicate {
		// sanity check that all these batches are consecutive
		if i > 0 && batchesToDuplicate[i].Header.ParentHash != batchesToDuplicate[i-1].Hash() {
			s.logger.Crit("the batches that must be duplicated are invalid")
		}
		sequencerNo, err := s.storage.FetchCurrentSequencerNo()
		if err != nil {
			return fmt.Errorf("could not fetch sequencer no. Cause %w", err)
		}
		sequencerNo = sequencerNo.Add(sequencerNo, big.NewInt(1))
		// create the duplicate and store/broadcast it, recreate batch even if it was empty
		cb, err := s.produceBatch(sequencerNo, l1Head.ParentHash(), currentHead, orphanBatch.Transactions, orphanBatch.Header.Time, false)
		if err != nil {
			return fmt.Errorf("could not produce batch. Cause %w", err)
		}
		currentHead = cb.Batch.Hash()
		s.logger.Info("Duplicated batch", log.BatchHashKey, currentHead)
	}

	return nil
}

func (s *sequencer) SubmitTransaction(transaction *common.L2Tx) error {
	return s.mempool.Add(transaction)
}

func (s *sequencer) OnL1Fork(fork *common.ChainFork) error {
	if !fork.IsFork() {
		return nil
	}

	err := s.duplicateBatches(fork.NewCanonical, fork.NonCanonicalPath)
	if err != nil {
		return fmt.Errorf("could not duplicate batches. Cause %w", err)
	}

	rollup, err := s.storage.FetchReorgedRollup(fork.NonCanonicalPath)
	if err == nil {
		s.logger.Error("Reissue rollup", log.RollupHashKey, rollup)
		// todo - tudor - finalise the logic to reissue a rollup when the block used for compression was reorged
		return nil
	}
	if !errors.Is(err, errutil.ErrNotFound) {
		return fmt.Errorf("could not call FetchReorgedRollup. Cause: %w", err)
	}

	return nil
}

func (s *sequencer) signBatch(batch *core.Batch) error {
	var err error
	h := batch.Hash()
	batch.Header.R, batch.Header.S, err = ecdsa.Sign(rand.Reader, s.enclavePrivateKey, h[:])
	if err != nil {
		return fmt.Errorf("could not sign batch. Cause: %w", err)
	}
	return nil
}

func (s *sequencer) signRollup(rollup *common.ExtRollup) error {
	var err error
	h := rollup.Header.Hash()
	rollup.Header.R, rollup.Header.S, err = ecdsa.Sign(rand.Reader, s.enclavePrivateKey, h[:])
	if err != nil {
		return fmt.Errorf("could not sign batch. Cause: %w", err)
	}
	return nil
}

func (s *sequencer) OnL1Block(_ types.Block, _ *components.BlockIngestionType) error {
	// nothing to do
	return nil
}

func (s *sequencer) Close() error {
	return s.mempool.Close()
}<|MERGE_RESOLUTION|>--- conflicted
+++ resolved
@@ -163,11 +163,8 @@
 		return err
 	}
 
-<<<<<<< HEAD
-=======
 	// errors in unit test seem to suggest that batch 2 was received before batch 1
 	// this ensures that there is enough gap so that batch 1 is issued before batch 2
->>>>>>> 520ea1ee
 	time.Sleep(time.Second)
 	// produce batch #2 which has the message bus and any other system contracts
 	cb, err := s.produceBatch(
