--- conflicted
+++ resolved
@@ -317,14 +317,6 @@
 			break
 		}
 
-<<<<<<< HEAD
-	if producedBatch != nil && (producedBatch.Header.Number.Uint64()%e.config.Cadence == 0) {
-		rollup, err := e.rollupManager.CreateRollup()
-		if err != nil {
-			e.logger.Error("Failed to produce rollup", log.ErrKey, err)
-		} else {
-			blockSubmissionResponse.ProducedRollup = rollup
-=======
 		e.sendBatch(batch, l2UpdatesChannel)
 	}
 }
@@ -336,7 +328,6 @@
 		if !ok {
 			e.logger.Warn("Registry closed events channel")
 			break
->>>>>>> 2dfc15da
 		}
 
 		e.sendEvents(eventsHead, l2UpdatesChannel)
@@ -484,13 +475,10 @@
 		return nil, responses.ToInternalError(fmt.Errorf("requested GenerateRollup with the enclave stopping"))
 	}
 
-<<<<<<< HEAD
-=======
 	rollup, err := e.Sequencer().CreateRollup()
 	if err != nil {
 		return nil, responses.ToInternalError(err)
 	}
->>>>>>> 2dfc15da
 	return rollup, nil
 }
 
