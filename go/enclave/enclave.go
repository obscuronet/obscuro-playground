package enclave

import (
	"bytes"
	"crypto/ecdsa"
	"encoding/json"
	"errors"
	"fmt"
	"math/big"

	"github.com/obscuronet/go-obscuro/go/common/errutil"

	"github.com/ethereum/go-ethereum/accounts/abi"
	"github.com/ethereum/go-ethereum/core/vm"
	"github.com/obscuronet/go-obscuro/go/common/gethapi"

	"github.com/ethereum/go-ethereum/eth/filters"
	"github.com/obscuronet/go-obscuro/go/ethadapter"

	"github.com/ethereum/go-ethereum/common/hexutil"
	"github.com/ethereum/go-ethereum/core/types"
	"github.com/obscuronet/go-obscuro/go/common/gethencoding"
	"github.com/obscuronet/go-obscuro/go/common/log"

	"github.com/ethereum/go-ethereum/crypto/ecies"
	"github.com/ethereum/go-ethereum/params"
	"github.com/obscuronet/go-obscuro/go/common"
	"github.com/obscuronet/go-obscuro/go/common/profiler"
	"github.com/obscuronet/go-obscuro/go/config"
	"github.com/obscuronet/go-obscuro/go/enclave/bridge"
	"github.com/obscuronet/go-obscuro/go/enclave/crypto"
	"github.com/obscuronet/go-obscuro/go/enclave/db"
	"github.com/obscuronet/go-obscuro/go/enclave/events"
	"github.com/obscuronet/go-obscuro/go/enclave/mempool"
	"github.com/obscuronet/go-obscuro/go/enclave/rollupchain"
	"github.com/obscuronet/go-obscuro/go/enclave/rpc"
	"github.com/obscuronet/go-obscuro/go/ethadapter/erc20contractlib"
	"github.com/obscuronet/go-obscuro/go/ethadapter/mgmtcontractlib"

	gethcommon "github.com/ethereum/go-ethereum/common"
	gethcore "github.com/ethereum/go-ethereum/core"
	gethcrypto "github.com/ethereum/go-ethereum/crypto"
	gethlog "github.com/ethereum/go-ethereum/log"
	gethrpc "github.com/ethereum/go-ethereum/rpc"
)

type enclaveImpl struct {
	config               config.EnclaveConfig
	storage              db.Storage
	blockResolver        db.BlockResolver
	mempool              mempool.Manager
	l1Blockchain         *gethcore.BlockChain
	rpcEncryptionManager rpc.EncryptionManager
	bridge               *bridge.Bridge
	subscriptionManager  *events.SubscriptionManager

	chain *rollupchain.RollupChain

	txCh   chan *common.L2Tx
	exitCh chan bool

	// Todo - disabled temporarily until TN1 is released
	// speculativeWorkInCh  chan bool
	// speculativeWorkOutCh chan speculativeWork

	mgmtContractLib     mgmtcontractlib.MgmtContractLib
	erc20ContractLib    erc20contractlib.ERC20ContractLib
	attestationProvider AttestationProvider // interface for producing attestation reports and verifying them

	enclaveKey    *ecdsa.PrivateKey // this is a key specific to this enclave, which is included in the Attestation. Used for signing rollups and for encryption of the shared secret.
	enclavePubKey []byte            // the public key of the above

	transactionBlobCrypto crypto.TransactionBlobCrypto
	profiler              *profiler.Profiler
	logger                gethlog.Logger
}

// NewEnclave creates a new enclave.
// `genesisJSON` is the configuration for the corresponding L1's genesis block. This is used to validate the blocks
// received from the L1 node if `validateBlocks` is set to true.
func NewEnclave(config config.EnclaveConfig, mgmtContractLib mgmtcontractlib.MgmtContractLib, erc20ContractLib erc20contractlib.ERC20ContractLib, logger gethlog.Logger) common.Enclave {
	if len(config.ERC20ContractAddresses) < 2 {
		logger.Crit("failed to initialise enclave. At least two ERC20 contract addresses are required - the HOC " +
			"ERC20 address and the POC ERC20 address")
	}

	// todo - add the delay: N hashes

	var prof *profiler.Profiler
	// don't run a profiler on an attested enclave
	if !config.WillAttest && config.ProfilerEnabled {
		prof = profiler.NewProfiler(profiler.DefaultEnclavePort, logger)
		err := prof.Start()
		if err != nil {
			logger.Crit("unable to start the profiler", log.ErrKey, err)
		}
	}

	// Initialise the database
	backingDB, err := db.CreateDBFromConfig(config, logger)
	if err != nil {
		logger.Crit("Failed to connect to backing database", log.ErrKey, err)
	}
	chainConfig := params.ChainConfig{
		ChainID:             big.NewInt(config.ObscuroChainID),
		HomesteadBlock:      gethcommon.Big0,
		DAOForkBlock:        gethcommon.Big0,
		EIP150Block:         gethcommon.Big0,
		EIP155Block:         gethcommon.Big0,
		EIP158Block:         gethcommon.Big0,
		ByzantiumBlock:      gethcommon.Big0,
		ConstantinopleBlock: gethcommon.Big0,
		PetersburgBlock:     gethcommon.Big0,
		IstanbulBlock:       gethcommon.Big0,
		MuirGlacierBlock:    gethcommon.Big0,
		BerlinBlock:         gethcommon.Big0,
		LondonBlock:         gethcommon.Big0,
	}
	storage := db.NewStorage(backingDB, &chainConfig, logger)

	// Initialise the Ethereum "Blockchain" structure that will allow us to validate incoming blocks
	// Todo - check the minimum difficulty parameter
	var l1Blockchain *gethcore.BlockChain
	if config.ValidateL1Blocks {
		if config.GenesisJSON == nil {
			logger.Crit("enclave is configured to validate blocks, but genesis JSON is nil")
		}
		l1Blockchain = rollupchain.NewL1Blockchain(config.GenesisJSON, logger)
	} else {
		logger.Info("validateBlocks is set to false. L1 blocks will not be validated.")
	}

	// Todo- make sure the enclave cannot be started in production with WillAttest=false
	var attestationProvider AttestationProvider
	if config.WillAttest {
		attestationProvider = &EgoAttestationProvider{}
	} else {
		logger.Info("WARNING - Attestation is not enabled, enclave will not create a verified attestation report.")
		attestationProvider = &DummyAttestationProvider{}
	}

	// todo - this has to be read from the database when the node restarts.
	// first time the node starts we derive the obscuro key from the master seed received after the shared secret exchange
	logger.Info("Generating the Obscuro key")

	// todo - save this to the db
	enclaveKey, err := gethcrypto.GenerateKey()
	if err != nil {
		logger.Crit("Failed to generate enclave key.", log.ErrKey, err)
	}
	serializedEnclavePubKey := gethcrypto.CompressPubkey(&enclaveKey.PublicKey)
	logger.Info(fmt.Sprintf("Generated public key %s", gethcommon.Bytes2Hex(serializedEnclavePubKey)))

	obscuroKey := crypto.GetObscuroKey(logger)
	rpcEncryptionManager := rpc.NewEncryptionManager(ecies.ImportECDSA(obscuroKey))

	transactionBlobCrypto := crypto.NewTransactionBlobCryptoImpl(logger)

	obscuroBridge := bridge.New(
		config.ERC20ContractAddresses[0],
		config.ERC20ContractAddresses[1],
		mgmtContractLib,
		erc20ContractLib,
		transactionBlobCrypto,
		config.ObscuroChainID,
		config.L1ChainID,
		logger,
	)
	memp := mempool.New(config.ObscuroChainID)

	subscriptionManager := events.NewSubscriptionManager(&rpcEncryptionManager, storage, logger)
	chain := rollupchain.New(
		config.HostID,
		config.NodeType,
		storage,
		l1Blockchain,
		obscuroBridge,
		subscriptionManager,
		transactionBlobCrypto,
		memp,
		enclaveKey,
		&chainConfig,
		logger,
	)

	jsonConfig, _ := json.MarshalIndent(config, "", "  ")
	logger.Info("Enclave service created with following config", log.CfgKey, string(jsonConfig))
	return &enclaveImpl{
		config:                config,
		storage:               storage,
		blockResolver:         storage,
		mempool:               memp,
		l1Blockchain:          l1Blockchain,
		rpcEncryptionManager:  rpcEncryptionManager,
		bridge:                obscuroBridge,
		subscriptionManager:   subscriptionManager,
		chain:                 chain,
		txCh:                  make(chan *common.L2Tx),
		exitCh:                make(chan bool),
		mgmtContractLib:       mgmtContractLib,
		erc20ContractLib:      erc20ContractLib,
		attestationProvider:   attestationProvider,
		enclaveKey:            enclaveKey,
		enclavePubKey:         serializedEnclavePubKey,
		transactionBlobCrypto: transactionBlobCrypto,
		profiler:              prof,
		logger:                logger,
	}
}

// Status is only implemented by the RPC wrapper
func (e *enclaveImpl) Status() (common.Status, error) {
	_, err := e.storage.FetchSecret()
	if err != nil {
		if errors.Is(err, errutil.ErrNotFound) {
			return common.AwaitingSecret, nil
		}
		return common.Unavailable, err
	}
	return common.Running, nil // The enclave is local so it is always ready
}

// StopClient is only implemented by the RPC wrapper
func (e *enclaveImpl) StopClient() error {
	return nil // The enclave is local so there is no client to stop
}

func (e *enclaveImpl) Start(block types.Block) error {
	// todo - reinstate after TN1
	/*	if e.config.SpeculativeExecution {
			//start the speculative rollup execution loop on its own go routine
			go e.start(block)
		}
	*/
	return nil
}

func (e *enclaveImpl) ProduceGenesis(blkHash gethcommon.Hash) (*common.ProduceGenesisResponse, error) {
	rolGenesis, b, err := e.chain.ProduceGenesis(blkHash)
	if err != nil {
		return nil, err
	}

	return &common.ProduceGenesisResponse{
		GenesisRollup: rolGenesis.ToExtRollup(e.transactionBlobCrypto),
		BlockHeader:   b.Header(),
	}, nil
}

// SubmitL1Block is used to update the enclave with an additional L1 block.
func (e *enclaveImpl) SubmitL1Block(block types.Block, isLatest bool) (*common.BlockSubmissionResponse, error) {
	// We update the enclave state based on the L1 block.
	newHeadsAfterL1Block, err := e.chain.UpdateStateFromL1Block(block, isLatest)
	if err != nil {
		e.logger.Trace("SubmitL1Block failed", "blk", block.Number(), "blkHash", block.Hash(), "err", err)
		return nil, fmt.Errorf("could not submit L1 block. Cause: %w", err)
	}
	e.logger.Trace("SubmitL1Block successful", "blk", block.Number(), "blkHash", block.Hash())

	// We prepare the block submission response.
<<<<<<< HEAD
	blockSubmissionResponse, err := e.chain.ProduceBlockSubmissionResponse(block, blockState)
=======
	blockSubmissionResponse, err := e.chain.ProduceBlockSubmissionResponse(block, newHeadsAfterL1Block, isLatest)
>>>>>>> da812862
	if err != nil {
		return nil, fmt.Errorf("could not produce block submission response. Cause: %w", err)
	}
	blockSubmissionResponse.ProducedSecretResponses = e.processNetworkSecretMsgs(block)

	// We remove any rolled-up transactions from the mempool.
	err = e.removeMempoolTxs(blockSubmissionResponse.IngestedRollupHeader)
	if err != nil {
		e.logger.Crit("Could not remove transactions from mempool.", log.ErrKey, err)
	}

	return blockSubmissionResponse, nil
}

func (e *enclaveImpl) ProduceRollup(blockHash *common.L1RootHash) (*common.ExtRollup, error) {
	return e.chain.NewRollup(blockHash)
}

func (e *enclaveImpl) SubmitTx(tx common.EncryptedTx) (common.EncryptedResponseSendRawTx, error) {
	encodedTx, err := e.rpcEncryptionManager.DecryptBytes(tx)
	if err != nil {
		return nil, fmt.Errorf("could not decrypt params in eth_sendRawTransaction request. Cause: %w", err)
	}

	decryptedTx, err := rpc.ExtractTx(encodedTx)
	if err != nil {
		e.logger.Info("could not decrypt transaction. ", log.ErrKey, err)
		return nil, fmt.Errorf("could not decrypt transaction. Cause: %w", err)
	}

	err = e.checkGas(decryptedTx)
	if err != nil {
		e.logger.Info("", log.ErrKey, err.Error())
		return nil, err
	}

	err = e.mempool.AddMempoolTx(decryptedTx)
	if err != nil {
		return nil, err
	}

	if e.config.SpeculativeExecution {
		e.txCh <- decryptedTx
	}

	viewingKeyAddress, err := rpc.GetSender(decryptedTx)
	if err != nil {
		return nil, fmt.Errorf("could not recover viewing key address to encrypt eth_sendRawTransaction response. Cause: %w", err)
	}

	txHashBytes := []byte(decryptedTx.Hash().Hex())
	encryptedResult, err := e.rpcEncryptionManager.EncryptWithViewingKey(viewingKeyAddress, txHashBytes)
	if err != nil {
		return nil, fmt.Errorf("enclave could not respond securely to eth_sendRawTransaction request. Cause: %w", err)
	}

	return encryptedResult, nil
}

// ExecuteOffChainTransaction handles param decryption, validation and encryption
// and requests the Rollup chain to execute the payload (eth_call)
func (e *enclaveImpl) ExecuteOffChainTransaction(encryptedParams common.EncryptedParamsCall) (common.EncryptedResponseCall, error) {
	paramBytes, err := e.rpcEncryptionManager.DecryptBytes(encryptedParams)
	if err != nil {
		return nil, fmt.Errorf("could not decrypt params in eth_call request. Cause: %w", err)
	}

	// extract params from byte slice to array of strings
	var paramList []interface{}
	err = json.Unmarshal(paramBytes, &paramList)
	if err != nil {
		return nil, fmt.Errorf("unable to decode eth_call params - %w", err)
	}

	// params are [TransactionArgs, BlockNumber]
	if len(paramList) != 2 {
		return nil, fmt.Errorf("required exactly two params, but received %d", len(paramList))
	}

	apiArgs, err := gethencoding.ExtractEthCall(paramList[0])
	if err != nil {
		return nil, fmt.Errorf("unable to decode EthCall Params - %w", err)
	}

	// encryption will fail if no From address is provided
	if apiArgs.From == nil {
		return nil, fmt.Errorf("no from address provided")
	}

	// TODO hook up the block number to the execution
	_, err = gethencoding.ExtractBlockNumber(paramList[1])
	if err != nil {
		return nil, fmt.Errorf("unable to extract requested block number - %w", err)
	}

	execResult, err := e.chain.ExecuteOffChainTransaction(apiArgs)
	if err != nil {
		e.logger.Info("Could not execute off chain call.", log.ErrKey, err)
	}

	// encrypt the result payload
	var encodedResult string
	if len(execResult.ReturnData) != 0 {
		encodedResult = hexutil.Encode(execResult.ReturnData)
	}

	encryptedResult, err := e.rpcEncryptionManager.EncryptWithViewingKey(*apiArgs.From, []byte(encodedResult))
	if err != nil {
		return nil, fmt.Errorf("enclave could not respond securely to eth_call request. Cause: %w", err)
	}

	return encryptedResult, nil
}

func (e *enclaveImpl) GetTransactionCount(encryptedParams common.EncryptedParamsGetTxCount) (common.EncryptedResponseGetTxCount, error) {
	var nonce uint64
	paramBytes, err := e.rpcEncryptionManager.DecryptBytes(encryptedParams)
	if err != nil {
		return nil, err
	}

	address, err := rpc.ExtractAddress(paramBytes)
	if err != nil {
		return nil, err
	}
	hs, err := e.storage.FetchCurrentHeadsAfterL1Block()
	if err == nil {
		// todo: we should return an error when head state is not available, but for current test situations with race
		// 		conditions we allow it to return zero while head state is uninitialized
		s, err := e.storage.CreateStateDB(hs.HeadRollup)
		if err != nil {
			return nil, fmt.Errorf("could not create stateDB. Cause: %w", err)
		}
		nonce = s.GetNonce(address)
	}

	encCount, err := e.rpcEncryptionManager.EncryptWithViewingKey(address, []byte(hexutil.EncodeUint64(nonce)))
	if err != nil {
		return nil, fmt.Errorf("enclave could not respond securely to eth_getTransactionCount request. Cause: %w", err)
	}
	return encCount, nil
}

func (e *enclaveImpl) GetTransaction(encryptedParams common.EncryptedParamsGetTxByHash) (common.EncryptedResponseGetTxByHash, error) {
	hashBytes, err := e.rpcEncryptionManager.DecryptBytes(encryptedParams)
	if err != nil {
		return nil, fmt.Errorf("could not decrypt encrypted RPC request params. Cause: %w", err)
	}
	var paramList []string
	err = json.Unmarshal(hashBytes, &paramList)
	if err != nil {
		return nil, fmt.Errorf("failed to unmarshal RPC request params from JSON. Cause: %w", err)
	}
	if len(paramList) == 0 {
		return nil, fmt.Errorf("required at least one param, but received zero")
	}
	txHash := gethcommon.HexToHash(paramList[0])

	// Unlike in the Geth impl, we do not try and retrieve unconfirmed transactions from the mempool.
	tx, blockHash, blockNumber, index, err := e.storage.GetTransaction(txHash)
	if err != nil {
		if errors.Is(err, errutil.ErrNotFound) {
			return nil, nil
		}
		return nil, err
	}

	viewingKeyAddress, err := rpc.GetSender(tx)
	if err != nil {
		return nil, fmt.Errorf("could not recover viewing key address to encrypt eth_getTransactionByHash response. Cause: %w", err)
	}

	// Unlike in the Geth impl, we hardcode the use of a London signer.
	// TODO - Once the enclave's genesis.json is set, retrieve the signer type using `types.MakeSigner`.
	signer := types.NewLondonSigner(tx.ChainId())
	rpcTx := newRPCTransaction(tx, blockHash, blockNumber, index, gethcommon.Big0, signer)

	txBytes, err := json.Marshal(rpcTx)
	if err != nil {
		return nil, fmt.Errorf("could not marshal transaction to JSON. Cause: %w", err)
	}
	return e.rpcEncryptionManager.EncryptWithViewingKey(viewingKeyAddress, txBytes)
}

func (e *enclaveImpl) GetTransactionReceipt(encryptedParams common.EncryptedParamsGetTxReceipt) (common.EncryptedResponseGetTxReceipt, error) {
	// We decrypt the transaction bytes.
	paramBytes, err := e.rpcEncryptionManager.DecryptBytes(encryptedParams)
	if err != nil {
		return nil, fmt.Errorf("could not decrypt params in eth_getTransactionReceipt request. Cause: %w", err)
	}
	txHash, err := rpc.ExtractTxHash(paramBytes)
	if err != nil {
		return nil, err
	}

	// We retrieve the transaction.
	tx, txRollupHash, txRollupHeight, _, err := e.storage.GetTransaction(txHash)
	if err != nil {
		if errors.Is(err, errutil.ErrNotFound) {
			return nil, nil
		}
		return nil, err
	}

	// Only return receipts for transactions included in the canonical chain.
	r, err := e.storage.FetchRollupByHeight(txRollupHeight)
	if err != nil {
		return nil, fmt.Errorf("could not retrieve rollup containing transaction. Cause: %w", err)
	}
	if !bytes.Equal(r.Hash().Bytes(), txRollupHash.Bytes()) {
		return nil, fmt.Errorf("transaction not included in the canonical chain")
	}

	// We retrieve the transaction receipt.
	txReceipt, err := e.storage.GetTransactionReceipt(txHash)
	if err != nil {
		if errors.Is(err, errutil.ErrNotFound) {
			return nil, nil
		}
		return nil, fmt.Errorf("could not retrieve transaction receipt in eth_getTransactionReceipt request. Cause: %w", err)
	}

	// We retrieve the sender's address.
	sender, err := rpc.GetSender(tx)
	if err != nil {
		return nil, fmt.Errorf("could not recover viewing key address to encrypt eth_getTransactionReceipt response. Cause: %w", err)
	}

	// We filter out irrelevant logs.
	txReceipt.Logs, err = e.subscriptionManager.FilterLogs(txReceipt.Logs, txRollupHash, &sender, &filters.FilterCriteria{})
	if err != nil {
		return nil, fmt.Errorf("could not filter logs. Cause: %w", err)
	}

	// We marshal the receipt to JSON.
	txReceiptBytes, err := txReceipt.MarshalJSON()
	if err != nil {
		return nil, fmt.Errorf("could not marshal transaction receipt to JSON in eth_getTransactionReceipt request. Cause: %w", err)
	}

	// We encrypt the receipt.
	encryptedTxReceipt, err := e.rpcEncryptionManager.EncryptWithViewingKey(sender, txReceiptBytes)
	if err != nil {
		return nil, fmt.Errorf("enclave could not respond securely to eth_getTransactionReceipt request. Cause: %w", err)
	}

	return encryptedTxReceipt, nil
}

func (e *enclaveImpl) Attestation() (*common.AttestationReport, error) {
	if e.enclavePubKey == nil {
		e.logger.Error("public key not initialized, we can't produce the attestation report")
		return nil, fmt.Errorf("public key not initialized, we can't produce the attestation report")
	}
	report, err := e.attestationProvider.GetReport(e.enclavePubKey, e.config.HostID, e.config.HostAddress)
	if err != nil {
		e.logger.Error("could not produce remote report")
		return nil, fmt.Errorf("could not produce remote report")
	}
	return report, nil
}

// GenerateSecret - the genesis enclave is responsible with generating the secret entropy
func (e *enclaveImpl) GenerateSecret() (common.EncryptedSharedEnclaveSecret, error) {
	secret := crypto.GenerateEntropy(e.logger)
	err := e.storage.StoreSecret(secret)
	if err != nil {
		return nil, fmt.Errorf("could not store secret. Cause: %w", err)
	}
	encSec, err := crypto.EncryptSecret(e.enclavePubKey, secret, e.logger)
	if err != nil {
		e.logger.Error("failed to encrypt secret.", log.ErrKey, err)
		return nil, fmt.Errorf("failed to encrypt secret. Cause: %w", err)
	}
	return encSec, nil
}

// InitEnclave - initialise an enclave with a seed received by another enclave
func (e *enclaveImpl) InitEnclave(s common.EncryptedSharedEnclaveSecret) error {
	secret, err := crypto.DecryptSecret(s, e.enclaveKey)
	if err != nil {
		return err
	}
	err = e.storage.StoreSecret(*secret)
	if err != nil {
		return fmt.Errorf("could not store secret. Cause: %w", err)
	}
	e.logger.Trace(fmt.Sprintf("Secret decrypted and stored. Secret: %v", secret))
	return nil
}

// ShareSecret verifies the request and if it trusts the report and the public key it will return the secret encrypted with that public key.
func (e *enclaveImpl) verifyAttestationAndEncryptSecret(att *common.AttestationReport) (common.EncryptedSharedEnclaveSecret, error) {
	// First we verify the attestation report has come from a valid obscuro enclave running in a verified TEE.
	data, err := e.attestationProvider.VerifyReport(att)
	if err != nil {
		return nil, fmt.Errorf("unable to verify report - %w", err)
	}
	// Then we verify the public key provided has come from the same enclave as that attestation report
	if err = VerifyIdentity(data, att); err != nil {
		return nil, fmt.Errorf("unable to verify identity - %w", err)
	}
	e.logger.Info(fmt.Sprintf("Successfully verified attestation and identity. Owner: %s", att.Owner))

	secret, err := e.storage.FetchSecret()
	if err != nil {
		return nil, fmt.Errorf("could not retrieve secret; this should not happen. Cause: %w", err)
	}
	return crypto.EncryptSecret(att.PubKey, *secret, e.logger)
}

func (e *enclaveImpl) AddViewingKey(encryptedViewingKeyBytes []byte, signature []byte) error {
	return e.rpcEncryptionManager.AddViewingKey(encryptedViewingKeyBytes, signature)
}

// storeAttestation stores the attested keys of other nodes so we can decrypt their rollups
func (e *enclaveImpl) storeAttestation(att *common.AttestationReport) error {
	e.logger.Info(fmt.Sprintf("Store attestation. Owner: %s", att.Owner))
	// Store the attestation
	key, err := gethcrypto.DecompressPubkey(att.PubKey)
	if err != nil {
		return fmt.Errorf("failed to parse public key %w", err)
	}
	err = e.storage.StoreAttestedKey(att.Owner, key)
	if err != nil {
		return fmt.Errorf("could not store attested key. Cause: %w", err)
	}
	return nil
}

// GetBalance handles param decryption, validation and encryption
// and requests the Rollup chain to execute the payload (eth_getBalance)
func (e *enclaveImpl) GetBalance(encryptedParams common.EncryptedParamsGetBalance) (common.EncryptedResponseGetBalance, error) {
	// Decrypt the request.
	paramBytes, err := e.rpcEncryptionManager.DecryptBytes(encryptedParams)
	if err != nil {
		return nil, fmt.Errorf("could not decrypt params in eth_getBalance request. Cause: %w", err)
	}

	// Extract the params from the request.
	var paramList []string
	err = json.Unmarshal(paramBytes, &paramList)
	if err != nil {
		return nil, fmt.Errorf("failed to unmarshal RPC request params from JSON. Cause: %w", err)
	}
	if len(paramList) != 2 {
		return nil, fmt.Errorf("required exactly two params, but received %d", len(paramList))
	}

	accountAddress, err := gethencoding.ExtractAddress(paramList[0])
	if err != nil {
		return nil, fmt.Errorf("unable to extract requested address - %w", err)
	}

	// TODO hook up the block number to the execution
	blockNumber, err := gethencoding.ExtractBlockNumber(paramList[1])
	if err != nil {
		return nil, fmt.Errorf("unable to extract requested block number - %w", err)
	}

	encryptAddress, balance, err := e.chain.GetBalance(*accountAddress, *blockNumber)
	if err != nil {
		return nil, fmt.Errorf("unable to get balance - %w", err)
	}

	encryptedBalance, err := e.rpcEncryptionManager.EncryptWithViewingKey(*encryptAddress, []byte(balance.String()))
	if err != nil {
		return nil, fmt.Errorf("enclave could not respond securely to eth_getBalance request. Cause: %w", err)
	}

	return encryptedBalance, nil
}

func (e *enclaveImpl) GetCode(address gethcommon.Address, rollupHash *gethcommon.Hash) ([]byte, error) {
	stateDB, err := e.storage.CreateStateDB(*rollupHash)
	if err != nil {
		return nil, fmt.Errorf("could not create stateDB. Cause: %w", err)
	}
	return stateDB.GetCode(address), nil
}

func (e *enclaveImpl) Subscribe(id gethrpc.ID, encryptedSubscription common.EncryptedParamsLogSubscription) error {
	return e.subscriptionManager.AddSubscription(id, encryptedSubscription)
}

func (e *enclaveImpl) Unsubscribe(id gethrpc.ID) error {
	e.subscriptionManager.RemoveSubscription(id)
	return nil
}

func (e *enclaveImpl) Stop() error {
	if e.config.SpeculativeExecution {
		e.exitCh <- true
	}

	if e.profiler != nil {
		return e.profiler.Stop()
	}

	return nil
}

// EstimateGas decrypts CallMsg data, runs the gas estimation for the data.
// Using the callMsg.From Viewing Key, returns the encrypted gas estimation
func (e *enclaveImpl) EstimateGas(encryptedParams common.EncryptedParamsEstimateGas) (common.EncryptedResponseEstimateGas, error) {
	// decrypt the input with the enclave PK
	paramBytes, err := e.rpcEncryptionManager.DecryptBytes(encryptedParams)
	if err != nil {
		return nil, fmt.Errorf("unable to decrypt params in EstimateGas request. Cause: %w", err)
	}

	// extract params from byte slice to array of strings
	var paramList []interface{}
	err = json.Unmarshal(paramBytes, &paramList)
	if err != nil {
		return nil, fmt.Errorf("unable to decode EthCall params - %w", err)
	}

	// params are [callMsg, block number (optional) ]
	if len(paramList) < 1 {
		return nil, fmt.Errorf("required at least 1 params, but received %d", len(paramList))
	}

	callMsg, err := gethencoding.ExtractEthCall(paramList[0])
	if err != nil {
		return nil, fmt.Errorf("unable to decode EthCall Params - %w", err)
	}

	// encryption will fail if From address is not provided
	if callMsg.From == nil {
		return nil, fmt.Errorf("no from address provided")
	}

	// extract optional block number - defaults to the latest block if not avail
	blockNumber, err := gethencoding.ExtractOptionalBlockNumber(paramList[1])
	if err != nil {
		return nil, fmt.Errorf("unable to extract requested block number - %w", err)
	}

	// TODO hook the correct blockNumber from the API call (paramList[1])
	gasEstimate, err := e.DoEstimateGas(callMsg, blockNumber, e.chain.GlobalGasCap)
	if err != nil {
		return nil, fmt.Errorf("unable to estimate transaction - %w", err)
	}

	// encrypt the gas cost with the callMsg.From viewing key
	encryptedGasCost, err := e.rpcEncryptionManager.EncryptWithViewingKey(*callMsg.From, []byte(hexutil.EncodeUint64(uint64(gasEstimate))))
	if err != nil {
		return nil, fmt.Errorf("enclave could not respond securely to eth_estimateGas request. Cause: %w", err)
	}
	return encryptedGasCost, nil
}

func (e *enclaveImpl) GetLogs(encryptedParams common.EncryptedParamsGetLogs) (common.EncryptedResponseGetLogs, error) {
	// We decrypt the params.
	paramBytes, err := e.rpcEncryptionManager.DecryptBytes(encryptedParams)
	if err != nil {
		return nil, fmt.Errorf("unable to decrypt params in GetLogs request. Cause: %w", err)
	}

	// We extract the arguments from the param bytes.
	filter, forAddress, err := extractGetLogsParams(paramBytes)
	if err != nil {
		return nil, err
	}

	// We retrieve the relevant logs that match the filter.
	filteredLogs, err := e.subscriptionManager.GetFilteredLogs(forAddress, filter)
	if err != nil {
		return nil, fmt.Errorf("could not retrieve logs matching the filter. Cause: %w", err)
	}

	// We encode and encrypt the logs with the viewing key for the requester's address.
	logBytes, err := json.Marshal(filteredLogs)
	if err != nil {
		return nil, fmt.Errorf("could not marshal logs to JSON. Cause: %w", err)
	}
	encryptedLogs, err := e.rpcEncryptionManager.EncryptWithViewingKey(*forAddress, logBytes)
	if err != nil {
		return nil, fmt.Errorf("enclave could not respond securely to GetLogs request. Cause: %w", err)
	}
	return encryptedLogs, nil
}

// DoEstimateGas returns the estimation of minimum gas required to execute transaction
// This is a copy of https://github.com/ethereum/go-ethereum/blob/master/internal/ethapi/api.go#L1055
// there's a high complexity to the method due to geth business rules (which is mimic'd here)
// once the work of obscuro gas mechanics is established this method should be simplified
func (e *enclaveImpl) DoEstimateGas(args *gethapi.TransactionArgs, blockNr *gethrpc.BlockNumber, gasCap uint64) (hexutil.Uint64, error) { //nolint: gocognit
	// Binary search the gas requirement, as it may be higher than the amount used
	var (
		lo  = params.TxGas - 1
		hi  uint64
		cap uint64 //nolint:predeclared
	)
	// Use zero address if sender unspecified.
	if args.From == nil {
		args.From = new(gethcommon.Address)
	}
	// Determine the highest gas limit can be used during the estimation.
	if args.Gas != nil && uint64(*args.Gas) >= params.TxGas {
		hi = uint64(*args.Gas)
	} else {
		// TODO review this with the gas mechanics/tokenomics work
		/*
			//Retrieve the block to act as the gas ceiling
			block, err := b.BlockByNumberOrHash(ctx, blockNrOrHash)
			if err != nil {
				return 0, err
			}
			if block == nil {
				return 0, errors.New("block not found")
			}
			hi = block.GasLimit()
		*/
		hi = e.chain.GlobalGasCap
	}
	// Normalize the max fee per gas the call is willing to spend.
	var feeCap *big.Int
	if args.GasPrice != nil && (args.MaxFeePerGas != nil || args.MaxPriorityFeePerGas != nil) {
		return 0, errors.New("both gasPrice and (maxFeePerGas or maxPriorityFeePerGas) specified")
	} else if args.GasPrice != nil {
		feeCap = args.GasPrice.ToInt()
	} else if args.MaxFeePerGas != nil {
		feeCap = args.MaxFeePerGas.ToInt()
	} else {
		feeCap = gethcommon.Big0
	}
	// Recap the highest gas limit with account's available balance.
	if feeCap.BitLen() != 0 { //nolint:nestif
		balance, err := e.chain.GetBalanceAtBlock(*args.From, *blockNr)
		if err != nil {
			return 0, fmt.Errorf("unable to fetch account balance - %w", err)
		}

		available := new(big.Int).Set(balance.ToInt())
		if args.Value != nil {
			if args.Value.ToInt().Cmp(available) >= 0 {
				return 0, errors.New("insufficient funds for transfer")
			}
			available.Sub(available, args.Value.ToInt())
		}
		allowance := new(big.Int).Div(available, feeCap)

		// If the allowance is larger than maximum uint64, skip checking
		if allowance.IsUint64() && hi > allowance.Uint64() {
			transfer := args.Value
			if transfer == nil {
				transfer = new(hexutil.Big)
			}
			e.logger.Warn("Gas estimation capped by limited funds", "original", hi, "balance", balance,
				"sent", transfer.ToInt(), "maxFeePerGas", feeCap, "fundable", allowance)
			hi = allowance.Uint64()
		}
	}
	// Recap the highest gas allowance with specified gascap.
	if gasCap != 0 && hi > gasCap {
		e.logger.Warn("Caller gas above allowance, capping", "requested", hi, "cap", gasCap)
		hi = gasCap
	}
	cap = hi

	// Execute the binary search and hone in on an isGasEnough gas limit
	for lo+1 < hi {
		mid := (hi + lo) / 2
		failed, _, err := e.isGasEnough(args, mid)
		// If the error is not nil(consensus error), it means the provided message
		// call or transaction will never be accepted no matter how much gas it is
		// assigned. Return the error directly, don't struggle any more.
		if err != nil {
			return 0, err
		}
		if failed {
			lo = mid
		} else {
			hi = mid
		}
	}
	// Reject the transaction as invalid if it still fails at the highest allowance
	if hi == cap { //nolint:nestif
		failed, result, err := e.isGasEnough(args, hi)
		if err != nil {
			return 0, err
		}
		if failed {
			if result != nil && result.Err != vm.ErrOutOfGas { //nolint: errorlint
				if len(result.Revert()) > 0 {
					return 0, newRevertError(result)
				}
				return 0, result.Err
			}
			// Otherwise, the specified gas cap is too low
			return 0, fmt.Errorf("gas required exceeds allowance (%d)", cap)
		}
	}
	return hexutil.Uint64(hi), nil
}

// HealthCheck returns whether the enclave is deemed healthy
func (e *enclaveImpl) HealthCheck() (bool, error) {
	// check the storage health
	storageHealthy, err := e.storage.HealthCheck()
	if err != nil {
		// simplest iteration, log the error and just return that it's not healthy
		e.logger.Error("unable to HealthCheck enclave storage", "err", err)
		return false, nil
	}
	// TODO enclave healthcheck operations
	enclaveHealthy := true
	return storageHealthy && enclaveHealthy, nil
}

// Create a helper to check if a gas allowance results in an executable transaction
// isGasEnough returns whether the gaslimit should be raised, lowered, or if it was impossible to execute the message
func (e *enclaveImpl) isGasEnough(args *gethapi.TransactionArgs, gas uint64) (bool, *gethcore.ExecutionResult, error) {
	args.Gas = (*hexutil.Uint64)(&gas)
	result, err := e.chain.ExecuteOffChainTransactionAtBlock(args, gethrpc.BlockNumber(0))
	if err != nil {
		if errors.Is(err, gethcore.ErrIntrinsicGas) {
			return true, nil, nil // Special case, raise gas limit
		}
		return true, nil, err // Bail out
	}
	return result.Failed(), result, nil
}

func newRevertError(result *gethcore.ExecutionResult) *revertError {
	reason, errUnpack := abi.UnpackRevert(result.Revert())
	err := errors.New("execution reverted")
	if errUnpack == nil {
		err = fmt.Errorf("execution reverted: %v", reason)
	}
	return &revertError{
		error:  err,
		reason: hexutil.Encode(result.Revert()),
	}
}

// revertError is an API error that encompasses an EVM revertal with JSON error
// code and a binary data blob.
type revertError struct {
	error
	reason string // revert reason hex encoded
}

// ErrorCode returns the JSON error code for a revertal.
// See: https://github.com/ethereum/wiki/wiki/JSON-RPC-Error-Codes-Improvement-Proposal
func (e *revertError) ErrorCode() int {
	return 3
}

// ErrorData returns the hex encoded revert reason.
func (e *revertError) ErrorData() interface{} {
	return e.reason
}

func (e *enclaveImpl) checkGas(tx *types.Transaction) error {
	txGasPrice := tx.GasPrice()
	if txGasPrice == nil {
		return fmt.Errorf("rejected transaction %s. No gas price was set", tx.Hash())
	}
	minGasPrice := e.config.MinGasPrice
	if txGasPrice.Cmp(minGasPrice) == -1 {
		return fmt.Errorf("rejected transaction %s. Gas price was only %d, wanted at least %d", tx.Hash(), txGasPrice, minGasPrice)
	}
	return nil
}

// processNetworkSecretMsgs we watch for all messages that are requesting or receiving the secret and we store the nodes attested keys
func (e *enclaveImpl) processNetworkSecretMsgs(block types.Block) []*common.ProducedSecretResponse {
	var responses []*common.ProducedSecretResponse
	for _, tx := range block.Transactions() {
		t := e.mgmtContractLib.DecodeTx(tx)

		// this transaction is for a node that has joined the network and needs to be sent the network secret
		if scrtReqTx, ok := t.(*ethadapter.L1RequestSecretTx); ok {
			e.logger.Info(fmt.Sprintf("Process shared secret request. Block: %d. TxKey: %d",
				block.NumberU64(), common.ShortHash(tx.Hash())))
			resp, err := e.processSecretRequest(scrtReqTx)
			if err != nil {
				e.logger.Error("Failed to process shared secret request.", log.ErrKey, err)
				continue
			}
			responses = append(responses, resp)
		}

		// this transaction was created by the genesis node, we need to store their attested key to decrypt their rollup
		if initSecretTx, ok := t.(*ethadapter.L1InitializeSecretTx); ok {
			// TODO - Ensure that we don't accidentally skip over the real `L1InitializeSecretTx` message. Otherwise
			//  our node will never be able to speak to other nodes.
			// there must be a way to make sure that this transaction can only be sent once.
			att, err := common.DecodeAttestation(initSecretTx.Attestation)
			if err != nil {
				e.logger.Error("Could not decode attestation report", log.ErrKey, err)
			}

			err = e.storeAttestation(att)
			if err != nil {
				e.logger.Error("Could not store the attestation report.", log.ErrKey, err)
			}
		}
	}
	return responses
}

func (e *enclaveImpl) processSecretRequest(req *ethadapter.L1RequestSecretTx) (*common.ProducedSecretResponse, error) {
	att, err := common.DecodeAttestation(req.Attestation)
	if err != nil {
		return nil, fmt.Errorf("failed to decode attestation - %w", err)
	}

	e.logger.Info("received attestation", "attestation", att)
	secret, err := e.verifyAttestationAndEncryptSecret(att)
	if err != nil {
		return nil, fmt.Errorf("secret request failed, no response will be published - %w", err)
	}

	// Store the attested key only if the attestation process succeeded.
	err = e.storeAttestation(att)
	if err != nil {
		return nil, fmt.Errorf("could not store attestation, no response will be published. Cause: %w", err)
	}

	e.logger.Trace("Processed secret request.", "owner", att.Owner)
	return &common.ProducedSecretResponse{
		Secret:      secret,
		RequesterID: att.Owner,
		HostAddress: att.HostAddress,
	}, nil
}

// Returns the params extracted from an eth_getLogs request.
func extractGetLogsParams(paramBytes []byte) (*filters.FilterCriteria, *gethcommon.Address, error) {
	// We verify the params.
	var paramsList []interface{}
	err := json.Unmarshal(paramBytes, &paramsList)
	if err != nil {
		return nil, nil, fmt.Errorf("unable to decode GetLogs params. Cause: %w", err)
	}
	if len(paramsList) != 2 {
		return nil, nil, fmt.Errorf("expected 2 params in GetLogs request, but received %d", len(paramsList))
	}

	// We extract the first param, the filter for the logs.
	// We marshal the filter criteria from a map to JSON, then back from JSON into a FilterCriteria. This is
	// because the filter criteria arrives as a map, and there is no way to convert it to a map directly into a
	// FilterCriteria.
	filterJSON, err := json.Marshal(paramsList[0])
	if err != nil {
		return nil, nil, fmt.Errorf("could not marshal filter criteria to JSON. Cause: %w", err)
	}
	filter := filters.FilterCriteria{}
	err = filter.UnmarshalJSON(filterJSON)
	if err != nil {
		return nil, nil, fmt.Errorf("could not unmarshal filter criteria from JSON. Cause: %w", err)
	}

	// We extract the second param, the address the logs are for.
	forAddressHex, ok := paramsList[1].(string)
	if !ok {
		return nil, nil, fmt.Errorf("expected second argument in GetLogs request to be of type string, but got %T", paramsList[0])
	}
	forAddress := gethcommon.HexToAddress(forAddressHex)
	return &filter, &forAddress, nil
}

// Removes the transactions in the provided header from the mempool.
func (e *enclaveImpl) removeMempoolTxs(rollupHeader *common.Header) error {
	if rollupHeader == nil {
		return nil
	}

	hr, err := e.storage.FetchRollup(rollupHeader.Hash())
	if err != nil {
		return fmt.Errorf("could not retrieve rollup. This should not happen because this rollup was just processed. Cause: %w", err)
	}
	err = e.mempool.RemoveMempoolTxs(hr, e.storage)
	if err != nil {
		return fmt.Errorf("could not remove transactions from mempool. Cause: %w", err)
	}

	return nil
}

// Todo - reinstate speculative execution after TN1
/*
// internal structure to pass information.
type speculativeWork struct {
	found bool
	r     *obscurocore.Rollup
	s     *state.StateDB
	h     *nodecommon.Header
	txs   []*nodecommon.L2Tx
}

// internal structure used for the speculative execution.
type processingEnvironment struct {
	headRollup      *obscurocore.Rollup              // the current head rollup, which will be the parent of the new rollup
	header          *nodecommon.Header               // the header of the new rollup
	processedTxs    []*nodecommon.L2Tx               // txs that were already processed
	processedTxsMap map[common.Hash]*nodecommon.L2Tx // structure used to prevent duplicates
	state           *state.StateDB                   // the state as calculated from the previous rollup and the processed transactions
}
*/
/*
func (e *enclaveImpl) start(block types.Block) {
	env := processingEnvironment{processedTxsMap: make(map[common.Hash]*nodecommon.L2Tx)}
	// determine whether the block where the speculative execution will start already contains Obscuro state
	blockState, f := e.storage.FetchBlockState(block.Hash())
	if f {
		env.headRollup, _ = e.storage.FetchRollup(blockState.HeadRollup)
		if env.headRollup != nil {
			env.state = e.storage.CreateStateDB(env.headRollup.Hash())
		}
	}

	for {
		select {
		// A new winner was found after gossiping. Start speculatively executing incoming transactions to already have a rollup ready when the next round starts.
		case winnerRollup := <-e.roundWinnerCh:
			hash := winnerRollup.Hash()
			env.header = obscurocore.NewHeader(&hash, winnerRollup.Header.Number.Uint64()+1, e.config.HostID)
			env.headRollup = winnerRollup
			env.state = e.storage.CreateStateDB(winnerRollup.Hash())
			common.TraceWithID(e.nodeShortID, "Create new speculative env  r_%d(%d).",
				obscurocommon.ShortHash(winnerRollup.Header.Hash()),
				winnerRollup.Header.Number,
			))

			// determine the transactions that were not yet included
			env.processedTxs = currentTxs(winnerRollup, e.mempool.FetchMempoolTxs(), e.storage)
			env.processedTxsMap = obscurocore.MakeMap(env.processedTxs)

			// calculate the State after executing them
			evm.ExecuteTransactions(env.processedTxs, env.state, env.headRollup.Header, e.storage, e.config.ObscuroChainID, 0)

		case tx := <-e.txCh:
			// only process transactions if there is already a rollup to use as parent
			if env.headRollup != nil {
				_, found := env.processedTxsMap[tx.Hash()]
				if !found {
					env.processedTxsMap[tx.Hash()] = tx
					env.processedTxs = append(env.processedTxs, tx)
					evm.ExecuteTransactions([]*nodecommon.L2Tx{tx}, env.state, env.header, e.storage, e.config.ObscuroChainID, 0)
				}
			}

		case <-e.speculativeWorkInCh:
			if env.header == nil {
				e.speculativeWorkOutCh <- speculativeWork{found: false}
			} else {
				b := make([]*nodecommon.L2Tx, 0, len(env.processedTxs))
				b = append(b, env.processedTxs...)
				e.speculativeWorkOutCh <- speculativeWork{
					found: true,
					r:     env.headRollup,
					s:     env.state,
					h:     env.header,
					txs:   b,
				}
			}

		case <-e.exitCh:
			return
		}
	}
}
*/<|MERGE_RESOLUTION|>--- conflicted
+++ resolved
@@ -258,11 +258,7 @@
 	e.logger.Trace("SubmitL1Block successful", "blk", block.Number(), "blkHash", block.Hash())
 
 	// We prepare the block submission response.
-<<<<<<< HEAD
-	blockSubmissionResponse, err := e.chain.ProduceBlockSubmissionResponse(block, blockState)
-=======
-	blockSubmissionResponse, err := e.chain.ProduceBlockSubmissionResponse(block, newHeadsAfterL1Block, isLatest)
->>>>>>> da812862
+	blockSubmissionResponse, err := e.chain.ProduceBlockSubmissionResponse(block, newHeadsAfterL1Block)
 	if err != nil {
 		return nil, fmt.Errorf("could not produce block submission response. Cause: %w", err)
 	}
