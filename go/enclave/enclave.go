--- conflicted
+++ resolved
@@ -388,11 +388,7 @@
 
 // ObsCall handles param decryption, validation and encryption
 // and requests the Rollup chain to execute the payload (eth_call)
-<<<<<<< HEAD
-func (e *enclaveImpl) ExecuteOffChainTransaction(encryptedParams common.EncryptedParamsCall) responses.Call {
-=======
-func (e *enclaveImpl) ObsCall(encryptedParams common.EncryptedParamsCall) (common.EncryptedResponseCall, error) {
->>>>>>> 48acdc3f
+func (e *enclaveImpl) ObsCall(encryptedParams common.EncryptedParamsCall) responses.Call {
 	if atomic.LoadInt32(e.stopInterrupt) == 1 {
 		return responses.AsEmptyResponse()
 	}
@@ -869,9 +865,7 @@
 		return responses.AsPlaintextError(err)
 	}
 
-<<<<<<< HEAD
 	encryptor := e.rpcEncryptionManager.CreateEncryptorFor(*forAddress)
-=======
 	// todo logic to check that the filter is valid
 	// can't have both from and blockhash
 	// from <=to
@@ -880,7 +874,7 @@
 	if from != nil && from.Int64() < 0 {
 		batch, err := e.storage.FetchHeadBatch()
 		if err != nil {
-			return nil, fmt.Errorf("could not retrieve head batch. Cause: %w", err)
+			return responses.AsPlaintextError(fmt.Errorf("could not retrieve head batch. Cause: %w", err))
 		}
 		from = batch.Number()
 	}
@@ -890,7 +884,6 @@
 	if to != nil && to.Int64() < 0 {
 		to = nil
 	}
->>>>>>> 48acdc3f
 
 	// We retrieve the relevant logs that match the filter.
 	filteredLogs, err := e.storage.FilterLogs(forAddress, from, to, filter.BlockHash, filter.Addresses, filter.Topics)
