package enclave

import (
	"context"
	"crypto/ecdsa"
	"encoding/json"
	"errors"
	"fmt"
	"math/big"
	"sync"
	"time"

	"github.com/ten-protocol/go-ten/go/common/compression"
	"github.com/ten-protocol/go-ten/go/common/measure"
	"github.com/ten-protocol/go-ten/go/enclave/evm/ethchainadapter"
	"github.com/ten-protocol/go-ten/go/enclave/gas"
	"github.com/ten-protocol/go-ten/go/enclave/storage"
	"github.com/ten-protocol/go-ten/go/enclave/txpool"
	"github.com/ten-protocol/go-ten/go/enclave/vkhandler"

	"github.com/ten-protocol/go-ten/go/enclave/components"
	"github.com/ten-protocol/go-ten/go/enclave/nodetype"

	"github.com/ten-protocol/go-ten/go/enclave/l2chain"
	"github.com/ten-protocol/go-ten/go/responses"

	"github.com/ten-protocol/go-ten/go/enclave/genesis"

	"github.com/ten-protocol/go-ten/go/enclave/core"

	"github.com/ten-protocol/go-ten/go/common/errutil"

	"github.com/ethereum/go-ethereum/accounts/abi"
	"github.com/ethereum/go-ethereum/common/hexutil"
	"github.com/ethereum/go-ethereum/core/types"
	"github.com/ethereum/go-ethereum/core/vm"
	"github.com/ethereum/go-ethereum/crypto/ecies"
	"github.com/ethereum/go-ethereum/eth/filters"
	"github.com/ethereum/go-ethereum/params"
	"github.com/ten-protocol/go-ten/go/common"
	"github.com/ten-protocol/go-ten/go/common/gethapi"
	"github.com/ten-protocol/go-ten/go/common/gethencoding"
	"github.com/ten-protocol/go-ten/go/common/log"
	"github.com/ten-protocol/go-ten/go/common/profiler"
	"github.com/ten-protocol/go-ten/go/common/stopcontrol"
	"github.com/ten-protocol/go-ten/go/common/syserr"
	"github.com/ten-protocol/go-ten/go/common/tracers"
	"github.com/ten-protocol/go-ten/go/config"
	"github.com/ten-protocol/go-ten/go/enclave/crosschain"
	"github.com/ten-protocol/go-ten/go/enclave/crypto"
	"github.com/ten-protocol/go-ten/go/enclave/debugger"
	"github.com/ten-protocol/go-ten/go/enclave/events"

	"github.com/ten-protocol/go-ten/go/enclave/rpc"
	"github.com/ten-protocol/go-ten/go/ethadapter/mgmtcontractlib"

	_ "github.com/ten-protocol/go-ten/go/common/tracers/native" // make sure the tracers are loaded

	gethcommon "github.com/ethereum/go-ethereum/common"
	gethcore "github.com/ethereum/go-ethereum/core"
	gethcrypto "github.com/ethereum/go-ethereum/crypto"
	gethlog "github.com/ethereum/go-ethereum/log"
	gethrpc "github.com/ethereum/go-ethereum/rpc"
)

var _noHeadBatch = big.NewInt(0)

type enclaveImpl struct {
	config                *config.EnclaveConfig
	storage               storage.Storage
	blockResolver         storage.BlockResolver
	l1BlockProcessor      components.L1BlockProcessor
	rollupConsumer        components.RollupConsumer
	l1Blockchain          *gethcore.BlockChain
	rpcEncryptionManager  rpc.EncryptionManager
	subscriptionManager   *events.SubscriptionManager
	crossChainProcessors  *crosschain.Processors
	sharedSecretProcessor *components.SharedSecretProcessor

	chain     l2chain.ObscuroChain
	service   nodetype.NodeType
	registry  components.BatchRegistry
	gasOracle gas.Oracle

	mgmtContractLib     mgmtcontractlib.MgmtContractLib
	attestationProvider components.AttestationProvider // interface for producing attestation reports and verifying them

	enclaveKey    *ecdsa.PrivateKey // this is a key specific to this enclave, which is included in the Attestation. Used for signing rollups and for encryption of the shared secret.
	enclavePubKey []byte            // the public key of the above

	dataEncryptionService  crypto.DataEncryptionService
	dataCompressionService compression.DataCompressionService
	profiler               *profiler.Profiler
	debugger               *debugger.Debugger
	logger                 gethlog.Logger

	stopControl *stopcontrol.StopControl
	mainMutex   sync.Mutex // serialises all data ingestion or creation to avoid weird races
}

// NewEnclave creates a new enclave.
// `genesisJSON` is the configuration for the corresponding L1's genesis block. This is used to validate the blocks
// received from the L1 node if `validateBlocks` is set to true.
func NewEnclave(
	config *config.EnclaveConfig,
	genesis *genesis.Genesis,
	mgmtContractLib mgmtcontractlib.MgmtContractLib,
	logger gethlog.Logger,
) common.Enclave {
	jsonConfig, _ := json.MarshalIndent(config, "", "  ")
	logger.Info("Creating enclave service with following config", log.CfgKey, string(jsonConfig))

	// todo (#1053) - add the delay: N hashes

	var prof *profiler.Profiler
	// don't run a profiler on an attested enclave
	if !config.WillAttest && config.ProfilerEnabled {
		prof = profiler.NewProfiler(profiler.DefaultEnclavePort, logger)
		err := prof.Start()
		if err != nil {
			logger.Crit("unable to start the profiler", log.ErrKey, err)
		}
	}

	// Initialise the database
	chainConfig := ethchainadapter.ChainParams(big.NewInt(config.ObscuroChainID))
	storage := storage.NewStorageFromConfig(config, chainConfig, logger)

	// Initialise the Ethereum "Blockchain" structure that will allow us to validate incoming blocks
	// todo (#1056) - valid block
	var l1Blockchain *gethcore.BlockChain
	if config.ValidateL1Blocks {
		if config.GenesisJSON == nil {
			logger.Crit("enclave is configured to validate blocks, but genesis JSON is nil")
		}
		l1Blockchain = l2chain.NewL1Blockchain(config.GenesisJSON, logger)
	} else {
		logger.Info("validateBlocks is set to false. L1 blocks will not be validated.")
	}

	// todo (#1474) - make sure the enclave cannot be started in production with WillAttest=false
	var attestationProvider components.AttestationProvider
	if config.WillAttest {
		attestationProvider = &components.EgoAttestationProvider{}
	} else {
		logger.Info("WARNING - Attestation is not enabled, enclave will not create a verified attestation report.")
		attestationProvider = &components.DummyAttestationProvider{}
	}

	// attempt to fetch the enclave key from the database
	enclaveKey, err := storage.GetEnclaveKey()
	if err != nil {
		if !errors.Is(err, errutil.ErrNotFound) {
			logger.Crit("Failed to fetch enclave key", log.ErrKey, err)
		}
		// enclave key not found - new key should be generated
		// todo (#1053) - revisit the crypto for this key generation/lifecycle before production
		logger.Info("Generating the Obscuro key")
		enclaveKey, err = gethcrypto.GenerateKey()
		if err != nil {
			logger.Crit("Failed to generate enclave key.", log.ErrKey, err)
		}
		err = storage.StoreEnclaveKey(enclaveKey)
		if err != nil {
			logger.Crit("Failed to store enclave key.", log.ErrKey, err)
		}
	}

	serializedEnclavePubKey := gethcrypto.CompressPubkey(&enclaveKey.PublicKey)
	logger.Info(fmt.Sprintf("Generated public key %s", gethcommon.Bytes2Hex(serializedEnclavePubKey)))

	obscuroKey := crypto.GetObscuroKey(logger)
	rpcEncryptionManager := rpc.NewEncryptionManager(ecies.ImportECDSA(obscuroKey))

	dataEncryptionService := crypto.NewDataEncryptionService(logger)
	dataCompressionService := compression.NewBrotliDataCompressionService()

	crossChainProcessors := crosschain.New(&config.MessageBusAddress, storage, big.NewInt(config.ObscuroChainID), logger)

	subscriptionManager := events.NewSubscriptionManager(&rpcEncryptionManager, storage, config.ObscuroChainID, logger)

	gasOracle := gas.NewGasOracle()
	blockProcessor := components.NewBlockProcessor(storage, crossChainProcessors, gasOracle, logger)
	batchExecutor := components.NewBatchExecutor(storage, crossChainProcessors, genesis, gasOracle, chainConfig, config.GasBatchExecutionLimit, logger)
	sigVerifier, err := components.NewSignatureValidator(config.SequencerID, storage)
	registry := components.NewBatchRegistry(storage, logger)
	rProducer := components.NewRollupProducer(config.SequencerID, storage, registry, logger)
	if err != nil {
		logger.Crit("Could not initialise the signature validator", log.ErrKey, err)
	}
	rollupCompression := components.NewRollupCompression(registry, batchExecutor, dataEncryptionService, dataCompressionService, storage, chainConfig, logger)
	rConsumer := components.NewRollupConsumer(mgmtContractLib, registry, rollupCompression, storage, logger, sigVerifier)
	sharedSecretProcessor := components.NewSharedSecretProcessor(mgmtContractLib, attestationProvider, storage, logger)

	blockchain := ethchainadapter.NewEthChainAdapter(big.NewInt(config.ObscuroChainID), registry, storage, logger)
	mempool, err := txpool.NewTxPool(blockchain, config.MinGasPrice, logger)
	if err != nil {
		logger.Crit("unable to init eth tx pool", log.ErrKey, err)
	}

	var service nodetype.NodeType
	if config.NodeType == common.Sequencer {
		service = nodetype.NewSequencer(
			blockProcessor,
			batchExecutor,
			registry,
			rProducer,
			rConsumer,
			rollupCompression,
			logger,
			config.HostID,
			chainConfig,
			enclaveKey,
			mempool,
			storage,
			dataEncryptionService,
			dataCompressionService,
			nodetype.SequencerSettings{
				MaxBatchSize:      config.MaxBatchSize,
				MaxRollupSize:     config.MaxRollupSize,
				GasPaymentAddress: config.GasPaymentAddress,
				BatchGasLimit:     config.GasBatchExecutionLimit,
				BaseFee:           config.BaseFee,
			},
			blockchain,
		)
	} else {
		service = nodetype.NewValidator(blockProcessor, batchExecutor, registry, rConsumer, chainConfig, config.SequencerID, storage, sigVerifier, logger)
	}

	chain := l2chain.NewChain(
		storage,
		chainConfig,
		genesis,
		logger,
		registry,
		config.GasLocalExecutionCapFlag,
	)

	// ensure cached chain state data is up-to-date using the persisted batch data
	err = restoreStateDBCache(storage, registry, batchExecutor, genesis, logger)
	if err != nil {
		logger.Crit("failed to resync L2 chain state DB after restart", log.ErrKey, err)
	}

	// TODO ensure debug is allowed/disallowed
	debug := debugger.New(chain, storage, chainConfig)

	logger.Info("Enclave service created with following config", log.CfgKey, config.HostID)
	return &enclaveImpl{
		config:                 config,
		storage:                storage,
		blockResolver:          storage,
		l1BlockProcessor:       blockProcessor,
		rollupConsumer:         rConsumer,
		l1Blockchain:           l1Blockchain,
		rpcEncryptionManager:   rpcEncryptionManager,
		subscriptionManager:    subscriptionManager,
		crossChainProcessors:   crossChainProcessors,
		mgmtContractLib:        mgmtContractLib,
		attestationProvider:    attestationProvider,
		sharedSecretProcessor:  sharedSecretProcessor,
		enclaveKey:             enclaveKey,
		enclavePubKey:          serializedEnclavePubKey,
		dataEncryptionService:  dataEncryptionService,
		dataCompressionService: dataCompressionService,
		profiler:               prof,
		logger:                 logger,
		debugger:               debug,
		stopControl:            stopcontrol.New(),

		chain:     chain,
		registry:  registry,
		service:   service,
		gasOracle: gasOracle,

		mainMutex: sync.Mutex{},
	}
}

func (e *enclaveImpl) GetBatch(hash common.L2BatchHash) (*common.ExtBatch, common.SystemError) {
	batch, err := e.storage.FetchBatch(hash)
	if err != nil {
		return nil, responses.ToInternalError(fmt.Errorf("failed getting batch. Cause: %w", err))
	}

	b, err := batch.ToExtBatch(e.dataEncryptionService, e.dataCompressionService)
	if err != nil {
		return nil, responses.ToInternalError(err)
	}
	return b, nil
}

func (e *enclaveImpl) GetBatchBySeqNo(seqNo uint64) (*common.ExtBatch, common.SystemError) {
	batch, err := e.storage.FetchBatchBySeqNo(seqNo)
	if err != nil {
		return nil, responses.ToInternalError(fmt.Errorf("failed getting batch. Cause: %w", err))
	}

	b, err := batch.ToExtBatch(e.dataEncryptionService, e.dataCompressionService)
	if err != nil {
		return nil, responses.ToInternalError(err)
	}
	return b, nil
}

// Status is only implemented by the RPC wrapper
func (e *enclaveImpl) Status() (common.Status, common.SystemError) {
	if e.stopControl.IsStopping() {
		return common.Status{StatusCode: common.Unavailable}, responses.ToInternalError(fmt.Errorf("requested Status with the enclave stopping"))
	}

	_, err := e.storage.FetchSecret()
	if err != nil {
		if errors.Is(err, errutil.ErrNotFound) {
			return common.Status{StatusCode: common.AwaitingSecret, L2Head: _noHeadBatch}, nil
		}
		return common.Status{StatusCode: common.Unavailable}, responses.ToInternalError(err)
	}
	var l1HeadHash gethcommon.Hash
	l1Head, err := e.l1BlockProcessor.GetHead()
	if err != nil {
		// this might be normal while enclave is starting up, just send empty hash
		e.logger.Debug("failed to fetch L1 head block for status response", log.ErrKey, err)
	} else {
		l1HeadHash = l1Head.Hash()
	}
	// we use zero when there's no head batch yet, the first seq number is 1
	l2HeadSeqNo := _noHeadBatch
	// this is the highest seq number that has been received and stored on the enclave (it may not have been executed)
	currSeqNo, err := e.storage.FetchCurrentSequencerNo()
	if err != nil {
		// this might be normal while enclave is starting up, just send empty hash
		e.logger.Debug("failed to fetch L2 head batch for status response", log.ErrKey, err)
	} else {
		l2HeadSeqNo = currSeqNo
	}
	return common.Status{StatusCode: common.Running, L1Head: l1HeadHash, L2Head: l2HeadSeqNo}, nil
}

// StopClient is only implemented by the RPC wrapper
func (e *enclaveImpl) StopClient() common.SystemError {
	return nil // The enclave is local so there is no client to stop
}

func (e *enclaveImpl) sendBatch(batch *core.Batch, outChannel chan common.StreamL2UpdatesResponse) {
	e.logger.Info("Streaming batch to host", log.BatchHashKey, batch.Hash(), log.BatchSeqNoKey, batch.SeqNo())
	extBatch, err := batch.ToExtBatch(e.dataEncryptionService, e.dataCompressionService)
	if err != nil {
		// this error is unrecoverable
		e.logger.Crit("failed to convert batch", log.ErrKey, err)
	}
	resp := common.StreamL2UpdatesResponse{
		Batch: extBatch,
	}
	outChannel <- resp
}

// this function is only called when the executed batch is the new head
func (e *enclaveImpl) streamEventsForNewHeadBatch(batch *core.Batch, receipts types.Receipts, outChannel chan common.StreamL2UpdatesResponse) {
	logs, err := e.subscriptionManager.GetSubscribedLogsForBatch(batch, receipts)
	e.logger.Debug("Stream Events for", log.BatchHashKey, batch.Hash(), "nr_events", len(logs))
	if err != nil {
		e.logger.Error("Error while getting subscription logs", log.ErrKey, err)
		return
	}
	if logs != nil {
		outChannel <- common.StreamL2UpdatesResponse{
			Logs: logs,
		}
	}
}

func (e *enclaveImpl) StreamL2Updates() (chan common.StreamL2UpdatesResponse, func()) {
	l2UpdatesChannel := make(chan common.StreamL2UpdatesResponse, 100)

	if e.stopControl.IsStopping() {
		close(l2UpdatesChannel)
		return l2UpdatesChannel, func() {}
	}

	e.registry.SubscribeForExecutedBatches(func(batch *core.Batch, receipts types.Receipts) {
		e.sendBatch(batch, l2UpdatesChannel)
		if receipts != nil {
			e.streamEventsForNewHeadBatch(batch, receipts, l2UpdatesChannel)
		}
	})

	return l2UpdatesChannel, func() {
		e.registry.UnsubscribeFromBatches()
	}
}

// SubmitL1Block is used to update the enclave with an additional L1 block.
func (e *enclaveImpl) SubmitL1Block(block types.Block, receipts types.Receipts, _ bool) (*common.BlockSubmissionResponse, common.SystemError) {
	if e.stopControl.IsStopping() {
		return nil, responses.ToInternalError(fmt.Errorf("requested SubmitL1Block with the enclave stopping"))
	}

	e.mainMutex.Lock()
	defer e.mainMutex.Unlock()

	e.logger.Info("SubmitL1Block", log.BlockHeightKey, block.Number(), log.BlockHashKey, block.Hash())

	// If the block and receipts do not match, reject the block.
	br, err := common.ParseBlockAndReceipts(&block, &receipts)
	if err != nil {
		return nil, e.rejectBlockErr(fmt.Errorf("could not submit L1 block. Cause: %w", err))
	}

	result, err := e.ingestL1Block(br)
	if err != nil {
		return nil, e.rejectBlockErr(fmt.Errorf("could not submit L1 block. Cause: %w", err))
	}

	if result.IsFork() {
		e.logger.Info(fmt.Sprintf("Detected fork at block %s with height %d", block.Hash(), block.Number()))
	}

	err = e.service.OnL1Block(block, result)
	if err != nil {
		return nil, e.rejectBlockErr(fmt.Errorf("could not submit L1 block. Cause: %w", err))
	}

	bsr := &common.BlockSubmissionResponse{ProducedSecretResponses: e.sharedSecretProcessor.ProcessNetworkSecretMsgs(br)}
	return bsr, nil
}

func (e *enclaveImpl) ingestL1Block(br *common.BlockAndReceipts) (*components.BlockIngestionType, error) {
	e.logger.Info("Start ingesting block", log.BlockHashKey, br.Block.Hash())
	ingestion, err := e.l1BlockProcessor.Process(br)
	if err != nil {
		// only warn for unexpected errors
		if errors.Is(err, errutil.ErrBlockAncestorNotFound) || errors.Is(err, errutil.ErrBlockAlreadyProcessed) {
			e.logger.Debug("Did not ingest block", log.ErrKey, err, log.BlockHashKey, br.Block.Hash())
		} else {
			e.logger.Warn("Failed ingesting block", log.ErrKey, err, log.BlockHashKey, br.Block.Hash())
		}
		return nil, err
	}

	err = e.rollupConsumer.ProcessRollupsInBlock(br)
	if err != nil && !errors.Is(err, components.ErrDuplicateRollup) {
		e.logger.Error("Encountered error while processing l1 block", log.ErrKey, err)
		// Unsure what to do here; block has been stored
	}

	if ingestion.IsFork() {
		err := e.service.OnL1Fork(ingestion.ChainFork)
		if err != nil {
			return nil, err
		}
	}
	return ingestion, nil
}

func (e *enclaveImpl) SubmitTx(tx common.EncryptedTx) (*responses.RawTx, common.SystemError) {
	if e.stopControl.IsStopping() {
		return nil, responses.ToInternalError(fmt.Errorf("requested SubmitTx with the enclave stopping"))
	}

	// decode the received request into a []interface
	paramList, err := e.decodeRequest(tx)
	if err != nil {
		return responses.AsPlaintextError(fmt.Errorf("unable to decode eth_call params - %w", err)), nil
	}

	// Parameters are [ViewingKey, Transaction]
	if len(paramList) != 2 {
		return responses.AsPlaintextError(fmt.Errorf("unexpected number of parameters")), nil
	}

	decryptedTx, err := rpc.ExtractTx(paramList[1].(string))
	if err != nil {
		e.logger.Info("could not decrypt transaction. ", log.ErrKey, err)
		return responses.AsPlaintextError(fmt.Errorf("could not decrypt transaction. Cause: %w", err)), nil
	}

	e.logger.Debug("Submitted transaction", log.TxKey, decryptedTx.Hash())

	viewingKeyAddress, err := rpc.GetSender(decryptedTx)
	if err != nil {
		if errors.Is(err, types.ErrInvalidSig) {
			return responses.AsPlaintextError(fmt.Errorf("transaction contains invalid signature")), nil
		}
		return responses.AsPlaintextError(fmt.Errorf("could not recover from address. Cause: %w", err)), nil
	}

	// extract, create and validate the VK encryption handler
	vkHandler, err := createVKHandler(&viewingKeyAddress, paramList[0], e.config.ObscuroChainID)
	if err != nil {
		return responses.AsPlaintextError(fmt.Errorf("unable to create VK encryptor - %w", err)), nil
	}

	if e.crossChainProcessors.Local.IsSyntheticTransaction(*decryptedTx) {
		return responses.AsPlaintextError(responses.ToInternalError(fmt.Errorf("synthetic transaction coming from external rpc"))), nil
	}

	if err = e.service.SubmitTransaction(decryptedTx); err != nil {
		e.logger.Debug("Could not submit transaction", log.TxKey, decryptedTx.Hash(), log.ErrKey, err)
		return responses.AsEncryptedError(err, vkHandler), nil
	}

	hash := decryptedTx.Hash().Hex()
	return responses.AsEncryptedResponse(&hash, vkHandler), nil
}

func (e *enclaveImpl) Validator() nodetype.ObsValidator {
	validator, ok := e.service.(nodetype.ObsValidator)
	if !ok {
		panic("enclave service is not a validator but validator was requested!")
	}
	return validator
}

func (e *enclaveImpl) Sequencer() nodetype.Sequencer {
	sequencer, ok := e.service.(nodetype.Sequencer)
	if !ok {
		panic("enclave service is not a sequencer but sequencer was requested!")
	}
	return sequencer
}

func (e *enclaveImpl) SubmitBatch(extBatch *common.ExtBatch) common.SystemError {
	if e.stopControl.IsStopping() {
		return responses.ToInternalError(fmt.Errorf("requested SubmitBatch with the enclave stopping"))
	}

	core.LogMethodDuration(e.logger, measure.NewStopwatch(), "SubmitBatch call completed.", log.BatchHashKey, extBatch.Hash())

	e.logger.Info("Received new p2p batch", log.BatchHeightKey, extBatch.Header.Number, log.BatchHashKey, extBatch.Hash(), "l1", extBatch.Header.L1Proof)
	batch, err := core.ToBatch(extBatch, e.dataEncryptionService, e.dataCompressionService)
	if err != nil {
		return responses.ToInternalError(fmt.Errorf("could not convert batch. Cause: %w", err))
	}

	err = e.Validator().VerifySequencerSignature(batch)
	if err != nil {
		return responses.ToInternalError(fmt.Errorf("invalid batch received. Could not verify signature. Cause: %w", err))
	}

	e.mainMutex.Lock()
	defer e.mainMutex.Unlock()

	// if the signature is valid, then store the batch
	err = e.storage.StoreBatch(batch)
	if err != nil {
		return responses.ToInternalError(fmt.Errorf("could not store batch. Cause: %w", err))
	}

	err = e.Validator().ExecuteStoredBatches()
	if err != nil {
		return responses.ToInternalError(fmt.Errorf("could not execute batches. Cause: %w", err))
	}

	return nil
}

func (e *enclaveImpl) CreateBatch(skipBatchIfEmpty bool) common.SystemError {
	defer core.LogMethodDuration(e.logger, measure.NewStopwatch(), "CreateBatch call ended")
	if e.stopControl.IsStopping() {
		return responses.ToInternalError(fmt.Errorf("requested CreateBatch with the enclave stopping"))
	}

	e.mainMutex.Lock()
	defer e.mainMutex.Unlock()

	err := e.Sequencer().CreateBatch(skipBatchIfEmpty)
	if err != nil {
		return responses.ToInternalError(err)
	}

	return nil
}

func (e *enclaveImpl) CreateRollup(fromSeqNo uint64) (*common.ExtRollup, common.SystemError) {
	defer core.LogMethodDuration(e.logger, measure.NewStopwatch(), "CreateRollup call ended")
	if e.stopControl.IsStopping() {
		return nil, responses.ToInternalError(fmt.Errorf("requested GenerateRollup with the enclave stopping"))
	}

	// todo - remove once the db operations are more atomic
	e.mainMutex.Lock()
	defer e.mainMutex.Unlock()

	rollup, err := e.Sequencer().CreateRollup(fromSeqNo)
	if err != nil {
		return nil, responses.ToInternalError(err)
	}
	return rollup, nil
}

// ObsCall handles param decryption, validation and encryption
// and requests the Rollup chain to execute the payload (eth_call)
func (e *enclaveImpl) ObsCall(encryptedParams common.EncryptedParamsCall) (*responses.Call, common.SystemError) {
	if e.stopControl.IsStopping() {
		return nil, responses.ToInternalError(fmt.Errorf("requested ObsCall with the enclave stopping"))
	}

	// decode the received request into a []interface
	paramList, err := e.decodeRequest(encryptedParams)
	if err != nil {
		return responses.AsPlaintextError(fmt.Errorf("unable to decode eth_call params - %w", err)), nil
	}

	// Parameters are [ViewingKey, TransactionArgs, BlockNumber]
	if len(paramList) != 3 {
		return responses.AsPlaintextError(fmt.Errorf("unexpected number of parameters")), nil
	}

	apiArgs, err := gethencoding.ExtractEthCall(paramList[1])
	if err != nil {
		err = fmt.Errorf("unable to decode EthCall Params - %w", err)
		return responses.AsPlaintextError(err), nil
	}

	// encryption will fail if no From address is provided
	if apiArgs.From == nil {
		err = fmt.Errorf("no from address provided")
		return responses.AsPlaintextError(err), nil
	}

	// extract, create and validate the VK encryption handler
	vkHandler, err := createVKHandler(apiArgs.From, paramList[0], e.config.ObscuroChainID)
	if err != nil {
		return responses.AsPlaintextError(fmt.Errorf("unable to create VK encryptor - %w", err)), nil
	}

	blkNumber, err := gethencoding.ExtractBlockNumber(paramList[2])
	if err != nil {
		err = fmt.Errorf("unable to extract requested block number - %w", err)
		return responses.AsEncryptedError(err, vkHandler), nil
	}

	execResult, err := e.chain.ObsCall(apiArgs, blkNumber)
	if err != nil {
		e.logger.Debug("Failed eth_call.", log.ErrKey, err)

		// make sure it's not some internal error
		if errors.Is(err, syserr.InternalError{}) {
			return nil, responses.ToInternalError(err)
		}

		// make sure to serialize any possible EVM error
		evmErr, err := serializeEVMError(err)
		if err == nil {
			err = fmt.Errorf(string(evmErr))
		}
		return responses.AsEncryptedError(err, vkHandler), nil
	}

	// encrypt the result payload
	var encodedResult string
	if len(execResult.ReturnData) != 0 {
		encodedResult = hexutil.Encode(execResult.ReturnData)
	}

	return responses.AsEncryptedResponse(&encodedResult, vkHandler), nil
}

func (e *enclaveImpl) GetTransactionCount(encryptedParams common.EncryptedParamsGetTxCount) (*responses.TxCount, common.SystemError) {
	if e.stopControl.IsStopping() {
		return nil, responses.ToInternalError(fmt.Errorf("requested GetTransactionCount with the enclave stopping"))
	}

	// decode the received request into a []interface
	paramList, err := e.decodeRequest(encryptedParams)
	if err != nil {
		return responses.AsPlaintextError(fmt.Errorf("unable to decode eth_transactionCount params - %w", err)), nil
	}

	// Parameters are [ViewingKey, Address]
	if len(paramList) < 2 {
		return responses.AsPlaintextError(fmt.Errorf("unexpected number of parameters")), nil
	}
	addressStr, ok := paramList[1].(string)
	if !ok {
		return responses.AsPlaintextError(fmt.Errorf("unexpected address parameter")), nil
	}

	address := gethcommon.HexToAddress(addressStr)

	seqNo := e.registry.HeadBatchSeq().Uint64()
	if len(paramList) == 3 {
		tag, err := gethencoding.ExtractBlockNumber(paramList[2])
		if err != nil {
			return responses.AsPlaintextError(fmt.Errorf("unexpected tag parameter. Cause: %w", err)), nil
		}

		b, err := e.registry.GetBatchAtHeight(*tag)
		if err != nil {
			return responses.AsPlaintextError(fmt.Errorf("cant retrieve batch for tag. Cause: %w", err)), nil
		}
		seqNo = b.SeqNo().Uint64()
	}

	// extract, create and validate the VK encryption handler
	vkHandler, err := createVKHandler(&address, paramList[0], e.config.ObscuroChainID)
	if err != nil {
		return responses.AsPlaintextError(fmt.Errorf("unable to create VK encryptor - %w", err)), nil
	}

	var nonce uint64
<<<<<<< HEAD
	l2Head, err := e.storage.FetchBatchBySeqNo(seqNo)
	if err == nil {
		// todo - we should return an error when head state is not available, but for current test situations with race
		//  conditions we allow it to return zero while head state is uninitialized
		s, err := e.storage.CreateStateDB(l2Head.Hash())
		if err != nil {
			return nil, responses.ToInternalError(err)
=======
	headBatch := e.registry.HeadBatchSeq()
	if headBatch != nil {
		l2Head, err := e.storage.FetchBatchBySeqNo(headBatch.Uint64())
		if err == nil {
			// todo - we should return an error when head state is not available, but for current test situations with race
			//  conditions we allow it to return zero while head state is uninitialized
			s, err := e.storage.CreateStateDB(l2Head.Hash())
			if err != nil {
				return nil, responses.ToInternalError(err)
			}
			nonce = s.GetNonce(address)
>>>>>>> a332d76f
		}
	}

	encoded := hexutil.EncodeUint64(nonce)
	return responses.AsEncryptedResponse(&encoded, vkHandler), nil
}

func (e *enclaveImpl) GetTransaction(encryptedParams common.EncryptedParamsGetTxByHash) (*responses.TxByHash, common.SystemError) {
	if e.stopControl.IsStopping() {
		return nil, responses.ToInternalError(fmt.Errorf("requested GetTransaction with the enclave stopping"))
	}

	// decode the received request into a []interface
	paramList, err := e.decodeRequest(encryptedParams)
	if err != nil {
		return responses.AsPlaintextError(fmt.Errorf("unable to decode eth_getTransaction params - %w", err)), nil
	}

	// Parameters are [ViewingKey, Hash]
	if len(paramList) != 2 {
		return responses.AsPlaintextError(fmt.Errorf("unexpected number of parameters")), nil
	}
	txHashStr, ok := paramList[1].(string)
	if !ok {
		return responses.AsPlaintextError(fmt.Errorf("unexpected tx hash parameter")), nil
	}
	txHash := gethcommon.HexToHash(txHashStr)

	// Unlike in the Geth impl, we do not try and retrieve unconfirmed transactions from the mempool.
	tx, blockHash, blockNumber, index, err := e.storage.GetTransaction(txHash)
	if err != nil {
		if errors.Is(err, errutil.ErrNotFound) {
			// like geth, return an empty response when a not found tx is requested
			return responses.AsEmptyResponse(), nil
		}
		return responses.AsPlaintextError(err), nil
	}

	viewingKeyAddress, err := rpc.GetSender(tx)
	if err != nil {
		err = fmt.Errorf("could not recover viewing key address to encrypt eth_getTransactionByHash response. Cause: %w", err)
		return responses.AsPlaintextError(err), nil
	}

	// extract, create and validate the VK encryption handler
	vkHandler, err := createVKHandler(&viewingKeyAddress, paramList[0], e.config.ObscuroChainID)
	if err != nil {
		return responses.AsPlaintextError(fmt.Errorf("unable to create VK encryptor - %w", err)), nil
	}

	// Unlike in the Geth impl, we hardcode the use of a London signer.
	// todo (#1553) - once the enclave's genesis.json is set, retrieve the signer type using `types.MakeSigner`
	signer := types.NewLondonSigner(tx.ChainId())
	rpcTx := newRPCTransaction(tx, blockHash, blockNumber, index, gethcommon.Big0, signer)

	return responses.AsEncryptedResponse(rpcTx, vkHandler), nil
}

func (e *enclaveImpl) GetTransactionReceipt(encryptedParams common.EncryptedParamsGetTxReceipt) (*responses.TxReceipt, common.SystemError) {
	if e.stopControl.IsStopping() {
		return nil, responses.ToInternalError(fmt.Errorf("requested GetTransactionReceipt with the enclave stopping"))
	}

	// decode the received request into a []interface
	paramList, err := e.decodeRequest(encryptedParams)
	if err != nil {
		return responses.AsPlaintextError(fmt.Errorf("unable to decode eth_getTransaction params - %w", err)), nil
	}

	// Parameters are [ViewingKey, Hash]
	if len(paramList) != 2 {
		return responses.AsPlaintextError(fmt.Errorf("unexpected number of parameters")), nil
	}
	txHashStr, ok := paramList[1].(string)
	if !ok {
		return responses.AsPlaintextError(fmt.Errorf("unable to parse the tx hash")), nil
	}
	txHash := gethcommon.HexToHash(txHashStr)

	// todo - optimise these calls. This can be done with a single sql
	e.logger.Trace("Get receipt for ", "txHash", txHash)
	// We retrieve the transaction.
	tx, _, _, _, err := e.storage.GetTransaction(txHash) //nolint:dogsled
	if err != nil {
		e.logger.Trace("error getting tx ", "txHash", txHash, log.ErrKey, err)
		if errors.Is(err, errutil.ErrNotFound) {
			// like geth return an empty response when a not-found tx is requested
			return responses.AsEmptyResponse(), nil
		}
		return responses.AsPlaintextError(err), nil
	}

	// We retrieve the sender's address.
	sender, err := rpc.GetSender(tx)
	if err != nil {
		e.logger.Trace("error getting sender tx ", "txHash", txHash, log.ErrKey, err)
		return responses.AsPlaintextError(fmt.Errorf("could not recover viewing key address to encrypt eth_getTransactionReceipt response. Cause: %w", err)), nil
	}

	// extract, create and validate the VK encryption handler
	vkHandler, err := createVKHandler(&sender, paramList[0], e.config.ObscuroChainID)
	if err != nil {
		e.logger.Trace("error getting the vk ", "txHash", txHash, log.ErrKey, err)
		return responses.AsPlaintextError(fmt.Errorf("unable to create VK encryptor - %w", err)), nil
	}

	// We retrieve the transaction receipt.
	txReceipt, err := e.storage.GetTransactionReceipt(txHash)
	if err != nil {
		e.logger.Trace("error getting tx receipt", "txHash", txHash, log.ErrKey, err)
		if errors.Is(err, errutil.ErrNotFound) {
			// like geth return an empty response when a not-found tx is requested
			return responses.AsEmptyResponse(), nil
		}
		err = fmt.Errorf("could not retrieve transaction receipt in eth_getTransactionReceipt request. Cause: %w", err)
		return responses.AsEncryptedError(err, vkHandler), nil
	}

	// We filter out irrelevant logs.
	txReceipt.Logs, err = e.subscriptionManager.FilterLogsForReceipt(txReceipt, &sender)
	if err != nil {
		e.logger.Trace("error filter logs ", "txHash", txHash, log.ErrKey, err)
		return nil, responses.ToInternalError(err)
	}

	e.logger.Trace("Successfully retreived receipt for ", "txHash", txHash, "rec", txReceipt)

	return responses.AsEncryptedResponse(txReceipt, vkHandler), nil
}

func (e *enclaveImpl) Attestation() (*common.AttestationReport, common.SystemError) {
	if e.stopControl.IsStopping() {
		return nil, responses.ToInternalError(fmt.Errorf("requested ObsCall with the enclave stopping"))
	}

	if e.enclavePubKey == nil {
		return nil, responses.ToInternalError(fmt.Errorf("public key not initialized, we can't produce the attestation report"))
	}
	report, err := e.attestationProvider.GetReport(e.enclavePubKey, e.config.HostID, e.config.HostAddress)
	if err != nil {
		return nil, responses.ToInternalError(fmt.Errorf("could not produce remote report. Cause %w", err))
	}
	return report, nil
}

// GenerateSecret - the genesis enclave is responsible with generating the secret entropy
func (e *enclaveImpl) GenerateSecret() (common.EncryptedSharedEnclaveSecret, common.SystemError) {
	if e.stopControl.IsStopping() {
		return nil, responses.ToInternalError(fmt.Errorf("requested GenerateSecret with the enclave stopping"))
	}

	secret := crypto.GenerateEntropy(e.logger)
	err := e.storage.StoreSecret(secret)
	if err != nil {
		return nil, responses.ToInternalError(fmt.Errorf("could not store secret. Cause: %w", err))
	}
	encSec, err := crypto.EncryptSecret(e.enclavePubKey, secret, e.logger)
	if err != nil {
		return nil, responses.ToInternalError(fmt.Errorf("failed to encrypt secret. Cause: %w", err))
	}
	return encSec, nil
}

// InitEnclave - initialise an enclave with a seed received by another enclave
func (e *enclaveImpl) InitEnclave(s common.EncryptedSharedEnclaveSecret) common.SystemError {
	if e.stopControl.IsStopping() {
		return responses.ToInternalError(fmt.Errorf("requested InitEnclave with the enclave stopping"))
	}

	secret, err := crypto.DecryptSecret(s, e.enclaveKey)
	if err != nil {
		return responses.ToInternalError(err)
	}
	err = e.storage.StoreSecret(*secret)
	if err != nil {
		return responses.ToInternalError(fmt.Errorf("could not store secret. Cause: %w", err))
	}
	e.logger.Trace(fmt.Sprintf("Secret decrypted and stored. Secret: %v", secret))
	return nil
}

// GetBalance handles param decryption, validation and encryption
// and requests the Rollup chain to execute the payload (eth_getBalance)
func (e *enclaveImpl) GetBalance(encryptedParams common.EncryptedParamsGetBalance) (*responses.Balance, common.SystemError) {
	if e.stopControl.IsStopping() {
		return nil, responses.ToInternalError(fmt.Errorf("requested GetBalance with the enclave stopping"))
	}

	// decode the received request into a []interface
	paramList, err := e.decodeRequest(encryptedParams)
	if err != nil {
		return responses.AsPlaintextError(fmt.Errorf("unable to decode eth_getBalance params - %w", err)), nil
	}

	// Parameters are [ViewingKey, Address, BlockNumber]
	if len(paramList) != 3 {
		return responses.AsPlaintextError(fmt.Errorf("unexpected number of parameters")), nil
	}

	requestedAddress, err := gethencoding.ExtractAddress(paramList[1])
	if err != nil {
		return responses.AsPlaintextError(fmt.Errorf("unable to extract requested address - %w", err)), nil
	}

	blockNumber, err := gethencoding.ExtractBlockNumber(paramList[2])
	if err != nil {
		return responses.AsPlaintextError(fmt.Errorf("unable to extract requested block number - %w", err)), nil
	}

	// params are correct, fetch the balance of the requested address
	// If the accountAddress is a contract, encrypt with the address of the contract owner
	encryptAddress, balance, err := e.chain.GetBalance(*requestedAddress, blockNumber)
	if err != nil {
		return responses.AsPlaintextError(fmt.Errorf("unable to get balance - %w", err)), nil
	}

	// extract, create and validate the VK encryption handler
	vkHandler, err := createVKHandler(encryptAddress, paramList[0], e.config.ObscuroChainID)
	if err != nil {
		return responses.AsPlaintextError(fmt.Errorf("unable to create VK encryptor - %w", err)), nil
	}

	return responses.AsEncryptedResponse(balance, vkHandler), nil
}

func (e *enclaveImpl) GetCode(address gethcommon.Address, batchHash *common.L2BatchHash) ([]byte, common.SystemError) {
	if e.stopControl.IsStopping() {
		return nil, responses.ToInternalError(fmt.Errorf("requested GetCode with the enclave stopping"))
	}

	stateDB, err := e.storage.CreateStateDB(*batchHash)
	if err != nil {
		return nil, responses.ToInternalError(fmt.Errorf("could not create stateDB. Cause: %w", err))
	}
	return stateDB.GetCode(address), nil
}

func (e *enclaveImpl) Subscribe(id gethrpc.ID, encryptedSubscription common.EncryptedParamsLogSubscription) common.SystemError {
	if e.stopControl.IsStopping() {
		return responses.ToInternalError(fmt.Errorf("requested SubscribeForExecutedBatches with the enclave stopping"))
	}

	return e.subscriptionManager.AddSubscription(id, encryptedSubscription)
}

func (e *enclaveImpl) Unsubscribe(id gethrpc.ID) common.SystemError {
	if e.stopControl.IsStopping() {
		return responses.ToInternalError(fmt.Errorf("requested Unsubscribe with the enclave stopping"))
	}

	e.subscriptionManager.RemoveSubscription(id)
	return nil
}

func (e *enclaveImpl) Stop() common.SystemError {
	// block all requests
	e.stopControl.Stop()

	if e.profiler != nil {
		if err := e.profiler.Stop(); err != nil {
			e.logger.Error("Could not stop profiler", log.ErrKey, err)
			return err
		}
	}

	if e.registry != nil {
		e.registry.UnsubscribeFromBatches()
	}

	err := e.service.Close()
	if err != nil {
		e.logger.Error("Could not stop node service", log.ErrKey, err)
	}

	time.Sleep(time.Second)
	err = e.storage.Close()
	if err != nil {
		e.logger.Error("Could not stop db", log.ErrKey, err)
		return err
	}

	return nil
}

// EstimateGas decrypts CallMsg data, runs the gas estimation for the data.
// Using the callMsg.From Viewing Key, returns the encrypted gas estimation
func (e *enclaveImpl) EstimateGas(encryptedParams common.EncryptedParamsEstimateGas) (*responses.Gas, common.SystemError) {
	if e.stopControl.IsStopping() {
		return nil, responses.ToInternalError(fmt.Errorf("requested EstimateGas with the enclave stopping"))
	}

	defer core.LogMethodDuration(e.logger, measure.NewStopwatch(), "enclave.go:EstimateGas()")

	// decode the received request into a []interface
	paramList, err := e.decodeRequest(encryptedParams)
	if err != nil {
		return responses.AsPlaintextError(fmt.Errorf("unable to decode eth_estimateGas params - %w", err)), nil
	}

	// Parameters are [ViewingKey, callMsg, block number (optional) ]
	if len(paramList) < 2 {
		return responses.AsPlaintextError(fmt.Errorf("unexpected number of parameters")), nil
	}

	callMsg, err := gethencoding.ExtractEthCall(paramList[1])
	if err != nil {
		err = fmt.Errorf("unable to decode EthCall Params - %w", err)
		return responses.AsPlaintextError(err), nil
	}

	// encryption will fail if From address is not provided
	if callMsg.From == nil {
		err = fmt.Errorf("no from address provided")
		return responses.AsPlaintextError(err), nil
	}

	// extract, create and validate the VK encryption handler
	vkHandler, err := createVKHandler(callMsg.From, paramList[0], e.config.ObscuroChainID)
	if err != nil {
		return responses.AsPlaintextError(fmt.Errorf("unable to create VK encryptor - %w", err)), nil
	}

	// extract optional block number - defaults to the latest block if not avail
	blockNumber, err := gethencoding.ExtractOptionalBlockNumber(paramList, 2)
	if err != nil {
		err = fmt.Errorf("unable to extract requested block number - %w", err)
		return responses.AsEncryptedError(err, vkHandler), nil
	}

	block, err := e.blockResolver.FetchHeadBlock()
	if err != nil {
		return responses.AsPlaintextError(fmt.Errorf("internal server error")), err
	}

	// The message is ran through the l1 publishing cost estimation for the current
	// known head block.
	l1Cost, err := e.gasOracle.EstimateL1CostForMsg(callMsg, block)
	if err != nil {
		return responses.AsPlaintextError(fmt.Errorf("internal server error")), err
	}

	batch, err := e.storage.FetchHeadBatch()
	if err != nil {
		return responses.AsPlaintextError(fmt.Errorf("internal server error")), err
	}

	// We divide the total estimated l1 cost by the l2 fee per gas in order to convert
	// the expected cost into l2 gas based on current pricing.
	// todo @siliev - add overhead when the base fee becomes dynamic.
	publishingGas := big.NewInt(0).Div(l1Cost, batch.Header.BaseFee)

	// The one additional gas captures the modulo leftover in some edge cases
	// where BaseFee is bigger than the l1cost.
	publishingGas = big.NewInt(0).Add(publishingGas, gethcommon.Big1)

	executionGasEstimate, err := e.DoEstimateGas(callMsg, blockNumber, e.config.GasLocalExecutionCapFlag)
	if err != nil {
		err = fmt.Errorf("unable to estimate transaction - %w", err)

		// make sure it's not some internal error
		if errors.Is(err, syserr.InternalError{}) {
			return nil, responses.ToInternalError(err)
		}

		// make sure to serialize any possible EVM error
		evmErr, err := serializeEVMError(err)
		if err == nil {
			err = fmt.Errorf(string(evmErr))
		}
		return responses.AsEncryptedError(err, vkHandler), nil
	}

	totalGasEstimate := hexutil.Uint64(publishingGas.Uint64() + uint64(executionGasEstimate))

	return responses.AsEncryptedResponse(&totalGasEstimate, vkHandler), nil
}

func (e *enclaveImpl) GetLogs(encryptedParams common.EncryptedParamsGetLogs) (*responses.Logs, common.SystemError) { //nolint
	if e.stopControl.IsStopping() {
		return nil, responses.ToInternalError(fmt.Errorf("requested GetLogs with the enclave stopping"))
	}

	// decode the received request into a []interface
	paramList, err := e.decodeRequest(encryptedParams)
	if err != nil {
		return responses.AsPlaintextError(fmt.Errorf("unable to decode eth_estimateGas params - %w", err)), nil
	}

	// Parameters are [ViewingKey, Filter, Address]
	if len(paramList) != 3 {
		return responses.AsPlaintextError(fmt.Errorf("unexpected number of parameters")), nil
	}
	// We extract the arguments from the param bytes.
	filter, forAddress, err := extractGetLogsParams(paramList[1:])
	if err != nil {
		return responses.AsPlaintextError(err), nil
	}

	// extract, create and validate the VK encryption handler
	vkHandler, err := createVKHandler(forAddress, paramList[0], e.config.ObscuroChainID)
	if err != nil {
		return responses.AsPlaintextError(fmt.Errorf("unable to create VK encryptor - %w", err)), nil
	}

	// todo logic to check that the filter is valid
	// can't have both from and blockhash
	// from <=to
	// todo (@stefan) - return user error
	if filter.BlockHash != nil && filter.FromBlock != nil {
		return responses.AsEncryptedError(fmt.Errorf("invalid filter. Cannot have both blockhash and fromBlock"), vkHandler), nil
	}

	from := filter.FromBlock
	if from != nil && from.Int64() < 0 {
		batch, err := e.storage.FetchBatchBySeqNo(e.registry.HeadBatchSeq().Uint64())
		if err != nil {
			return responses.AsPlaintextError(fmt.Errorf("could not retrieve head batch. Cause: %w", err)), nil
		}
		from = batch.Number()
	}

	// Set from to the height of the block hash
	if from == nil && filter.BlockHash != nil {
		batch, err := e.storage.FetchBatchHeader(*filter.BlockHash)
		if err != nil {
			return nil, responses.ToInternalError(err)
		}
		from = batch.Number
	}

	to := filter.ToBlock
	// when to=="latest", don't filter on it
	if to != nil && to.Int64() < 0 {
		to = nil
	}

	if from != nil && to != nil && from.Cmp(to) > 0 {
		return responses.AsEncryptedError(fmt.Errorf("invalid filter. from (%d) > to (%d)", from, to), vkHandler), nil
	}

	// We retrieve the relevant logs that match the filter.
	filteredLogs, err := e.storage.FilterLogs(forAddress, from, to, nil, filter.Addresses, filter.Topics)
	if err != nil {
		if errors.Is(err, syserr.InternalError{}) {
			return nil, responses.ToInternalError(err)
		}
		err = fmt.Errorf("could not retrieve logs matching the filter. Cause: %w", err)
		return responses.AsEncryptedError(err, vkHandler), nil
	}

	return responses.AsEncryptedResponse(&filteredLogs, vkHandler), nil
}

// DoEstimateGas returns the estimation of minimum gas required to execute transaction
// This is a copy of https://github.com/ethereum/go-ethereum/blob/master/internal/ethapi/api.go#L1055
// there's a high complexity to the method due to geth business rules (which is mimic'd here)
// once the work of obscuro gas mechanics is established this method should be simplified
func (e *enclaveImpl) DoEstimateGas(args *gethapi.TransactionArgs, blkNumber *gethrpc.BlockNumber, gasCap uint64) (hexutil.Uint64, common.SystemError) { //nolint: gocognit
	// Binary search the gas requirement, as it may be higher than the amount used
	var ( //nolint: revive
		lo  = params.TxGas - 1
		hi  uint64
		cap uint64 //nolint:predeclared
	)
	// Use zero address if sender unspecified.
	if args.From == nil {
		args.From = new(gethcommon.Address)
	}
	// Determine the highest gas limit can be used during the estimation.
	if args.Gas != nil && uint64(*args.Gas) >= params.TxGas {
		hi = uint64(*args.Gas)
	} else {
		// todo (#627) - review this with the gas mechanics/tokenomics work
		/*
			//Retrieve the block to act as the gas ceiling
			block, err := b.BlockByNumberOrHash(ctx, blockNrOrHash)
			if err != nil {
				return 0, err
			}
			if block == nil {
				return 0, errors.New("block not found")
			}
			hi = block.GasLimit()
		*/
		hi = e.config.GasLocalExecutionCapFlag
	}
	// Normalize the max fee per gas the call is willing to spend.
	var feeCap *big.Int
	if args.GasPrice != nil && (args.MaxFeePerGas != nil || args.MaxPriorityFeePerGas != nil) {
		return 0, errors.New("both gasPrice and (maxFeePerGas or maxPriorityFeePerGas) specified")
	} else if args.GasPrice != nil {
		feeCap = args.GasPrice.ToInt()
	} else if args.MaxFeePerGas != nil {
		feeCap = args.MaxFeePerGas.ToInt()
	} else {
		feeCap = gethcommon.Big0
	}
	// Recap the highest gas limit with account's available balance.
	if feeCap.BitLen() != 0 { //nolint:nestif
		balance, err := e.chain.GetBalanceAtBlock(*args.From, blkNumber)
		if err != nil {
			return 0, fmt.Errorf("unable to fetch account balance - %w", err)
		}

		available := new(big.Int).Set(balance.ToInt())
		if args.Value != nil {
			if args.Value.ToInt().Cmp(available) >= 0 {
				return 0, errors.New("insufficient funds for transfer")
			}
			available.Sub(available, args.Value.ToInt())
		}
		allowance := new(big.Int).Div(available, feeCap)

		// If the allowance is larger than maximum uint64, skip checking
		if allowance.IsUint64() && hi > allowance.Uint64() {
			transfer := args.Value
			if transfer == nil {
				transfer = new(hexutil.Big)
			}
			e.logger.Debug("Gas estimation capped by limited funds", "original", hi, "balance", balance,
				"sent", transfer.ToInt(), "maxFeePerGas", feeCap, "fundable", allowance)
			hi = allowance.Uint64()
		}
	}
	// Recap the highest gas allowance with specified gascap.
	if gasCap != 0 && hi > gasCap {
		e.logger.Debug("Caller gas above allowance, capping", "requested", hi, "cap", gasCap)
		hi = gasCap
	}
	cap = hi //nolint: revive

	// Execute the binary search and hone in on an isGasEnough gas limit
	for lo+1 < hi {
		mid := (hi + lo) / 2
		failed, _, err := e.isGasEnough(args, mid, blkNumber)
		// If the error is not nil(consensus error), it means the provided message
		// call or transaction will never be accepted no matter how much gas it is
		// assigned. Return the error directly, don't struggle any more.
		if err != nil {
			return 0, err
		}
		if failed {
			lo = mid
		} else {
			hi = mid
		}
	}
	// Reject the transaction as invalid if it still fails at the highest allowance
	if hi == cap { //nolint:nestif
		failed, result, err := e.isGasEnough(args, hi, blkNumber)
		if err != nil {
			return 0, err
		}
		if failed {
			if result != nil && result.Err != vm.ErrOutOfGas { //nolint: errorlint
				if len(result.Revert()) > 0 {
					return 0, newRevertError(result)
				}
				return 0, result.Err
			}
			// Otherwise, the specified gas cap is too low
			return 0, fmt.Errorf("gas required exceeds allowance (%d)", cap)
		}
	}
	return hexutil.Uint64(hi), nil
}

// HealthCheck returns whether the enclave is deemed healthy
func (e *enclaveImpl) HealthCheck() (bool, common.SystemError) {
	if e.stopControl.IsStopping() {
		return false, responses.ToInternalError(fmt.Errorf("requested HealthCheck with the enclave stopping"))
	}

	// check the storage health
	storageHealthy, err := e.storage.HealthCheck()
	if err != nil {
		// simplest iteration, log the error and just return that it's not healthy
		e.logger.Info("HealthCheck failed for the enclave storage", log.ErrKey, err)
		return false, nil
	}
	// todo (#1148) - enclave healthcheck operations
	enclaveHealthy := true
	return storageHealthy && enclaveHealthy, nil
}

func (e *enclaveImpl) DebugTraceTransaction(txHash gethcommon.Hash, config *tracers.TraceConfig) (json.RawMessage, common.SystemError) {
	// ensure the enclave is running
	if e.stopControl.IsStopping() {
		return nil, responses.ToInternalError(fmt.Errorf("requested DebugTraceTransaction with the enclave stopping"))
	}

	// ensure the debug namespace is enabled
	if !e.config.DebugNamespaceEnabled {
		return nil, responses.ToInternalError(fmt.Errorf("debug namespace not enabled"))
	}

	jsonMsg, err := e.debugger.DebugTraceTransaction(context.Background(), txHash, config)
	if err != nil {
		if errors.Is(err, syserr.InternalError{}) {
			return nil, responses.ToInternalError(err)
		}
		// TODO *Pedro* MOVE THIS TO Enclave Response
		return json.RawMessage(err.Error()), nil
	}

	return jsonMsg, nil
}

func (e *enclaveImpl) DebugEventLogRelevancy(txHash gethcommon.Hash) (json.RawMessage, common.SystemError) {
	// ensure the enclave is running
	if e.stopControl.IsStopping() {
		return nil, responses.ToInternalError(fmt.Errorf("requested DebugEventLogRelevancy with the enclave stopping"))
	}

	// ensure the debug namespace is enabled
	if !e.config.DebugNamespaceEnabled {
		return nil, responses.ToInternalError(fmt.Errorf("debug namespace not enabled"))
	}

	jsonMsg, err := e.debugger.DebugEventLogRelevancy(txHash)
	if err != nil {
		if errors.Is(err, syserr.InternalError{}) {
			return nil, responses.ToInternalError(err)
		}
		// TODO *Pedro* MOVE THIS TO Enclave Response
		return json.RawMessage(err.Error()), nil
	}

	return jsonMsg, nil
}

func (e *enclaveImpl) GetTotalContractCount() (*big.Int, common.SystemError) {
	// ensure the enclave is running
	if e.stopControl.IsStopping() {
		return nil, responses.ToInternalError(fmt.Errorf("requested GetTotalContractCount with the enclave stopping"))
	}

	return e.storage.GetContractCount()
}

func (e *enclaveImpl) GetCustomQuery(encryptedParams common.EncryptedParamsGetStorageAt) (*responses.PrivateQueryResponse, common.SystemError) {
	// ensure the enclave is running
	if e.stopControl.IsStopping() {
		return nil, responses.ToInternalError(fmt.Errorf("requested GetReceiptsByAddress with the enclave stopping"))
	}

	// decode the received request into a []interface
	paramList, err := e.decodeRequest(encryptedParams)
	if err != nil {
		return responses.AsPlaintextError(fmt.Errorf("unable to decode eth_getStorageAt params - %w", err)), nil
	}

	// Parameters are [ViewingKey, PrivateCustomQueryHeader, PrivateCustomQueryArgs, null]
	if len(paramList) != 4 {
		return responses.AsPlaintextError(fmt.Errorf("unexpected number of parameters")), nil
	}

	privateCustomQuery, err := gethencoding.ExtractPrivateCustomQuery(paramList[1], paramList[2])
	if err != nil {
		return responses.AsPlaintextError(fmt.Errorf("unable to extract query - %w", err)), nil
	}

	// extract, create and validate the VK encryption handler
	vkHandler, err := createVKHandler(&privateCustomQuery.Address, paramList[0], e.config.ObscuroChainID)
	if err != nil {
		return responses.AsPlaintextError(fmt.Errorf("unable to create VK encryptor - %w", err)), nil
	}

	// params are correct, fetch the receipts of the requested address
	encryptReceipts, err := e.storage.GetReceiptsPerAddress(&privateCustomQuery.Address, &privateCustomQuery.Pagination)
	if err != nil {
		return responses.AsPlaintextError(fmt.Errorf("unable to get storage - %w", err)), nil
	}

	receiptsCount, err := e.storage.GetReceiptsPerAddressCount(&privateCustomQuery.Address)
	if err != nil {
		return responses.AsPlaintextError(fmt.Errorf("unable to get storage - %w", err)), nil
	}

	return responses.AsEncryptedResponse(&common.PrivateQueryResponse{
		Receipts: encryptReceipts,
		Total:    receiptsCount,
	}, vkHandler), nil
}

func (e *enclaveImpl) GetPublicTransactionData(pagination *common.QueryPagination) (*common.TransactionListingResponse, common.SystemError) {
	// ensure the enclave is running
	if e.stopControl.IsStopping() {
		return nil, responses.ToInternalError(fmt.Errorf("requested GetPublicTransactionData with the enclave stopping"))
	}

	paginatedData, err := e.storage.GetPublicTransactionData(pagination)
	if err != nil {
		return nil, responses.ToInternalError(fmt.Errorf("unable to fetch data - %w", err))
	}

	// Todo eventually make this a cacheable method
	totalData, err := e.storage.GetPublicTransactionCount()
	if err != nil {
		return nil, responses.ToInternalError(fmt.Errorf("unable to fetch data - %w", err))
	}

	return &common.TransactionListingResponse{
		TransactionsData: paginatedData,
		Total:            totalData,
	}, nil
}

func (e *enclaveImpl) EnclavePublicConfig() (*common.EnclavePublicConfig, common.SystemError) {
	address, systemError := e.crossChainProcessors.GetL2MessageBusAddress()
	if systemError != nil {
		return nil, systemError
	}
	return &common.EnclavePublicConfig{L2MessageBusAddress: address}, nil
}

// Create a helper to check if a gas allowance results in an executable transaction
// isGasEnough returns whether the gaslimit should be raised, lowered, or if it was impossible to execute the message
func (e *enclaveImpl) isGasEnough(args *gethapi.TransactionArgs, gas uint64, blkNumber *gethrpc.BlockNumber) (bool, *gethcore.ExecutionResult, error) {
	defer core.LogMethodDuration(e.logger, measure.NewStopwatch(), "enclave.go:IsGasEnough")
	args.Gas = (*hexutil.Uint64)(&gas)
	result, err := e.chain.ObsCallAtBlock(args, blkNumber)
	if err != nil {
		if errors.Is(err, gethcore.ErrIntrinsicGas) {
			return true, nil, nil // Special case, raise gas limit
		}
		return true, nil, err // Bail out
	}
	return result.Failed(), result, nil
}

func newRevertError(result *gethcore.ExecutionResult) *revertError {
	reason, errUnpack := abi.UnpackRevert(result.Revert())
	err := errors.New("execution reverted")
	if errUnpack == nil {
		err = fmt.Errorf("execution reverted: %v", reason)
	}
	return &revertError{
		error:  err,
		reason: hexutil.Encode(result.Revert()),
	}
}

// revertError is an API error that encompasses an EVM revertal with JSON error
// code and a binary data blob.
type revertError struct {
	error
	reason string // revert reason hex encoded
}

// ErrorCode returns the JSON error code for a revertal.
// See: https://github.com/ethereum/wiki/wiki/JSON-RPC-Error-Codes-Improvement-Proposal
func (e *revertError) ErrorCode() int {
	return 3
}

// ErrorData returns the hex encoded revert reason.
func (e *revertError) ErrorData() interface{} {
	return e.reason
}

// Returns the params extracted from an eth_getLogs request.
func extractGetLogsParams(paramList []interface{}) (*filters.FilterCriteria, *gethcommon.Address, error) {
	// We extract the first param, the filter for the logs.
	// We marshal the filter criteria from a map to JSON, then back from JSON into a FilterCriteria. This is
	// because the filter criteria arrives as a map, and there is no way to convert it to a map directly into a
	// FilterCriteria.
	filterJSON, err := json.Marshal(paramList[0])
	if err != nil {
		return nil, nil, fmt.Errorf("could not marshal filter criteria to JSON. Cause: %w", err)
	}
	filter := filters.FilterCriteria{}
	err = filter.UnmarshalJSON(filterJSON)
	if err != nil {
		return nil, nil, fmt.Errorf("could not unmarshal filter criteria from JSON. Cause: %w", err)
	}

	// We extract the second param, the address the logs are for.
	forAddressHex, ok := paramList[1].(string)
	if !ok {
		return nil, nil, fmt.Errorf("expected second argument in GetLogs request to be of type string, but got %T", paramList[0])
	}
	forAddress := gethcommon.HexToAddress(forAddressHex)
	return &filter, &forAddress, nil
}

func (e *enclaveImpl) rejectBlockErr(cause error) *errutil.BlockRejectError {
	var hash common.L1BlockHash
	l1Head, err := e.l1BlockProcessor.GetHead()
	// todo - handle error
	if err == nil {
		hash = l1Head.Hash()
	}
	return &errutil.BlockRejectError{
		L1Head:  hash,
		Wrapped: cause,
	}
}

func (e *enclaveImpl) decodeRequest(tx []byte) ([]interface{}, error) {
	paramBytes, err := e.rpcEncryptionManager.DecryptBytes(tx)
	if err != nil {
		return nil, fmt.Errorf("could not decrypt params - %w", err)
	}

	paramList, err := gethencoding.DecodeParamBytes(paramBytes)
	if err != nil {
		return nil, fmt.Errorf("unable to decode params - %w", err)
	}

	return paramList, nil
}

func serializeEVMError(err error) ([]byte, error) {
	var errReturn interface{}

	// check if it's a serialized error and handle any error wrapping that might have occurred
	var e *errutil.EVMSerialisableError
	if ok := errors.As(err, &e); ok {
		errReturn = e
	} else {
		// it's a generic error, serialise it
		errReturn = &errutil.EVMSerialisableError{Err: err.Error()}
	}

	// serialise the error object returned by the evm into a json
	errSerializedBytes, marshallErr := json.Marshal(errReturn)
	if marshallErr != nil {
		return nil, marshallErr
	}
	return errSerializedBytes, nil
}

// this function looks at the batch chain and makes sure the resulting stateDB snapshots are available, replaying them if needed
// (if there had been a clean shutdown and all stateDB data was persisted this should do nothing)
func restoreStateDBCache(storage storage.Storage, registry components.BatchRegistry, producer components.BatchExecutor, gen *genesis.Genesis, logger gethlog.Logger) error {
	if registry.HeadBatchSeq() == nil {
		// not initialised yet
		return nil
	}
	batch, err := storage.FetchBatchBySeqNo(registry.HeadBatchSeq().Uint64())
	if err != nil {
		if errors.Is(err, errutil.ErrNotFound) {
			// there is no head batch, this is probably a new node - there is no state to rebuild
			logger.Info("no head batch found in DB after restart", log.ErrKey, err)
			return nil
		}
		return fmt.Errorf("unexpected error fetching head batch to resync- %w", err)
	}
	if !stateDBAvailableForBatch(storage, batch.Hash()) {
		logger.Info("state not available for latest batch after restart - rebuilding stateDB cache from batches")
		err = replayBatchesToValidState(storage, registry, producer, gen, logger)
		if err != nil {
			return fmt.Errorf("unable to replay batches to restore valid state - %w", err)
		}
	}
	return nil
}

// The enclave caches a stateDB instance against each batch hash, this is the input state when producing the following
// batch in the chain and is used to query state at a certain height.
//
// This method checks if the stateDB data is available for a given batch hash (so it can be restored if not)
func stateDBAvailableForBatch(storage storage.Storage, hash common.L2BatchHash) bool {
	_, err := storage.CreateStateDB(hash)
	return err == nil
}

// replayBatchesToValidState is used to repopulate the stateDB cache with data from persisted batches. Two step process:
// 1. step backwards from head batch until we find a batch that is already in stateDB cache, builds list of batches to replay
// 2. iterate that list of batches from the earliest, process the transactions to calculate and cache the stateDB
// todo (#1416) - get unit test coverage around this (and L2 Chain code more widely, see ticket #1416 )
func replayBatchesToValidState(storage storage.Storage, registry components.BatchRegistry, batchExecutor components.BatchExecutor, gen *genesis.Genesis, logger gethlog.Logger) error {
	// this slice will be a stack of batches to replay as we walk backwards in search of latest valid state
	// todo - consider capping the size of this batch list using FIFO to avoid memory issues, and then repeating as necessary
	var batchesToReplay []*core.Batch
	// `batchToReplayFrom` variable will eventually be the latest batch for which we are able to produce a StateDB
	// - we will then set that as the head of the L2 so that this node can rebuild its missing state
	batchToReplayFrom, err := storage.FetchBatchBySeqNo(registry.HeadBatchSeq().Uint64())
	if err != nil {
		return fmt.Errorf("no head batch found in DB but expected to replay batches - %w", err)
	}
	// loop backwards building a slice of all batches that don't have cached stateDB data available
	for !stateDBAvailableForBatch(storage, batchToReplayFrom.Hash()) {
		batchesToReplay = append(batchesToReplay, batchToReplayFrom)
		if batchToReplayFrom.NumberU64() == 0 {
			// no more parents to check, replaying from genesis
			break
		}
		batchToReplayFrom, err = storage.FetchBatch(batchToReplayFrom.Header.ParentHash)
		if err != nil {
			return fmt.Errorf("unable to fetch previous batch while rolling back to stable state - %w", err)
		}
	}
	logger.Info("replaying batch data into stateDB cache", "fromBatch", batchesToReplay[len(batchesToReplay)-1].NumberU64(),
		"toBatch", batchesToReplay[0].NumberU64())
	// loop through the slice of batches without stateDB data to cache the state (loop in reverse because slice is newest to oldest)
	for i := len(batchesToReplay) - 1; i >= 0; i-- {
		batch := batchesToReplay[i]

		// if genesis batch then create the genesis state before continuing on with remaining batches
		if batch.NumberU64() == 0 {
			err := gen.CommitGenesisState(storage)
			if err != nil {
				return err
			}
			continue
		}

		// calculate the stateDB after this batch and store it in the cache
		_, err := batchExecutor.ExecuteBatch(batch)
		if err != nil {
			return err
		}
	}

	return nil
}

func createVKHandler(address *gethcommon.Address, vkIntf interface{}, chainID int64) (*vkhandler.VKHandler, error) {
	vkPubKeyHexBytes, accountSignatureHexBytes, err := gethencoding.ExtractViewingKey(vkIntf)
	if err != nil {
		return nil, fmt.Errorf("unable to decode viewing key - %w", err)
	}

	encryptor, err := vkhandler.New(address, vkPubKeyHexBytes, accountSignatureHexBytes, chainID)
	if err != nil {
		return nil, fmt.Errorf("unable to create vk encryption for request - %w", err)
	}
	return encryptor, nil
}<|MERGE_RESOLUTION|>--- conflicted
+++ resolved
@@ -701,7 +701,6 @@
 	}
 
 	var nonce uint64
-<<<<<<< HEAD
 	l2Head, err := e.storage.FetchBatchBySeqNo(seqNo)
 	if err == nil {
 		// todo - we should return an error when head state is not available, but for current test situations with race
@@ -709,19 +708,6 @@
 		s, err := e.storage.CreateStateDB(l2Head.Hash())
 		if err != nil {
 			return nil, responses.ToInternalError(err)
-=======
-	headBatch := e.registry.HeadBatchSeq()
-	if headBatch != nil {
-		l2Head, err := e.storage.FetchBatchBySeqNo(headBatch.Uint64())
-		if err == nil {
-			// todo - we should return an error when head state is not available, but for current test situations with race
-			//  conditions we allow it to return zero while head state is uninitialized
-			s, err := e.storage.CreateStateDB(l2Head.Hash())
-			if err != nil {
-				return nil, responses.ToInternalError(err)
-			}
-			nonce = s.GetNonce(address)
->>>>>>> a332d76f
 		}
 	}
 
