package events

import (
	"encoding/json"
	"fmt"
	"math/big"

	"github.com/ethereum/go-ethereum/eth/filters"

	"github.com/obscuronet/go-obscuro/go/enclave/db"

	"github.com/ethereum/go-ethereum/core/state"

	gethcommon "github.com/ethereum/go-ethereum/common"

	"github.com/obscuronet/go-obscuro/go/enclave/rpc"

	"github.com/ethereum/go-ethereum/core/types"
	"github.com/google/uuid"
	"github.com/obscuronet/go-obscuro/go/common"
)

const (
	// The leading zero bytes in a hash indicating that it is possibly an address, since it only has 20 bytes of data.
	zeroBytesHex = "000000000000000000000000"
)

// SubscriptionManager manages the creation/deletion of subscriptions, and the filtering and encryption of logs for
// active subscriptions.
type SubscriptionManager struct {
	rpcEncryptionManager *rpc.EncryptionManager
	storage              db.Storage
	subscriptions        map[uuid.UUID]*common.LogSubscription
}

func NewSubscriptionManager(rpcEncryptionManager *rpc.EncryptionManager, storage db.Storage) *SubscriptionManager {
	return &SubscriptionManager{
		rpcEncryptionManager: rpcEncryptionManager,
		storage:              storage,
		subscriptions:        map[uuid.UUID]*common.LogSubscription{},
	}
}

// AddSubscription adds a log subscription to the enclave under the given ID, provided the request is authenticated
// correctly. If there is an existing subscription with the given ID, it is overwritten.
func (s *SubscriptionManager) AddSubscription(id uuid.UUID, encryptedSubscription common.EncryptedParamsLogSubscription) error {
	jsonSubscription, err := s.rpcEncryptionManager.DecryptBytes(encryptedSubscription)
	if err != nil {
		return fmt.Errorf("could not decrypt params in eth_subscribe logs request. Cause: %w", err)
	}

	var subscriptions []common.LogSubscription
	if err := json.Unmarshal(jsonSubscription, &subscriptions); err != nil {
		return fmt.Errorf("could not unmarshal log subscription from JSON. Cause: %w", err)
	}

	if len(subscriptions) != 1 {
		return fmt.Errorf("expected a single log subscription, received %d", len(subscriptions))
	}
	subscription := subscriptions[0]

	err = s.rpcEncryptionManager.AuthenticateSubscriptionRequest(subscription)
	if err != nil {
		return err
	}

	s.subscriptions[id] = &subscription
	return nil
}

// RemoveSubscription removes the log subscription with the given ID from the enclave. If there is no subscription with
// the given ID, nothing is deleted.
func (s *SubscriptionManager) RemoveSubscription(id uuid.UUID) {
	delete(s.subscriptions, id)
}

// FilteredLogs filters out irrelevant logs.
func (s *SubscriptionManager) FilteredLogs(logs []*types.Log, rollupHash common.L2RootHash, account *gethcommon.Address) []*types.Log {
	allLogs := []*types.Log{}
	stateDB := s.storage.CreateStateDB(rollupHash)

	for _, log := range logs {
		userAddrs := getUserAddrs(log, stateDB)
		if isRelevant(userAddrs, account) {
			allLogs = append(allLogs, log)
		}
	}

	return allLogs
}

// FilteredSubscribedLogs filters out irrelevant logs and those that are not subscribed to, and organises them by their subscribing ID.
func (s *SubscriptionManager) FilteredSubscribedLogs(logs []*types.Log, rollupHash common.L2RootHash) map[uuid.UUID][]*types.Log {
	relevantLogs := map[uuid.UUID][]*types.Log{}

	// If there are no subscriptions, we do not need to do any processing.
	if len(s.subscriptions) == 0 {
		return relevantLogs
	}

	for subscriptionID := range s.subscriptions {
		relevantLogs[subscriptionID] = []*types.Log{}
	}

	stateDB := s.storage.CreateStateDB(rollupHash)

	for _, log := range logs {
		userAddrs := getUserAddrs(log, stateDB)

		// We check whether the log is relevant to each subscription.
		for subscriptionID, subscription := range s.subscriptions {
<<<<<<< HEAD
			if isRelevant(userAddrs, subscription.SubscriptionAccount.Account) && !isFilteredOut(log, subscription.Filter) {
=======
			if isRelevant(userAddrs, subscription.Account) {
>>>>>>> 36ed28cc
				relevantLogs[subscriptionID] = append(relevantLogs[subscriptionID], log)
			}
		}
	}

	return relevantLogs
}

// EncryptLogs encrypts each log with the appropriate viewing key.
func (s *SubscriptionManager) EncryptLogs(logsBySubID map[uuid.UUID][]*types.Log) (map[uuid.UUID]common.EncryptedLogs, error) {
	result := map[uuid.UUID]common.EncryptedLogs{}
	for subID, logs := range logsBySubID {
		subscription, found := s.subscriptions[subID]
		if !found {
			return nil, fmt.Errorf("could not find subscription with ID %s", subID.String())
		}

		jsonLogs, err := json.Marshal(logs)
		if err != nil {
			return nil, fmt.Errorf("could not marshal logs to JSON. Cause: %w", err)
		}

		encryptedLogs, err := s.rpcEncryptionManager.EncryptWithViewingKey(*subscription.Account, jsonLogs)
		if err != nil {
			return nil, err
		}

		result[subID] = encryptedLogs
	}
	return result, nil
}

// Extracts the (potential) user addresses from the topics. If there is no code associated with an address, it's a user
// address.
func getUserAddrs(log *types.Log, db *state.StateDB) []string {
	var userAddrs []string //nolint:prealloc

	for _, topic := range log.Topics {
		// Since addresses are 20 bytes long, while hashes are 32, only topics with 12 leading zero bytes can
		// (potentially) be user addresses.
		topicHex := topic.Hex()
		if topicHex[2:len(zeroBytesHex)+2] != zeroBytesHex {
			continue
		}

		// If there is code associated with an address, it is not a user address.
		addr := gethcommon.HexToAddress(topicHex)
		if db.GetCode(addr) != nil {
			continue
		}

		userAddrs = append(userAddrs, addr.Hex())
	}

	return userAddrs
}

// Indicates whether the log is relevant for the subscription.
func isRelevant(userAddrs []string, account *gethcommon.Address) bool {
	// If there are no potential user addresses, this is a lifecycle event, and is therefore relevant to everyone.
	if len(userAddrs) == 0 {
		return true
	}

	for _, addr := range userAddrs {
		if addr == account.Hex() {
			return true
		}
	}

	return false
}

// Applies `filterLogs`, below, to determine whether the log should be filtered out.
func isFilteredOut(log *types.Log, filterCriteria *filters.FilterCriteria) bool {
	filteredLogs := filterLogs([]*types.Log{log}, filterCriteria.FromBlock, filterCriteria.ToBlock, filterCriteria.Addresses, filterCriteria.Topics)
	return len(filteredLogs) == 0
}

// Lifted from eth/filters/filter.go in the go-ethereum repository.
// filterLogs creates a slice of logs matching the given criteria.
func filterLogs(logs []*types.Log, fromBlock, toBlock *big.Int, addresses []gethcommon.Address, topics [][]gethcommon.Hash) []*types.Log { //nolint:gocognit
	var ret []*types.Log
Logs:
	for _, log := range logs {
		if fromBlock != nil && fromBlock.Int64() >= 0 && fromBlock.Uint64() > log.BlockNumber {
			continue
		}
		if toBlock != nil && toBlock.Int64() >= 0 && toBlock.Uint64() < log.BlockNumber {
			continue
		}

		if len(addresses) > 0 && !includes(addresses, log.Address) {
			continue
		}
		// If the to filtered topics is greater than the amount of topics in logs, skip.
		if len(topics) > len(log.Topics) {
			continue
		}
		for i, sub := range topics {
			match := len(sub) == 0 // empty rule set == wildcard
			for _, topic := range sub {
				if log.Topics[i] == topic {
					match = true
					break
				}
			}
			if !match {
				continue Logs
			}
		}
		ret = append(ret, log)
	}
	return ret
}

// Lifted from eth/filters/filter.go in the go-ethereum repository.
func includes(addresses []gethcommon.Address, a gethcommon.Address) bool {
	for _, addr := range addresses {
		if addr == a {
			return true
		}
	}

	return false
}<|MERGE_RESOLUTION|>--- conflicted
+++ resolved
@@ -109,11 +109,7 @@
 
 		// We check whether the log is relevant to each subscription.
 		for subscriptionID, subscription := range s.subscriptions {
-<<<<<<< HEAD
-			if isRelevant(userAddrs, subscription.SubscriptionAccount.Account) && !isFilteredOut(log, subscription.Filter) {
-=======
-			if isRelevant(userAddrs, subscription.Account) {
->>>>>>> 36ed28cc
+			if isRelevant(userAddrs, subscription.Account) && !isFilteredOut(log, subscription.Filter) {
 				relevantLogs[subscriptionID] = append(relevantLogs[subscriptionID], log)
 			}
 		}
