--- conflicted
+++ resolved
@@ -26,9 +26,8 @@
 }
 
 // CheckSequencerSignature - verifies the signature against the registered sequencer
-<<<<<<< HEAD
-func (sigChecker *SignatureValidator) CheckSequencerSignature(_ gethcommon.Hash, sigR *big.Int, sigS *big.Int) error {
-	if sigR == nil || sigS == nil {
+func (sigChecker *SignatureValidator) CheckSequencerSignature(headerHash gethcommon.Hash, sig []byte) error {
+	if sig == nil {
 		return fmt.Errorf("missing signature on batch")
 	}
 
@@ -43,24 +42,7 @@
 	//	sigChecker.attestedKey = attestedKey
 	//}
 	//
-	//if !ecdsa.Verify(sigChecker.attestedKey, headerHash.Bytes(), sigR, sigS) {
-	//	return fmt.Errorf("could not verify ECDSA signature")
-	//}
+	// return signature.VerifySignature(sigChecker.attestedKey, headerHash.Bytes(), sig)
+
 	return nil
-=======
-func (sigChecker *SignatureValidator) CheckSequencerSignature(headerHash gethcommon.Hash, sig []byte) error {
-	if sig == nil {
-		return fmt.Errorf("missing signature on batch")
-	}
-
-	if sigChecker.attestedKey == nil {
-		attestedKey, err := sigChecker.storage.FetchAttestedKey(sigChecker.SequencerID)
-		if err != nil {
-			return fmt.Errorf("could not retrieve attested key for aggregator %s. Cause: %w", sigChecker.SequencerID, err)
-		}
-		sigChecker.attestedKey = attestedKey
-	}
-
-	return signature.VerifySignature(sigChecker.attestedKey, headerHash.Bytes(), sig)
->>>>>>> 75f610d4
 }