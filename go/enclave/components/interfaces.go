--- conflicted
+++ resolved
@@ -155,11 +155,7 @@
 type RollupConsumer interface {
 	// ProcessRollups - extracts the blob hashes from the block's transactions and builds the blob hashes from the blobs,
 	// compares this with the hashes seen in the block.
-<<<<<<< HEAD
-	ProcessBlobsInBlock(ctx context.Context, processed *common.ProcessedL1Data) ([]common.ExtRollupMetadata, error)
-=======
-	ProcessRollups(ctx context.Context, rollups []*common.ExtRollup) error
+	ProcessRollups(ctx context.Context, rollups []*common.ExtRollup) ([]common.ExtRollupMetadata, error)
 	// GetRollupsFromL1Data -
 	GetRollupsFromL1Data(processed *common.ProcessedL1Data) ([]*common.ExtRollup, error)
->>>>>>> f3a950cb
 }