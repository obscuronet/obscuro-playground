package components

import (
	"context"
	"encoding/json"
	"errors"
	"fmt"
	"math/big"
	"sort"
	"sync"

	"github.com/holiman/uint256"

	"github.com/ten-protocol/go-ten/go/config"

	"github.com/ten-protocol/go-ten/go/common/gethencoding"

	"github.com/ten-protocol/go-ten/go/enclave/gas"
	"github.com/ten-protocol/go-ten/go/enclave/storage"
	"github.com/ten-protocol/go-ten/go/enclave/system"

	gethcommon "github.com/ethereum/go-ethereum/common"

	smt "github.com/FantasyJony/openzeppelin-merkle-tree-go/standard_merkle_tree"
	"github.com/ethereum/go-ethereum/core/state"
	"github.com/ethereum/go-ethereum/core/types"
	gethlog "github.com/ethereum/go-ethereum/log"
	"github.com/ethereum/go-ethereum/params"
	"github.com/ethereum/go-ethereum/trie"
	"github.com/ten-protocol/go-ten/go/common"
	"github.com/ten-protocol/go-ten/go/common/errutil"
	"github.com/ten-protocol/go-ten/go/common/log"
	"github.com/ten-protocol/go-ten/go/common/measure"
	"github.com/ten-protocol/go-ten/go/enclave/core"
	"github.com/ten-protocol/go-ten/go/enclave/crosschain"
	"github.com/ten-protocol/go-ten/go/enclave/evm"
	"github.com/ten-protocol/go-ten/go/enclave/genesis"
)

var ErrNoTransactionsToProcess = fmt.Errorf("no transactions to process")

// batchExecutor - the component responsible for executing batches
type batchExecutor struct {
	storage              storage.Storage
	batchRegistry        BatchRegistry
	config               config.EnclaveConfig
	gethEncodingService  gethencoding.EncodingService
	crossChainProcessors *crosschain.Processors
	genesis              *genesis.Genesis
	logger               gethlog.Logger
	gasOracle            gas.Oracle
	chainConfig          *params.ChainConfig
	systemContracts      system.SystemContractCallbacks

	// stateDBMutex - used to protect calls to stateDB.Commit as it is not safe for async access.
	stateDBMutex sync.Mutex

	batchGasLimit uint64 // max execution gas allowed in a batch
}

func NewBatchExecutor(
	storage storage.Storage,
	batchRegistry BatchRegistry,
	config config.EnclaveConfig,
	gethEncodingService gethencoding.EncodingService,
	cc *crosschain.Processors,
	genesis *genesis.Genesis,
	gasOracle gas.Oracle,
	chainConfig *params.ChainConfig,
	batchGasLimit uint64,
	systemContracts system.SystemContractCallbacks,
	logger gethlog.Logger,
) BatchExecutor {
	return &batchExecutor{
		storage:              storage,
		batchRegistry:        batchRegistry,
		config:               config,
		gethEncodingService:  gethEncodingService,
		crossChainProcessors: cc,
		genesis:              genesis,
		chainConfig:          chainConfig,
		logger:               logger,
		gasOracle:            gasOracle,
		stateDBMutex:         sync.Mutex{},
		batchGasLimit:        batchGasLimit,
		systemContracts:      systemContracts,
	}
}

// filterTransactionsWithSufficientFunds - this function estimates hte l1 fees for the transaction in a given batch execution context. It does so by taking the price of the
// pinned L1 block and using it as the cost per gas for the estimated gas of the calldata encoding of a transaction. It filters out any transactions that cannot afford to pay for their L1
// publishing cost.
func (executor *batchExecutor) filterTransactionsWithSufficientFunds(ctx context.Context, stateDB *state.StateDB, context *BatchExecutionContext) (common.L2PricedTransactions, common.L2PricedTransactions) {
	transactions := make(common.L2PricedTransactions, 0)
	freeTransactions := make(common.L2PricedTransactions, 0)
	block, _ := executor.storage.FetchBlock(ctx, context.BlockPtr)

	for _, tx := range context.Transactions {
		sender, err := core.GetAuthenticatedSender(context.ChainConfig.ChainID.Int64(), tx)
		if err != nil {
			executor.logger.Error("Unable to extract sender for tx. Should not happen at this point.", log.TxKey, tx.Hash(), log.ErrKey, err)
			continue
		}
		accBalance := stateDB.GetBalance(*sender)

		cost, err := executor.gasOracle.EstimateL1StorageGasCost(tx, block)
		if err != nil {
			executor.logger.Error("Unable to get gas cost for tx. Should not happen at this point.", log.TxKey, tx.Hash(), log.ErrKey, err)
			continue
		}

		// Transactions that are created inside the enclave can have no GasPrice set.
		// External transactions are always required to have a gas price set. Thus we filter
		// those transactions for separate processing than the normal ones and we run them through the EVM
		// with a flag that disables the baseFee logic and wont fail them for having price lower than the base fee.
		isFreeTransaction := tx.GasFeeCap().Cmp(gethcommon.Big0) == 0
		isFreeTransaction = isFreeTransaction && tx.GasPrice().Cmp(gethcommon.Big0) == 0

		if isFreeTransaction {
			freeTransactions = append(freeTransactions, common.L2PricedTransaction{
				Tx:             tx,
				PublishingCost: big.NewInt(0),
			})
			continue
		}
		if accBalance.Cmp(uint256.MustFromBig(cost)) == -1 {
			executor.logger.Info(fmt.Sprintf("insufficient account balance for tx - want: %d have: %d", cost, accBalance), log.TxKey, tx.Hash(), "addr", sender.Hex())
			continue
		}

		transactions = append(transactions, common.L2PricedTransaction{
			Tx:             tx,
			PublishingCost: big.NewInt(0).Set(cost),
		})
	}
	return transactions, freeTransactions
}

func (executor *batchExecutor) ComputeBatch(ctx context.Context, context *BatchExecutionContext, failForEmptyBatch bool) (*ComputedBatch, error) { //nolint:gocognit
	defer core.LogMethodDuration(executor.logger, measure.NewStopwatch(), "Batch context processed")

	// sanity check that the l1 block exists. We don't have to execute batches of forks.
	block, err := executor.storage.FetchBlock(ctx, context.BlockPtr)
	if errors.Is(err, errutil.ErrNotFound) {
		return nil, errutil.ErrBlockForBatchNotFound
	} else if err != nil {
		return nil, fmt.Errorf("failed to retrieve block %s for batch. Cause: %w", context.BlockPtr, err)
	}

	// These variables will be used to create the new batch
	parentBatch, err := executor.storage.FetchBatchHeader(ctx, context.ParentPtr)
	if errors.Is(err, errutil.ErrNotFound) {
		executor.logger.Error(fmt.Sprintf("can't find parent batch %s. Seq %d", context.ParentPtr, context.SequencerNo))
		return nil, errutil.ErrAncestorBatchNotFound
	}
	if err != nil {
		return nil, fmt.Errorf("failed to retrieve parent batch %s. Cause: %w", context.ParentPtr, err)
	}

	parentBlock := block
	if parentBatch.L1Proof != block.Hash() {
		var err error
		parentBlock, err = executor.storage.FetchBlock(ctx, parentBatch.L1Proof)
		if err != nil {
			executor.logger.Error(fmt.Sprintf("Could not retrieve a proof for batch %s", parentBatch.Hash()), log.ErrKey, err)
			return nil, err
		}
	}

	// Create a new batch based on the fromBlock of inclusion of the previous, including all new transactions
	batch := core.DeterministicEmptyBatch(parentBatch, block, context.AtTime, context.SequencerNo, context.BaseFee, context.Creator)

	stateDB, err := executor.batchRegistry.GetBatchState(ctx, &batch.Header.ParentHash)
	if err != nil {
		return nil, fmt.Errorf("could not create stateDB. Cause: %w", err)
	}
	snap := stateDB.Snapshot()

	var messages common.CrossChainMessages
	var transfers common.ValueTransferEvents
	if context.SequencerNo.Int64() > int64(common.L2GenesisSeqNo+1) {
		messages, transfers = executor.crossChainProcessors.Local.RetrieveInboundMessages(ctx, parentBlock, block, stateDB)
	}

	crossChainTransactions := executor.crossChainProcessors.Local.CreateSyntheticTransactions(ctx, messages, stateDB)
	executor.crossChainProcessors.Local.ExecuteValueTransfers(ctx, transfers, stateDB)

	transactionsToProcess, freeTransactions := executor.filterTransactionsWithSufficientFunds(ctx, stateDB, context)

	xchainTxs := make(common.L2PricedTransactions, 0)
	for _, xTx := range crossChainTransactions {
		xchainTxs = append(xchainTxs, common.L2PricedTransaction{
			Tx:             xTx,
			PublishingCost: big.NewInt(0),
		})
	}

	syntheticTransactions := append(xchainTxs, freeTransactions...)

	// fromTxIndex - Here we start from the 0 index. This will be the same for a validator.
	successfulTxs, excludedTxs, txResults, err := executor.processTransactions(ctx, batch, 0, transactionsToProcess, stateDB, context.ChainConfig, false)
	if err != nil {
		return nil, fmt.Errorf("could not process transactions. Cause: %w", err)
	}
	txReceipts := make(types.Receipts, 0)
	for _, txResult := range txResults {
		txReceipts = append(txReceipts, txResult.Receipt)
	}

	onBlockTx, err := executor.systemContracts.CreateOnBatchEndTransaction(ctx, stateDB, batch, txReceipts)
	if err != nil {
		return nil, fmt.Errorf("could not create on block end transaction. Cause: %w", err)
	}
	if onBlockTx != nil {
		onBlockPricedTxes := common.L2PricedTransactions{
			common.L2PricedTransaction{
				Tx:             onBlockTx,
				PublishingCost: big.NewInt(0),
			},
		}
		onBlockSuccessfulTx, _, onBlockReceipt, _, err := executor.processTransactions(ctx, batch, len(successfulTxs), onBlockPricedTxes, stateDB, context.ChainConfig, true)
		if err != nil {
			// todo: remove once feature finished
			panic(err)
			return nil, fmt.Errorf("could not process on block end transaction hook. Cause: %w", err)
		}
		if err = executor.verifySyntheticTransactionsSuccess(onBlockPricedTxes, onBlockSuccessfulTx, onBlockReceipt); err != nil {
			// todo: remove once feature finished
			panic(err)
			return nil, fmt.Errorf("batch computation failed due to onBlock hook reverting. Cause: %w", err)
		}
	} else if batch.Header.SequencerOrderNo.Uint64() > 2 {
		executor.logger.Crit("Bootstrapping of network failed! System contract hooks have not been initialised after genesis.")
	}

	// fromTxIndex - Here we start from the len of the successful transactions; As long as we have the exact same successful transactions in a batch,
	// we will start from the same place.
<<<<<<< HEAD
	onBatchTxOffset := 0
	if onBlockTx != nil {
		onBatchTxOffset = 1
	}

	ccSuccessfulTxs, _, ccReceipts, createdContractsSyn, err := executor.processTransactions(ctx, batch, len(successfulTxs)+onBatchTxOffset, syntheticTransactions, stateDB, context.ChainConfig, true)
=======
	ccSuccessfulTxs, _, ccTxResults, err := executor.processTransactions(ctx, batch, len(successfulTxs), syntheticTransactions, stateDB, context.ChainConfig, true)
>>>>>>> ff1b1baf
	if err != nil {
		return nil, err
	}
	if len(ccSuccessfulTxs) != len(syntheticTransactions) {
		return nil, fmt.Errorf("failed cross chain transactions")
	}

<<<<<<< HEAD
	if err = executor.verifySyntheticTransactionsSuccess(syntheticTransactions, ccSuccessfulTxs, ccReceipts); err != nil {
=======
	ccReceipts := make(types.Receipts, 0)
	for _, txResult := range ccTxResults {
		ccReceipts = append(ccReceipts, txResult.Receipt)
	}
	if err = executor.verifyInboundCrossChainTransactions(syntheticTransactions, ccSuccessfulTxs, ccReceipts); err != nil {
>>>>>>> ff1b1baf
		return nil, fmt.Errorf("batch computation failed due to cross chain messages. Cause: %w", err)
	}

	if failForEmptyBatch &&
		len(txResults) == 0 &&
		len(ccTxResults) == 0 &&
		len(transactionsToProcess)-len(excludedTxs) == 0 &&
		len(crossChainTransactions) == 0 &&
		len(messages) == 0 &&
		len(transfers) == 0 {
		if snap > 0 {
			//// revert any unexpected mutation to the statedb
			stateDB.RevertToSnapshot(snap)
		}
		return nil, ErrNoTransactionsToProcess
	}

	// we need to copy the batch to reset the internal hash cache
	copyBatch := *batch
	copyBatch.Header.Root = stateDB.IntermediateRoot(false)
	copyBatch.Transactions = append(successfulTxs, freeTransactions.ToTransactions()...)
	copyBatch.ResetHash()

	if err = executor.populateOutboundCrossChainData(ctx, &copyBatch, block, txReceipts); err != nil {
		return nil, fmt.Errorf("failed adding cross chain data to batch. Cause: %w", err)
	}

	allReceipts := append(txReceipts, ccReceipts...)
	executor.populateHeader(&copyBatch, allReceipts)

	// the logs and receipts produced by the EVM have the wrong hash which must be adjusted
	for _, receipt := range allReceipts {
		receipt.BlockHash = copyBatch.Hash()
		for _, l := range receipt.Logs {
			l.BlockHash = copyBatch.Hash()
		}
	}

<<<<<<< HEAD
	commitFunc := func(deleteEmptyObjects bool) (gethcommon.Hash, error) {
		executor.stateDBMutex.Lock()
		defer executor.stateDBMutex.Unlock()
		h, err := stateDB.Commit(copyBatch.Number().Uint64(), deleteEmptyObjects)
		if err != nil {
			return gethcommon.Hash{}, fmt.Errorf("commit failure for batch %d. Cause: %w", batch.SeqNo(), err)
		}
		trieDB := executor.storage.TrieDB()
		err = trieDB.Commit(h, false)

		// When system contract deployment genesis batch is commited, initialize executor's addresses for the hooks.
		// Further restarts will call into Load() which will take the receipts for batch number 2 (which should never be deleted)
		// and reinitialize them.
		if err == nil && batch.Header.SequencerOrderNo.Uint64() == 2 {
			return h, executor.initializeSystemContracts(ctx, batch, allReceipts)
		}

		return h, err
	}

	maps.Copy(createdContracts, createdContractsSyn)
	return &ComputedBatch{
		Batch:            &copyBatch,
		Receipts:         allReceipts,
		CreatedContracts: createdContracts,
		Commit:           commitFunc,
	}, nil
}

func (executor *batchExecutor) initializeSystemContracts(_ context.Context, batch *core.Batch, receipts types.Receipts) error {
	return executor.systemContracts.Initialize(batch, receipts)
}

func (executor *batchExecutor) ExecuteBatch(ctx context.Context, batch *core.Batch) (types.Receipts, map[gethcommon.Hash][]*gethcommon.Address, error) {
=======
	return &ComputedBatch{
		Batch:         &copyBatch,
		TxExecResults: append(txResults, ccTxResults...),
		Commit: func(deleteEmptyObjects bool) (gethcommon.Hash, error) {
			executor.stateDBMutex.Lock()
			defer executor.stateDBMutex.Unlock()
			h, err := stateDB.Commit(copyBatch.Number().Uint64(), deleteEmptyObjects)
			if err != nil {
				return gethcommon.Hash{}, fmt.Errorf("commit failure for batch %d. Cause: %w", batch.SeqNo(), err)
			}
			trieDB := executor.storage.TrieDB()
			err = trieDB.Commit(h, false)
			return h, err
		},
	}, nil
}

func (executor *batchExecutor) ExecuteBatch(ctx context.Context, batch *core.Batch) ([]*core.TxExecResult, error) {
>>>>>>> ff1b1baf
	defer core.LogMethodDuration(executor.logger, measure.NewStopwatch(), "Executed batch", log.BatchHashKey, batch.Hash())

	// Validators recompute the entire batch using the same batch context
	// if they have all necessary prerequisites like having the l1 block processed
	// and the parent hash. This recomputed batch is then checked against the incoming batch.
	// If the sequencer has tampered with something the hash will not add up and validation will
	// produce an error.
	cb, err := executor.ComputeBatch(ctx, &BatchExecutionContext{
		BlockPtr:     batch.Header.L1Proof,
		ParentPtr:    batch.Header.ParentHash,
		Transactions: batch.Transactions,
		AtTime:       batch.Header.Time,
		ChainConfig:  executor.chainConfig,
		SequencerNo:  batch.Header.SequencerOrderNo,
		Creator:      batch.Header.Coinbase,
		BaseFee:      batch.Header.BaseFee,
	}, false) // this execution is not used when first producing a batch, we never want to fail for empty batches
	if err != nil {
		return nil, fmt.Errorf("failed computing batch %s. Cause: %w", batch.Hash(), err)
	}

	if cb.Batch.Hash() != batch.Hash() {
		// todo @stefan - generate a validator challenge here and return it
		executor.logger.Error(fmt.Sprintf("Error validating batch. Calculated: %+v    Incoming: %+v", cb.Batch.Header, batch.Header))
		return nil, fmt.Errorf("batch is in invalid state. Incoming hash: %s  Computed hash: %s", batch.Hash(), cb.Batch.Hash())
	}

	if _, err := cb.Commit(true); err != nil {
		return nil, fmt.Errorf("cannot commit stateDB for incoming valid batch %s. Cause: %w", batch.Hash(), err)
	}

	return cb.TxExecResults, nil
}

func (executor *batchExecutor) CreateGenesisState(
	ctx context.Context,
	blkHash common.L1BlockHash,
	timeNow uint64,
	coinbase gethcommon.Address,
	baseFee *big.Int,
) (*core.Batch, *types.Transaction, error) {
	preFundGenesisState, err := executor.genesis.GetGenesisRoot(executor.storage)
	if err != nil {
		return nil, nil, err
	}

	genesisBatch := &core.Batch{
		Header: &common.BatchHeader{
			ParentHash:       common.L2BatchHash{},
			L1Proof:          blkHash,
			Root:             *preFundGenesisState,
			TxHash:           types.EmptyRootHash,
			Number:           big.NewInt(int64(0)),
			SequencerOrderNo: big.NewInt(int64(common.L2GenesisSeqNo)), // genesis batch has seq number 1
			ReceiptHash:      types.EmptyRootHash,
			CrossChainRoot:   types.EmptyRootHash,
			Time:             timeNow,
			Coinbase:         coinbase,
			BaseFee:          baseFee,
			GasLimit:         executor.batchGasLimit,
		},
		Transactions: []*common.L2Tx{},
	}

	// todo (#1577) - figure out a better way to bootstrap the system contracts
	deployTx, err := executor.crossChainProcessors.Local.GenerateMessageBusDeployTx()
	if err != nil {
		executor.logger.Crit("Could not create message bus deployment transaction", "Error", err)
	}

	executor.logger.Info("L2 Bus deploy", log.TxKey, deployTx.Hash())

	if err = executor.genesis.CommitGenesisState(executor.storage); err != nil {
		return nil, nil, fmt.Errorf("could not apply genesis preallocation. Cause: %w", err)
	}
	return genesisBatch, deployTx, nil
}

func (executor *batchExecutor) populateOutboundCrossChainData(ctx context.Context, batch *core.Batch, block *types.Header, receipts types.Receipts) error {
	crossChainMessages, err := executor.crossChainProcessors.Local.ExtractOutboundMessages(ctx, receipts)
	if err != nil {
		executor.logger.Error("Failed extracting L2->L1 messages", log.ErrKey, err, log.CmpKey, log.CrossChainCmp)
		return fmt.Errorf("could not extract cross chain messages. Cause: %w", err)
	}

	valueTransferMessages, err := executor.crossChainProcessors.Local.ExtractOutboundTransfers(ctx, receipts)
	if err != nil {
		executor.logger.Error("Failed extracting L2->L1 messages value transfers", log.ErrKey, err, log.CmpKey, log.CrossChainCmp)
		return fmt.Errorf("could not extract cross chain value transfers. Cause: %w", err)
	}

	xchainTree := make([][]interface{}, 0)

	hasMessages := false
	if len(valueTransferMessages) > 0 {
		transfers := crosschain.ValueTransfers(valueTransferMessages).ForMerkleTree()
		xchainTree = append(xchainTree, transfers...)
		hasMessages = true
	}

	if len(crossChainMessages) > 0 {
		messages := crosschain.MessageStructs(crossChainMessages).ForMerkleTree()
		xchainTree = append(xchainTree, messages...)
		hasMessages = true
	}

	var xchainHash gethcommon.Hash = gethcommon.BigToHash(gethcommon.Big0)
	if hasMessages {
		tree, err := smt.Of(xchainTree, crosschain.CrossChainEncodings)
		if err != nil {
			executor.logger.Error("Unable to create merkle tree for cross chain messages", log.ErrKey, err)
			return fmt.Errorf("unable to create merkle tree for cross chain messages. Cause: %w", err)
		}

		encodedTree, err := json.Marshal(xchainTree)
		if err != nil {
			panic(err) // todo: figure out what to do
		}

		batch.Header.CrossChainTree = encodedTree
		xchainHash = gethcommon.BytesToHash(tree.GetRoot())
		executor.logger.Debug("[CrossChain] adding messages to batch", "encodedTree", encodedTree)
	}
	batch.Header.CrossChainMessages = crossChainMessages
	batch.Header.CrossChainRoot = xchainHash

	executor.logger.Debug(fmt.Sprintf("Added %d cross chain messages to batch.",
		len(batch.Header.CrossChainMessages)), log.CmpKey, log.CrossChainCmp)

	batch.Header.LatestInboundCrossChainHash = block.Hash()
	batch.Header.LatestInboundCrossChainHeight = block.Number

	return nil
}

func (executor *batchExecutor) populateHeader(batch *core.Batch, receipts types.Receipts) {
	if len(receipts) == 0 {
		batch.Header.ReceiptHash = types.EmptyRootHash
	} else {
		batch.Header.ReceiptHash = types.DeriveSha(receipts, trie.NewStackTrie(nil))
	}

	if len(batch.Transactions) == 0 {
		batch.Header.TxHash = types.EmptyRootHash
	} else {
		batch.Header.TxHash = types.DeriveSha(types.Transactions(batch.Transactions), trie.NewStackTrie(nil))
	}
}

func (executor *batchExecutor) verifySyntheticTransactionsSuccess(transactions common.L2PricedTransactions, executedTxs types.Transactions, receipts types.Receipts) error {
	if len(transactions) != executedTxs.Len() {
		return fmt.Errorf("some synthetic transactions have not been executed")
	}

	for _, rec := range receipts {
		if rec.Status == 1 {
			continue
		}
		return fmt.Errorf("found a failed receipt for a synthetic transaction: %s", rec.TxHash.Hex())
	}
	return nil
}

func (executor *batchExecutor) processTransactions(
	ctx context.Context,
	batch *core.Batch,
	tCount int,
	txs common.L2PricedTransactions,
	stateDB *state.StateDB,
	cc *params.ChainConfig,
	noBaseFee bool,
) ([]*common.L2Tx, []*common.L2Tx, []*core.TxExecResult, error) {
	var executedTransactions []*common.L2Tx
	var excludedTransactions []*common.L2Tx
	txResultsMap, err := evm.ExecuteTransactions(
		ctx,
		txs,
		stateDB,
		batch.Header,
		executor.storage,
		executor.gethEncodingService,
		cc,
		executor.config,
		tCount,
		noBaseFee,
		executor.batchGasLimit,
		executor.logger,
	)
	if err != nil {
		return nil, nil, nil, err
	}
	txResults := make([]*core.TxExecResult, 0)
	for _, tx := range txs {
		result, f := txResultsMap[tx.Tx.Hash()]
		if !f {
			return nil, nil, nil, fmt.Errorf("there should be an entry for each transaction")
		}
		if result.Receipt != nil {
			executedTransactions = append(executedTransactions, tx.Tx)
			txResults = append(txResults, result)
		} else {
			// Exclude failed transactions
			excludedTransactions = append(excludedTransactions, tx.Tx)
			executor.logger.Debug("Excluding transaction from batch", log.TxKey, tx.Tx.Hash(), log.BatchHashKey, batch.Hash(), "cause", result.Err)
		}
	}
	sort.Sort(sortByTxIndex(txResults))

	return executedTransactions, excludedTransactions, txResults, nil
}

type sortByTxIndex []*core.TxExecResult

func (c sortByTxIndex) Len() int      { return len(c) }
func (c sortByTxIndex) Swap(i, j int) { c[i], c[j] = c[j], c[i] }
func (c sortByTxIndex) Less(i, j int) bool {
	return c[i].Receipt.TransactionIndex < c[j].Receipt.TransactionIndex
}<|MERGE_RESOLUTION|>--- conflicted
+++ resolved
@@ -218,7 +218,7 @@
 				PublishingCost: big.NewInt(0),
 			},
 		}
-		onBlockSuccessfulTx, _, onBlockReceipt, _, err := executor.processTransactions(ctx, batch, len(successfulTxs), onBlockPricedTxes, stateDB, context.ChainConfig, true)
+		onBlockSuccessfulTx, _, onBlockReceipt, err := executor.processTransactions(ctx, batch, len(successfulTxs), onBlockPricedTxes, stateDB, context.ChainConfig, true)
 		if err != nil {
 			// todo: remove once feature finished
 			panic(err)
@@ -235,16 +235,12 @@
 
 	// fromTxIndex - Here we start from the len of the successful transactions; As long as we have the exact same successful transactions in a batch,
 	// we will start from the same place.
-<<<<<<< HEAD
 	onBatchTxOffset := 0
 	if onBlockTx != nil {
 		onBatchTxOffset = 1
 	}
 
-	ccSuccessfulTxs, _, ccReceipts, createdContractsSyn, err := executor.processTransactions(ctx, batch, len(successfulTxs)+onBatchTxOffset, syntheticTransactions, stateDB, context.ChainConfig, true)
-=======
-	ccSuccessfulTxs, _, ccTxResults, err := executor.processTransactions(ctx, batch, len(successfulTxs), syntheticTransactions, stateDB, context.ChainConfig, true)
->>>>>>> ff1b1baf
+	ccSuccessfulTxs, _, ccTxResults, err := executor.processTransactions(ctx, batch, len(successfulTxs)+onBatchTxOffset, syntheticTransactions, stateDB, context.ChainConfig, true)
 	if err != nil {
 		return nil, err
 	}
@@ -252,15 +248,11 @@
 		return nil, fmt.Errorf("failed cross chain transactions")
 	}
 
-<<<<<<< HEAD
-	if err = executor.verifySyntheticTransactionsSuccess(syntheticTransactions, ccSuccessfulTxs, ccReceipts); err != nil {
-=======
 	ccReceipts := make(types.Receipts, 0)
 	for _, txResult := range ccTxResults {
 		ccReceipts = append(ccReceipts, txResult.Receipt)
 	}
-	if err = executor.verifyInboundCrossChainTransactions(syntheticTransactions, ccSuccessfulTxs, ccReceipts); err != nil {
->>>>>>> ff1b1baf
+	if err = executor.verifySyntheticTransactionsSuccess(syntheticTransactions, ccSuccessfulTxs, ccTxResults); err != nil {
 		return nil, fmt.Errorf("batch computation failed due to cross chain messages. Cause: %w", err)
 	}
 
@@ -299,7 +291,6 @@
 		}
 	}
 
-<<<<<<< HEAD
 	commitFunc := func(deleteEmptyObjects bool) (gethcommon.Hash, error) {
 		executor.stateDBMutex.Lock()
 		defer executor.stateDBMutex.Unlock()
@@ -320,12 +311,10 @@
 		return h, err
 	}
 
-	maps.Copy(createdContracts, createdContractsSyn)
 	return &ComputedBatch{
-		Batch:            &copyBatch,
-		Receipts:         allReceipts,
-		CreatedContracts: createdContracts,
-		Commit:           commitFunc,
+		Batch:         &copyBatch,
+		TxExecResults: append(txResults),
+		Commit:        commitFunc,
 	}, nil
 }
 
@@ -333,27 +322,7 @@
 	return executor.systemContracts.Initialize(batch, receipts)
 }
 
-func (executor *batchExecutor) ExecuteBatch(ctx context.Context, batch *core.Batch) (types.Receipts, map[gethcommon.Hash][]*gethcommon.Address, error) {
-=======
-	return &ComputedBatch{
-		Batch:         &copyBatch,
-		TxExecResults: append(txResults, ccTxResults...),
-		Commit: func(deleteEmptyObjects bool) (gethcommon.Hash, error) {
-			executor.stateDBMutex.Lock()
-			defer executor.stateDBMutex.Unlock()
-			h, err := stateDB.Commit(copyBatch.Number().Uint64(), deleteEmptyObjects)
-			if err != nil {
-				return gethcommon.Hash{}, fmt.Errorf("commit failure for batch %d. Cause: %w", batch.SeqNo(), err)
-			}
-			trieDB := executor.storage.TrieDB()
-			err = trieDB.Commit(h, false)
-			return h, err
-		},
-	}, nil
-}
-
 func (executor *batchExecutor) ExecuteBatch(ctx context.Context, batch *core.Batch) ([]*core.TxExecResult, error) {
->>>>>>> ff1b1baf
 	defer core.LogMethodDuration(executor.logger, measure.NewStopwatch(), "Executed batch", log.BatchHashKey, batch.Hash())
 
 	// Validators recompute the entire batch using the same batch context
@@ -503,16 +472,16 @@
 	}
 }
 
-func (executor *batchExecutor) verifySyntheticTransactionsSuccess(transactions common.L2PricedTransactions, executedTxs types.Transactions, receipts types.Receipts) error {
+func (executor *batchExecutor) verifySyntheticTransactionsSuccess(transactions common.L2PricedTransactions, executedTxs types.Transactions, receipts core.TxExecResults) error {
 	if len(transactions) != executedTxs.Len() {
 		return fmt.Errorf("some synthetic transactions have not been executed")
 	}
 
 	for _, rec := range receipts {
-		if rec.Status == 1 {
+		if rec.Receipt.Status == 1 {
 			continue
 		}
-		return fmt.Errorf("found a failed receipt for a synthetic transaction: %s", rec.TxHash.Hex())
+		return fmt.Errorf("found a failed receipt for a synthetic transaction: %s", rec.Receipt.TxHash.Hex())
 	}
 	return nil
 }
