--- conflicted
+++ resolved
@@ -60,11 +60,7 @@
 // stored head pointers
 func (br *batchRegistryImpl) StoreBatch(batch *core.Batch, receipts types.Receipts) error {
 	// Check if this batch is already stored.
-<<<<<<< HEAD
-	if _, err := br.GetBatch(batch.Hash()); err == nil {
-=======
-	if _, err := br.storage.FetchBatchHeader(*batch.Hash()); err == nil {
->>>>>>> 3a4e1ca8
+	if _, err := br.storage.FetchBatchHeader(batch.Hash()); err == nil {
 		br.logger.Warn("Attempted to store batch twice! This indicates issues with the batch processing loop")
 		return nil
 	}
