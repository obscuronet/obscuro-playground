package components

import (
	"fmt"
	"math/big"
	"sort"

	"github.com/ethereum/go-ethereum/core/state"
	"github.com/ethereum/go-ethereum/core/types"
	gethlog "github.com/ethereum/go-ethereum/log"
	"github.com/ethereum/go-ethereum/params"
	"github.com/ethereum/go-ethereum/trie"
	"github.com/obscuronet/go-obscuro/go/common"
	"github.com/obscuronet/go-obscuro/go/common/log"
	"github.com/obscuronet/go-obscuro/go/enclave/core"
	"github.com/obscuronet/go-obscuro/go/enclave/crosschain"
	"github.com/obscuronet/go-obscuro/go/enclave/db"
	"github.com/obscuronet/go-obscuro/go/enclave/evm"
	"github.com/obscuronet/go-obscuro/go/enclave/genesis"
)

// batchProducerImpl - the component responsible for computing follow up batches
// based on
type batchProducerImpl struct {
	storage              db.Storage
	crossChainProcessors *crosschain.Processors
	genesis              *genesis.Genesis
	logger               gethlog.Logger
}

func NewBatchProducer(storage db.Storage, cc *crosschain.Processors, genesis *genesis.Genesis, logger gethlog.Logger) BatchProducer {
	return &batchProducerImpl{
		storage:              storage,
		crossChainProcessors: cc,
		genesis:              genesis,
		logger:               logger,
	}
}

func (bp *batchProducerImpl) ComputeBatch(context *BatchExecutionContext) (*ComputedBatch, error) {
	// These variables will be used to create the new batch

	parent, err := bp.storage.FetchBatchHeader(context.ParentPtr)
	if err != nil {
		return nil, fmt.Errorf("failed to retrieve parent batch. Cause: %w", err)
	}

	block, err := bp.storage.FetchBlock(context.BlockPtr)
	if err != nil {
		return nil, fmt.Errorf("failed to retrieve block for batch. Cause: %w", err)
	}

	parentBlock := block
	if parent.L1Proof != block.Hash() {
		var err error
		parentBlock, err = bp.storage.FetchBlock(parent.L1Proof)
		if err != nil {
			bp.logger.Crit(fmt.Sprintf("Could not retrieve a proof for batch %s", parent.Hash()), log.ErrKey, err)
		}
	}

	// Create a new batch based on the fromBlock of inclusion of the previous, including all new transactions
	batch := core.DeterministicEmptyBatch(context.Creator, parent, block, context.Randomness, context.AtTime)

	stateDB, err := bp.storage.CreateStateDB(batch.Header.ParentHash)
	if err != nil {
		return nil, fmt.Errorf("could not create stateDB. Cause: %w", err)
	}

	messages := bp.crossChainProcessors.Local.RetrieveInboundMessages(parentBlock, block, stateDB)
	crossChainTransactions := bp.crossChainProcessors.Local.CreateSyntheticTransactions(messages, stateDB)

	successfulTxs, txReceipts, err := bp.processTransactions(batch, 0, context.Transactions, stateDB, context.ChainConfig)
	if err != nil {
		return nil, fmt.Errorf("could not process transactions. Cause: %w", err)
	}

	ccSuccessfulTxs, ccReceipts, err := bp.processTransactions(batch, len(successfulTxs), crossChainTransactions, stateDB, context.ChainConfig)
	if err != nil {
		return nil, err
	}

	if err = bp.verifyInboundCrossChainTransactions(crossChainTransactions, ccSuccessfulTxs, ccReceipts); err != nil {
		return nil, fmt.Errorf("batch computation failed due to cross chain messages. Cause: %w", err)
	}

	batch.Header.Root = stateDB.IntermediateRoot(false)
	batch.Transactions = successfulTxs

	if err = bp.populateOutboundCrossChainData(batch, block, txReceipts); err != nil {
		return nil, fmt.Errorf("failed adding cross chain data to batch. Cause: %w", err)
	}

	bp.populateHeader(batch, allReceipts(txReceipts, ccReceipts))

	return &ComputedBatch{
		Batch:    batch,
		Receipts: txReceipts,
		Commit:   stateDB.Commit,
	}, nil
}

func (bp *batchProducerImpl) CreateGenesisState(blkHash common.L1BlockHash, sequencerAddress common.L2Address, timeNow uint64) (*core.Batch, *types.Transaction, error) {
	preFundGenesisState, err := bp.genesis.GetGenesisRoot(bp.storage)
	if err != nil {
		return nil, nil, err
	}

	genesisBatch := &core.Batch{
		Header: &common.BatchHeader{
			Agg:         sequencerAddress,
			ParentHash:  common.L2BatchHash{},
			L1Proof:     blkHash,
			Root:        *preFundGenesisState,
			TxHash:      types.EmptyRootHash,
			Number:      big.NewInt(int64(0)),
			ReceiptHash: types.EmptyRootHash,
			Time:        timeNow,
		},
		Transactions: []*common.L2Tx{},
	}

	// todo (#1577) - figure out a better way to bootstrap the system contracts
	deployTx, err := bp.crossChainProcessors.Local.GenerateMessageBusDeployTx()
	if err != nil {
		bp.logger.Crit("Could not create message bus deployment transaction", "Error", err)
	}

	if err = bp.genesis.CommitGenesisState(bp.storage); err != nil {
		return nil, nil, fmt.Errorf("could not apply genesis preallocation. Cause: %w", err)
	}
	return genesisBatch, deployTx, nil
}

func (bp *batchProducerImpl) populateOutboundCrossChainData(batch *core.Batch, block *types.Block, receipts types.Receipts) error {
	crossChainMessages, err := bp.crossChainProcessors.Local.ExtractOutboundMessages(receipts)
	if err != nil {
		bp.logger.Error("Extracting messages L2->L1 failed", log.ErrKey, err, log.CmpKey, log.CrossChainCmp)
		return fmt.Errorf("could not extract cross chain messages. Cause: %w", err)
	}

	batch.Header.CrossChainMessages = crossChainMessages

	bp.logger.Trace(fmt.Sprintf("Added %d cross chain messages to batch.",
		len(batch.Header.CrossChainMessages)), log.CmpKey, log.CrossChainCmp)

	batch.Header.LatestInboundCrossChainHash = block.Hash()
	batch.Header.LatestInboundCrossChainHeight = block.Number()

	return nil
}

func (bp *batchProducerImpl) populateHeader(batch *core.Batch, receipts types.Receipts) {
	if len(receipts) == 0 {
		batch.Header.ReceiptHash = types.EmptyRootHash
	} else {
		batch.Header.ReceiptHash = types.DeriveSha(receipts, trie.NewStackTrie(nil))
		batch.Header.Bloom = types.CreateBloom(receipts)
	}

	if len(batch.Transactions) == 0 {
		batch.Header.TxHash = types.EmptyRootHash
	} else {
		batch.Header.TxHash = types.DeriveSha(types.Transactions(batch.Transactions), trie.NewStackTrie(nil))
	}
}

func (bp *batchProducerImpl) verifyInboundCrossChainTransactions(transactions types.Transactions, executedTxs types.Transactions, receipts types.Receipts) error {
	if transactions.Len() != executedTxs.Len() {
		return fmt.Errorf("some synthetic transactions have not been executed")
	}

	for _, rec := range receipts {
		if rec.Status == 1 {
			continue
		}
		return fmt.Errorf("found a failed receipt for a synthetic transaction: %s", rec.TxHash.Hex())
	}
	return nil
}

func (bp *batchProducerImpl) processTransactions(batch *core.Batch, tCount int, txs []*common.L2Tx, stateDB *state.StateDB, cc *params.ChainConfig) ([]*common.L2Tx, []*types.Receipt, error) {
	var executedTransactions []*common.L2Tx
	var txReceipts []*types.Receipt

	txResults := evm.ExecuteTransactions(txs, stateDB, batch.Header, bp.storage, cc, tCount, bp.logger)
	for _, tx := range txs {
		result, f := txResults[tx.Hash()]
		if !f {
			return nil, nil, fmt.Errorf("there should be an entry for each transaction")
		}
		rec, foundReceipt := result.(*types.Receipt)
		if foundReceipt {
			executedTransactions = append(executedTransactions, tx)
			txReceipts = append(txReceipts, rec)
		} else {
			// Exclude all errors
<<<<<<< HEAD
			bp.logger.Info(fmt.Sprintf("Excluding transaction %s from batch b_%d. Cause: %s", tx.Hash().Hex(), common.ShortHash(batch.Hash()), result))
=======
			bp.logger.Info("Excluding transaction from batch", log.TxKey, tx.Hash(), log.BatchHashKey, batch.Hash(), "cause", result)
>>>>>>> 3a4e1ca8
		}
	}
	sort.Sort(sortByTxIndex(txReceipts))

	return executedTransactions, txReceipts, nil
}

func allReceipts(txReceipts []*types.Receipt, depositReceipts []*types.Receipt) types.Receipts {
	return append(txReceipts, depositReceipts...)
}

type sortByTxIndex []*types.Receipt

func (c sortByTxIndex) Len() int           { return len(c) }
func (c sortByTxIndex) Swap(i, j int)      { c[i], c[j] = c[j], c[i] }
func (c sortByTxIndex) Less(i, j int) bool { return c[i].TransactionIndex < c[j].TransactionIndex }<|MERGE_RESOLUTION|>--- conflicted
+++ resolved
@@ -195,11 +195,7 @@
 			txReceipts = append(txReceipts, rec)
 		} else {
 			// Exclude all errors
-<<<<<<< HEAD
-			bp.logger.Info(fmt.Sprintf("Excluding transaction %s from batch b_%d. Cause: %s", tx.Hash().Hex(), common.ShortHash(batch.Hash()), result))
-=======
 			bp.logger.Info("Excluding transaction from batch", log.TxKey, tx.Hash(), log.BatchHashKey, batch.Hash(), "cause", result)
->>>>>>> 3a4e1ca8
 		}
 	}
 	sort.Sort(sortByTxIndex(txReceipts))
