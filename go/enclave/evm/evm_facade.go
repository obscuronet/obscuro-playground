package evm

import (
	"errors"
	"fmt"
	"math"
	"math/big"

	"github.com/ethereum/go-ethereum/accounts/abi"
	"github.com/ethereum/go-ethereum/common/hexutil"
	"github.com/ethereum/go-ethereum/core/state"
	"github.com/ethereum/go-ethereum/core/types"
	"github.com/ethereum/go-ethereum/core/vm"
	"github.com/ethereum/go-ethereum/params"
	"github.com/obscuronet/go-obscuro/go/common"
	"github.com/obscuronet/go-obscuro/go/common/errutil"
	"github.com/obscuronet/go-obscuro/go/common/gethencoding"
	"github.com/obscuronet/go-obscuro/go/common/log"
	"github.com/obscuronet/go-obscuro/go/enclave/crypto"
	"github.com/obscuronet/go-obscuro/go/enclave/storage"

	gethcommon "github.com/ethereum/go-ethereum/common"
	gethcore "github.com/ethereum/go-ethereum/core"
	gethlog "github.com/ethereum/go-ethereum/log"
	gethrpc "github.com/ethereum/go-ethereum/rpc"
)

// ExecuteTransactions
// header - the header of the rollup where this transaction will be included
// fromTxIndex - for the receipts and events, the evm needs to know for each transaction the order in which it was executed in the block.
func ExecuteTransactions(
	txs []*common.L2Tx,
	s *state.StateDB,
	header *common.BatchHeader,
	storage storage.Storage,
	chainConfig *params.ChainConfig,
	fromTxIndex int,
	noBaseFee bool,
	logger gethlog.Logger,
) map[common.TxHash]interface{} {
	chain, vmCfg, gp := initParams(storage, noBaseFee, logger)
	zero := uint64(0)
	usedGas := &zero
	result := map[common.TxHash]interface{}{}

	ethHeader, err := gethencoding.CreateEthHeaderForBatch(header, secret(storage))
	if err != nil {
		logger.Crit("Could not convert to eth header", log.ErrKey, err)
		return nil
	}

	hash := header.Hash()
	for i, t := range txs {
		r, err := executeTransaction(
			s,
			chainConfig,
			chain,
			gp,
			ethHeader,
			t,
			usedGas,
			vmCfg,
			fromTxIndex+i,
			hash,
			header.Number.Uint64(),
		)
		if err != nil {
			result[t.Hash()] = err
			logger.Info("Failed to execute tx:", log.TxKey, t.Hash(), log.CtrErrKey, err)
			continue
		}
		result[t.Hash()] = r
		logReceipt(r, logger)
	}
	s.Finalise(true)
	return result
}

func executeTransaction(
	s *state.StateDB,
	cc *params.ChainConfig,
	chain *ObscuroChainContext,
	gp *gethcore.GasPool,
	header *types.Header,
	t *common.L2Tx,
	usedGas *uint64,
	vmCfg vm.Config,
	tCount int,
	batchHash common.L2BatchHash,
	batchHeight uint64,
) (*types.Receipt, error) {
	rules := cc.Rules(big.NewInt(0), true, 0)
	from, err := types.Sender(types.LatestSigner(cc), t)
	if err != nil {
		return nil, err
	}
	s.Prepare(rules, from, gethcommon.Address{}, t.To(), nil, nil)
	snap := s.Snapshot()
	s.SetTxContext(t.Hash(), tCount)

	before := header.MixDigest
	// calculate a random value per transaction
	header.MixDigest = crypto.CalculateTxRnd(before.Bytes(), tCount)
	receipt, err := gethcore.ApplyTransaction(cc, chain, nil, gp, s, header, t, usedGas, vmCfg)

	// adjust the receipt to point to the right batch hash
	if receipt != nil {
		receipt.Logs = s.GetLogs(t.Hash(), batchHeight, batchHash)
		receipt.BlockHash = batchHash
		receipt.BlockNumber = big.NewInt(int64(batchHeight))
		for _, l := range receipt.Logs {
			l.BlockHash = batchHash
		}

<<<<<<< HEAD
		if header.Coinbase.Big().Cmp(gethcommon.Big0) != 0 {
			gasUsed := big.NewInt(0).SetUint64(receipt.GasUsed)
			executionGasCost := big.NewInt(0).Mul(gasUsed, header.BaseFee)
=======
		// Do not increase the balance of zero address as it is the contract deployment address.
		// Doing so might cause weird interactions.
		if header.Coinbase.Big().Cmp(gethcommon.Big0) != 0 {
			gasUsed := big.NewInt(0).SetUint64(receipt.GasUsed)
			executionGasCost := big.NewInt(0).Mul(gasUsed, header.BaseFee)
			// As the baseFee is burned, we add it back to the coinbase.
			// Geth should automatically add the tips.
>>>>>>> 584b6a74
			s.AddBalance(header.Coinbase, executionGasCost)
		}
	}

	header.MixDigest = before
	if err != nil {
		s.RevertToSnapshot(snap)
		return receipt, err
	}

	return receipt, nil
}

func logReceipt(r *types.Receipt, logger gethlog.Logger) {
	logger.Trace("Receipt", log.TxKey, r.TxHash, "Result", gethlog.Lazy{Fn: func() string {
		receiptJSON, err := r.MarshalJSON()
		if err != nil {
			if r.Status == types.ReceiptStatusFailed {
				return "Unsuccessful (status != 1) (but could not print receipt as JSON)"
			}
			return "Successfully executed (but could not print receipt as JSON)"
		}
		if r.Status == types.ReceiptStatusFailed {
			return fmt.Sprintf("Unsuccessful (status != 1). Receipt: %s", string(receiptJSON))
		}
		return fmt.Sprintf("Successfully executed. Receipt: %s", string(receiptJSON))
	}})
}

// ExecuteObsCall - executes the eth_call call
func ExecuteObsCall(
	msg *gethcore.Message,
	s *state.StateDB,
	header *common.BatchHeader,
	storage storage.Storage,
	chainConfig *params.ChainConfig,
	logger gethlog.Logger,
) (*gethcore.ExecutionResult, error) {
	noBaseFee := true
	if header.BaseFee != nil && header.BaseFee.Cmp(gethcommon.Big0) != 0 && msg.GasPrice.Cmp(gethcommon.Big0) != 0 {
		noBaseFee = false
	}

	chain, vmCfg, gp := initParams(storage, noBaseFee, nil)
	ethHeader, err := gethencoding.CreateEthHeaderForBatch(header, secret(storage))
	if err != nil {
		return nil, err
	}
	blockContext := gethcore.NewEVMBlockContext(ethHeader, chain, nil)

	// sets TxKey.origin
	txContext := gethcore.NewEVMTxContext(msg)
	vmenv := vm.NewEVM(blockContext, txContext, s, chainConfig, vmCfg)

	result, err := gethcore.ApplyMessage(vmenv, msg, gp)
	// Follow the same error check structure as in geth
	// 1 - vmError / stateDB err check
	// 2 - evm.Cancelled()  todo (#1576) - support the ability to cancel function call if it takes too long
	// 3 - error check the ApplyMessage

	// Read the error stored in the database.
	if dbErr := s.Error(); dbErr != nil {
		return nil, newErrorWithReasonAndCode(dbErr)
	}

	// If the result contains a revert reason, try to unpack and return it.
	if result != nil && len(result.Revert()) > 0 {
		return nil, newRevertError(result)
	}

	if err != nil {
		// also return the result as the result can be evaluated on some errors like ErrIntrinsicGas
		logger.Debug(fmt.Sprintf("Error applying msg %v:", msg), log.CtrErrKey, err)
		return result, err
	}

	return result, nil
}

func initParams(storage storage.Storage, noBaseFee bool, l gethlog.Logger) (*ObscuroChainContext, vm.Config, *gethcore.GasPool) {
	vmCfg := vm.Config{
		NoBaseFee: noBaseFee,
	}
	gp := gethcore.GasPool(math.MaxUint64)
	return NewObscuroChainContext(storage, l), vmCfg, &gp
}

// todo (#1053) - this is currently just returning the shared secret
// it should not use it directly, but derive some entropy from it
func secret(storage storage.Storage) []byte {
	// todo (#1053) - handle secret not being found.
	secret, _ := storage.FetchSecret()
	return secret[:]
}

func newErrorWithReasonAndCode(err error) error {
	result := &errutil.EVMSerialisableError{
		Err: err.Error(),
	}

	var e gethrpc.Error
	ok := errors.As(err, &e)
	if ok {
		result.Code = e.ErrorCode()
	}
	var de gethrpc.DataError
	ok = errors.As(err, &de)
	if ok {
		result.Reason = de.ErrorData()
	}
	return result
}

func newRevertError(result *gethcore.ExecutionResult) error {
	reason, errUnpack := abi.UnpackRevert(result.Revert())
	err := errors.New("execution reverted")
	if errUnpack == nil {
		err = fmt.Errorf("execution reverted: %v", reason)
	}
	return &errutil.EVMSerialisableError{
		Err:    err.Error(),
		Reason: hexutil.Encode(result.Revert()),
		Code:   3, // todo - magic number, really needs thought around the value and made a constant
	}
}<|MERGE_RESOLUTION|>--- conflicted
+++ resolved
@@ -112,11 +112,6 @@
 			l.BlockHash = batchHash
 		}
 
-<<<<<<< HEAD
-		if header.Coinbase.Big().Cmp(gethcommon.Big0) != 0 {
-			gasUsed := big.NewInt(0).SetUint64(receipt.GasUsed)
-			executionGasCost := big.NewInt(0).Mul(gasUsed, header.BaseFee)
-=======
 		// Do not increase the balance of zero address as it is the contract deployment address.
 		// Doing so might cause weird interactions.
 		if header.Coinbase.Big().Cmp(gethcommon.Big0) != 0 {
@@ -124,7 +119,6 @@
 			executionGasCost := big.NewInt(0).Mul(gasUsed, header.BaseFee)
 			// As the baseFee is burned, we add it back to the coinbase.
 			// Geth should automatically add the tips.
->>>>>>> 584b6a74
 			s.AddBalance(header.Coinbase, executionGasCost)
 		}
 	}
