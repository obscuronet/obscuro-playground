package rollupchain

import (
	"bytes"
	"crypto/ecdsa"
	"crypto/rand"
	"encoding/json"
	"fmt"
	"sort"
	"strings"
	"sync"

	"github.com/obscuronet/go-obscuro/go/common/gethenconding"

	"github.com/ethereum/go-ethereum/common/hexutil"
	"github.com/ethereum/go-ethereum/core"
	"github.com/ethereum/go-ethereum/core/state"
	"github.com/ethereum/go-ethereum/core/types"
	"github.com/ethereum/go-ethereum/params"
	"github.com/ethereum/go-ethereum/trie"
	"github.com/google/uuid"
	"github.com/obscuronet/go-obscuro/go/common"
	"github.com/obscuronet/go-obscuro/go/common/log"
	"github.com/obscuronet/go-obscuro/go/enclave/bridge"
	"github.com/obscuronet/go-obscuro/go/enclave/crypto"
	"github.com/obscuronet/go-obscuro/go/enclave/db"
	"github.com/obscuronet/go-obscuro/go/enclave/events"
	"github.com/obscuronet/go-obscuro/go/enclave/evm"
	"github.com/obscuronet/go-obscuro/go/enclave/mempool"
	"github.com/obscuronet/go-obscuro/go/enclave/rpc"
	"github.com/status-im/keycard-go/hexutils"

	gethcommon "github.com/ethereum/go-ethereum/common"
	gethrpc "github.com/ethereum/go-ethereum/rpc"
	obscurocore "github.com/obscuronet/go-obscuro/go/enclave/core"
)

const (
	msgNoRollup = "could not fetch rollup"
)

// RollupChain represents the canonical chain, and manages the state.
type RollupChain struct {
	hostID          gethcommon.Address
	nodeID          uint64
	ethereumChainID int64
	chainConfig     *params.ChainConfig

	storage               db.Storage
	l1Blockchain          *core.BlockChain
	bridge                *bridge.Bridge
	transactionBlobCrypto crypto.TransactionBlobCrypto // todo - remove
	rpcEncryptionManager  rpc.EncryptionManager
	mempool               mempool.Manager
	faucet                Faucet
	subscriptionManager   *events.SubscriptionManager

	enclavePrivateKey    *ecdsa.PrivateKey // this is a key known only to the current enclave, and the public key was shared with everyone during attestation
	blockProcessingMutex sync.Mutex
}

func New(nodeID uint64, hostID gethcommon.Address, storage db.Storage, l1Blockchain *core.BlockChain, bridge *bridge.Bridge, subscriptionManager *events.SubscriptionManager, txCrypto crypto.TransactionBlobCrypto, mempool mempool.Manager, rpcem rpc.EncryptionManager, privateKey *ecdsa.PrivateKey, ethereumChainID int64, chainConfig *params.ChainConfig) *RollupChain {
	return &RollupChain{
		nodeID:                nodeID,
		hostID:                hostID,
		storage:               storage,
		l1Blockchain:          l1Blockchain,
		bridge:                bridge,
		transactionBlobCrypto: txCrypto,
		mempool:               mempool,
		faucet:                NewFaucet(storage),
		subscriptionManager:   subscriptionManager,
		enclavePrivateKey:     privateKey,
		rpcEncryptionManager:  rpcem,
		ethereumChainID:       ethereumChainID,
		chainConfig:           chainConfig,
		blockProcessingMutex:  sync.Mutex{},
	}
}

func (rc *RollupChain) ProduceGenesis(blkHash gethcommon.Hash) (*obscurocore.Rollup, *types.Block) {
	b, f := rc.storage.FetchBlock(blkHash)
	if !f {
		log.Panic("Could not find the block used as proof for the genesis rollup.")
	}

	rolGenesis := obscurocore.NewRollup(
		blkHash,
		nil,
		common.L2GenesisHeight,
		gethcommon.HexToAddress("0x0"),
		[]*common.L2Tx{},
		[]common.Withdrawal{},
		common.GenerateNonce(),
		rc.faucet.GetGenesisRoot(rc.storage),
	)
	rc.signRollup(rolGenesis)

	return rolGenesis, b
}

func (rc *RollupChain) IngestBlock(block *types.Block) common.BlockSubmissionResponse {
	// We ignore a failure on the genesis block, since insertion of the genesis also produces a failure in Geth
	// (at least with Clique, where it fails with a `vote nonce not 0x00..0 or 0xff..f`).
	if ingestionFailedResponse := rc.insertBlockIntoL1Chain(block); !rc.isGenesisBlock(block) && ingestionFailedResponse != nil {
		return *ingestionFailedResponse
	}

	rc.storage.StoreBlock(block)
	bs, _, subscribedLogs := rc.updateState(block)
	if bs == nil {
		return rc.noBlockStateBlockSubmissionResponse(block)
	}

	var rollup common.ExtRollup
	if bs.FoundNewRollup {
		hr, f := rc.storage.FetchRollup(bs.HeadRollup)
		if !f {
			log.Panic(msgNoRollup)
		}

		rollup = hr.ToExtRollup(rc.transactionBlobCrypto)
	}

	encryptedLogs, err := rc.subscriptionManager.EncryptLogs(subscribedLogs)
	if err != nil {
		log.Panic("Could not encrypt logs. Cause: %s", err)
	}

	return rc.newBlockSubmissionResponse(bs, rollup, encryptedLogs)
}

// Inserts the block into the L1 chain if it exists and the block is not the genesis block. Returns a non-nil
// BlockSubmissionResponse if the insertion failed.
func (rc *RollupChain) insertBlockIntoL1Chain(block *types.Block) *common.BlockSubmissionResponse {
	if rc.l1Blockchain != nil {
		_, err := rc.l1Blockchain.InsertChain(types.Blocks{block})
		if err != nil {
			causeMsg := fmt.Sprintf("Block was invalid: %v", err)
			return &common.BlockSubmissionResponse{IngestedBlock: false, BlockNotIngestedCause: causeMsg}
		}
	}
	return nil
}

func (rc *RollupChain) noBlockStateBlockSubmissionResponse(block *types.Block) common.BlockSubmissionResponse {
	return common.BlockSubmissionResponse{
		BlockHeader:   block.Header(),
		IngestedBlock: true,
		FoundNewHead:  false,
	}
}

func (rc *RollupChain) newBlockSubmissionResponse(bs *obscurocore.BlockState, rollup common.ExtRollup, logs map[uuid.UUID]common.EncryptedLogs) common.BlockSubmissionResponse {
	headRollup, f := rc.storage.FetchRollup(bs.HeadRollup)
	if !f {
		log.Panic(msgNoRollup)
	}

	headBlock, f := rc.storage.FetchBlock(bs.Block)
	if !f {
		log.Panic("could not fetch block")
	}

	var head *common.Header
	if bs.FoundNewRollup {
		head = headRollup.Header
	}
	return common.BlockSubmissionResponse{
		BlockHeader:    headBlock.Header(),
		ProducedRollup: rollup,
		IngestedBlock:  true,
		FoundNewHead:   bs.FoundNewRollup,
		RollupHead:     head,
		SubscribedLogs: logs,
	}
}

func (rc *RollupChain) isGenesisBlock(block *types.Block) bool {
	return rc.l1Blockchain != nil && bytes.Equal(block.Hash().Bytes(), rc.l1Blockchain.Genesis().Hash().Bytes())
}

//  STATE

// Recursively calculates the state, logs and subscribed logs for the given block.
func (rc *RollupChain) updateState(b *types.Block) (*obscurocore.BlockState, []*types.Log, map[uuid.UUID][]*types.Log) {
	// This method is called recursively in case of Re-orgs. Stop when state was calculated already.
	blockState, _, found := rc.storage.FetchBlockState(b.Hash())
	if found {
		return blockState, nil, nil
	}

	rollups := rc.bridge.ExtractRollups(b, rc.storage)
	genesisRollup := rc.storage.FetchGenesisRollup()

	// processing blocks before genesis, so there is nothing to do
	if genesisRollup == nil && len(rollups) == 0 {
		return nil, nil, nil
	}

	// Detect if the incoming block contains the genesis rollup, and generate an updated state.
	// Handles the case of the block containing the genesis being processed multiple times.
	genesisState, isGenesis := rc.handleGenesisRollup(b, rollups, genesisRollup)
	if isGenesis {
		return genesisState, nil, nil
	}

	// To calculate the state after the current block, we need the state after the parent.
	// If this point is reached, there is a parent state guaranteed, because the genesis is handled above
	parentState, logs, parentFound := rc.storage.FetchBlockState(b.ParentHash())
	if !parentFound {
		// go back and calculate the Root of the Parent
		parent, found := rc.storage.FetchBlock(b.ParentHash())
		if !found {
			common.LogWithID(rc.nodeID, "Could not find block parent. This should not happen.")
			return nil, nil, nil
		}
		parentState, logs, _ = rc.updateState(parent)
	}

	if parentState == nil {
		common.LogWithID(rc.nodeID, "Something went wrong. There should be a parent here, blockNum=%d. \n Block: %d, Block Parent: %d ",
			b.Number(),
			common.ShortHash(b.Hash()),
			common.ShortHash(b.Header().ParentHash),
		)
		return nil, nil, nil
	}

	bs, head, receipts := rc.calculateBlockState(b, parentState, rollups)
	common.TraceWithID(rc.nodeID, "Calc block state b_%d: Found: %t - r_%d, ",
		common.ShortHash(b.Hash()),
		bs.FoundNewRollup,
		common.ShortHash(bs.HeadRollup))

	for _, receipt := range receipts {
		logs = append(logs, receipt.Logs...)
	}

<<<<<<< HEAD
	rc.storage.SaveNewHead(bs, head, receipts, logs)
=======
	subscribedLogs := map[uuid.UUID][]*types.Log{}
	// For the genesis block, we do not emit any events, because we cannot yet validate whether all the topics refer to
	// code addresses, since the state DB hasn't yet been constructed to check against.
	if head.Header.ParentHash != common.GenesisHash {
		subscribedLogs = rc.subscriptionManager.FilteredSubscribedLogs(logs, head.Header.ParentHash)
	}
>>>>>>> bc80889a

	subscribedLogs := rc.subscriptionManager.FilterRelevantLogs(logs, head.Header.Hash())
	return bs, logs, subscribedLogs
}

func (rc *RollupChain) handleGenesisRollup(b *types.Block, rollups []*obscurocore.Rollup, genesisRollup *obscurocore.Rollup) (genesisState *obscurocore.BlockState, isGenesis bool) {
	// the incoming block holds the genesis rollup
	// calculate and return the new block state
	// todo change this to an hardcoded hash on testnet/mainnet
	if genesisRollup == nil && len(rollups) == 1 {
		common.LogWithID(rc.nodeID, "Found genesis rollup")

		genesis := rollups[0]
		rc.storage.StoreGenesisRollup(genesis)

		// The genesis rollup is part of the canonical chain and will be included in an L1 block by the first Aggregator.
		bs := obscurocore.BlockState{
			Block:          b.Hash(),
			HeadRollup:     genesis.Hash(),
			FoundNewRollup: true,
		}
		rc.storage.SaveNewHead(&bs, genesis, nil, nil)
		err := rc.faucet.CalculateGenesisState(rc.storage)
		if err != nil {
			return nil, false
		}

		return &bs, true
	}

	// Re-processing the block that contains the rollup. This can happen as blocks can be fed to the enclave multiple times.
	// In this case we don't update the state and move on.
	if genesisRollup != nil && len(rollups) == 1 && bytes.Equal(rollups[0].Header.Hash().Bytes(), genesisRollup.Hash().Bytes()) {
		return nil, true
	}
	return nil, false
}

func (rc *RollupChain) findRoundWinner(receivedRollups []*obscurocore.Rollup, parent *obscurocore.Rollup) *obscurocore.Rollup {
	headRollup, found := FindWinner(parent, receivedRollups, rc.storage)
	if !found {
		log.Panic("could not find winner. This should not happen for gossip rounds")
	}
	rc.checkRollup(headRollup)
	return headRollup
}

type sortByTxIndex []*types.Receipt

func (c sortByTxIndex) Len() int           { return len(c) }
func (c sortByTxIndex) Swap(i, j int)      { c[i], c[j] = c[j], c[i] }
func (c sortByTxIndex) Less(i, j int) bool { return c[i].TransactionIndex < c[j].TransactionIndex }

// This is where transactions are executed and the state is calculated.
// Obscuro includes a bridge embedded in the platform, and this method is responsible for processing deposits as well.
// The rollup can be a final rollup as received from peers or the rollup under construction.
func (rc *RollupChain) processState(rollup *obscurocore.Rollup, txs []*common.L2Tx, stateDB *state.StateDB) (gethcommon.Hash, []*common.L2Tx, []*types.Receipt, []*types.Receipt) {
	var executedTransactions []*common.L2Tx
	var txReceipts []*types.Receipt

	txResults := evm.ExecuteTransactions(txs, stateDB, rollup.Header, rc.storage, rc.chainConfig, 0)
	for _, tx := range txs {
		result, f := txResults[tx.Hash()]
		if !f {
			log.Panic("There should be an entry for each transaction ")
		}
		rec, foundReceipt := result.(*types.Receipt)
		if foundReceipt {
			executedTransactions = append(executedTransactions, tx)
			txReceipts = append(txReceipts, rec)
		} else {
			// Exclude all errors
			common.LogWithID(common.ShortAddress(rc.hostID), "Excluding transaction %s from rollup r_%d. Cause: %s", tx.Hash().Hex(), common.ShortHash(rollup.Hash()), result)
		}
	}

	// always process deposits last, either on top of the rollup produced speculatively or the newly created rollup
	// process deposits from the fromBlock of the parent to the current block (which is the fromBlock of the new rollup)
	depositTxs := rc.bridge.ExtractDeposits(
		rc.storage.Proof(rc.storage.ParentRollup(rollup)),
		rc.storage.Proof(rollup),
		rc.storage,
		stateDB,
	)

	depositResponses := evm.ExecuteTransactions(depositTxs, stateDB, rollup.Header, rc.storage, rc.chainConfig, len(executedTransactions))
	depositReceipts := make([]*types.Receipt, len(depositResponses))
	if len(depositResponses) != len(depositTxs) {
		log.Panic("Sanity check. Some deposit transactions failed.")
	}
	i := 0
	for _, resp := range depositResponses {
		rec, ok := resp.(*types.Receipt)
		if !ok {
			// TODO - Handle the case of an error (e.g. insufficient funds).
			log.Panic("Sanity check. Expected a receipt, got %v", resp)
		}
		depositReceipts[i] = rec
		i++
	}

	rootHash, err := stateDB.Commit(true)
	if err != nil {
		log.Panic("could not commit to state DB. Cause: %s", err)
	}

	sort.Sort(sortByTxIndex(txReceipts))
	sort.Sort(sortByTxIndex(depositReceipts))

	// todo - handle the tx execution logs
	return rootHash, executedTransactions, txReceipts, depositReceipts
}

func (rc *RollupChain) validateRollup(rollup *obscurocore.Rollup, rootHash gethcommon.Hash, txReceipts []*types.Receipt, depositReceipts []*types.Receipt, stateDB *state.StateDB) bool {
	h := rollup.Header
	if !bytes.Equal(rootHash.Bytes(), h.Root.Bytes()) {
		dump := strings.Replace(string(stateDB.Dump(&state.DumpConfig{})), "\n", "", -1)
		log.Error("Verify rollup r_%d: Calculated a different state. This should not happen as there are no malicious actors yet. \nGot: %s\nExp: %s\nHeight:%d\nTxs:%v\nState: %s.\nDeposits: %+v",
			common.ShortHash(rollup.Hash()), rootHash, h.Root, h.Number, obscurocore.PrintTxs(rollup.Transactions), dump, depositReceipts)
		return false
	}

	//  check that the withdrawals in the header match the withdrawals as calculated
	withdrawals := rc.bridge.RollupPostProcessingWithdrawals(rollup, stateDB, toReceiptMap(txReceipts))
	for i, w := range withdrawals {
		hw := h.Withdrawals[i]
		if hw.Amount.Cmp(w.Amount) != 0 || hw.Recipient != w.Recipient || hw.Contract != w.Contract {
			log.Error("Verify rollup r_%d: Withdrawals don't match", common.ShortHash(rollup.Hash()))
			return false
		}
	}

	rec := allReceipts(txReceipts, depositReceipts)
	rbloom := types.CreateBloom(rec)
	if !bytes.Equal(rbloom.Bytes(), h.Bloom.Bytes()) {
		log.Error("Verify rollup r_%d: Invalid bloom (remote: %x  local: %x)", common.ShortHash(rollup.Hash()), h.Bloom, rbloom)
		return false
	}

	receiptSha := types.DeriveSha(rec, trie.NewStackTrie(nil))
	if !bytes.Equal(receiptSha.Bytes(), h.ReceiptHash.Bytes()) {
		log.Error("Verify rollup r_%d: invalid receipt root hash (remote: %x local: %x)", common.ShortHash(rollup.Hash()), h.ReceiptHash, receiptSha)
		return false
	}

	return true
}

// given an L1 block, and the State as it was in the Parent block, calculates the State after the current block.
func (rc *RollupChain) calculateBlockState(b *types.Block, parentState *obscurocore.BlockState, rollups []*obscurocore.Rollup) (*obscurocore.BlockState, *obscurocore.Rollup, []*types.Receipt) {
	currentHead, found := rc.storage.FetchRollup(parentState.HeadRollup)
	if !found {
		log.Panic("could not fetch parent rollup")
	}
	newHeadRollup, found := FindWinner(currentHead, rollups, rc.storage)
	var rollupTxReceipts []*types.Receipt
	// only change the state if there is a new l2 HeadRollup in the current block
	if found {
		rollupTxReceipts, _ = rc.checkRollup(newHeadRollup)
	} else {
		newHeadRollup = currentHead
	}

	bs := obscurocore.BlockState{
		Block:          b.Hash(),
		HeadRollup:     newHeadRollup.Hash(),
		FoundNewRollup: found,
	}
	return &bs, newHeadRollup, rollupTxReceipts
}

// verifies that the headers of the rollup match the results of executing the transactions
func (rc *RollupChain) checkRollup(r *obscurocore.Rollup) ([]*types.Receipt, []*types.Receipt) {
	stateDB := rc.storage.CreateStateDB(r.Header.ParentHash)
	// calculate the state to compare with what is in the Rollup
	rootHash, successfulTxs, txReceipts, depositReceipts := rc.processState(r, r.Transactions, stateDB)
	if len(successfulTxs) != len(r.Transactions) {
		panic("Sanity check. All transactions that are included in a rollup must be executed.")
	}

	isValid := rc.validateRollup(r, rootHash, txReceipts, depositReceipts, stateDB)
	if !isValid {
		log.Panic("Should only happen once we start including malicious actors. Until then, an invalid rollup means there is a bug.")
	}

	// todo - check that the transactions hash to the header.txHash

	// verify the signature
	isValid = rc.verifySig(r)
	if !isValid {
		log.Panic("Should only happen once we start including malicious actors. Until then, a rollup with an invalid signature is a bug.")
	}

	return txReceipts, depositReceipts
}

func toReceiptMap(txReceipts []*types.Receipt) map[gethcommon.Hash]*types.Receipt {
	result := make(map[gethcommon.Hash]*types.Receipt, 0)
	for _, r := range txReceipts {
		result[r.TxHash] = r
	}
	return result
}

func allReceipts(txReceipts []*types.Receipt, depositReceipts []*types.Receipt) types.Receipts {
	receipts := make([]*types.Receipt, 0)
	receipts = append(receipts, txReceipts...)
	receipts = append(receipts, depositReceipts...)
	return receipts
}

// SubmitBlock is used to update the enclave with an additional L1 block.
func (rc *RollupChain) SubmitBlock(block types.Block) common.BlockSubmissionResponse {
	rc.blockProcessingMutex.Lock()
	defer rc.blockProcessingMutex.Unlock()

	// The genesis block should always be ingested, not submitted, so we ignore it if it's passed in here.
	if rc.isGenesisBlock(&block) {
		return common.BlockSubmissionResponse{IngestedBlock: false, BlockNotIngestedCause: "Block was genesis block."}
	}

	_, foundBlock := rc.storage.FetchBlock(block.Hash())
	if foundBlock {
		return common.BlockSubmissionResponse{IngestedBlock: false, BlockNotIngestedCause: "Block already ingested."}
	}

	if ingestionFailedResponse := rc.insertBlockIntoL1Chain(&block); ingestionFailedResponse != nil {
		return *ingestionFailedResponse
	}

	_, f := rc.storage.FetchBlock(block.Header().ParentHash)
	if !f && block.NumberU64() > common.L1GenesisHeight {
		return common.BlockSubmissionResponse{IngestedBlock: false, BlockNotIngestedCause: "Block parent not stored."}
	}

	// Only store the block if the parent is available.
	stored := rc.storage.StoreBlock(&block)
	if !stored {
		return common.BlockSubmissionResponse{IngestedBlock: false}
	}

	common.TraceWithID(rc.nodeID, "Update state: b_%d", common.ShortHash(block.Hash()))
	blockState, _, subscribedLogs := rc.updateState(&block)
	if blockState == nil {
		return rc.noBlockStateBlockSubmissionResponse(&block)
	}

	// todo - A verifier node will not produce rollups, we can check the e.mining to get the node behaviour
	r := rc.produceRollup(&block, blockState)
	rc.signRollup(r)
	rc.checkRollup(r) // Sanity check the produced rollup
	// todo - should store proposal rollups in a different storage as they are ephemeral (round based)
	rc.storage.StoreRollup(r)

	common.TraceWithID(rc.nodeID, "Processed block: b_%d(%d). Produced rollup r_%d", common.ShortHash(block.Hash()), block.NumberU64(), common.ShortHash(r.Hash()))

	encryptedLogs, err := rc.subscriptionManager.EncryptLogs(subscribedLogs)
	if err != nil {
		log.Panic("Could not encrypt logs. Cause: %s", err)
	}

	return rc.newBlockSubmissionResponse(blockState, r.ToExtRollup(rc.transactionBlobCrypto), encryptedLogs)
}

func (rc *RollupChain) produceRollup(b *types.Block, bs *obscurocore.BlockState) *obscurocore.Rollup {
	headRollup, f := rc.storage.FetchRollup(bs.HeadRollup)
	if !f {
		log.Panic(msgNoRollup)
	}

	// These variables will be used to create the new rollup
	var newRollupTxs []*common.L2Tx
	var newRollupState *state.StateDB

	/*
			speculativeExecutionSucceeded := false
		   todo - reenable
			if e.speculativeExecutionEnabled {
				// retrieve the speculatively calculated State based on the previous winner and the incoming transactions
				e.speculativeWorkInCh <- true
				speculativeRollup := <-e.speculativeWorkOutCh

				newRollupTxs = speculativeRollup.txs
				newRollupState = speculativeRollup.s
				newRollupHeader = speculativeRollup.h

				// the speculative execution has been processing on top of the wrong parent - due to failure in gossip or publishing to L1
				// or speculative execution is disabled
				speculativeExecutionSucceeded = speculativeRollup.found && (speculativeRollup.r.Hash() == bs.HeadRollup)

				if !speculativeExecutionSucceeded && speculativeRollup.r != nil {
					nodecommon.LogWithID(e.nodeShortID, "Recalculate. speculative=r_%d(%d), published=r_%d(%d)",
						obscurocommon.ShortHash(speculativeRollup.r.Hash()),
						speculativeRollup.r.Header.Number,
						obscurocommon.ShortHash(bs.HeadRollup),
						headRollup.Header.Number)
					if e.statsCollector != nil {
						e.statsCollector.L2Recalc(e.nodeID)
					}
				}
			}
	*/

	// if !speculativeExecutionSucceeded {
	// In case the speculative execution thread has not succeeded in producing a valid rollup
	// we have to create a new one from the mempool transactions
	// Create a new rollup based on the fromBlock of inclusion of the previous, including all new transactions
	nonce := common.GenerateNonce()
	r := obscurocore.EmptyRollup(rc.hostID, headRollup.Header, b.Hash(), nonce)

	newRollupTxs = rc.mempool.CurrentTxs(headRollup, rc.storage)
	newRollupState = rc.storage.CreateStateDB(r.Header.ParentHash)

	rootHash, successfulTxs, txReceipts, depositReceipts := rc.processState(r, newRollupTxs, newRollupState)

	r.Header.Root = rootHash
	r.Transactions = successfulTxs

	// Postprocessing - withdrawals
	txReceiptsMap := toReceiptMap(txReceipts)
	r.Header.Withdrawals = rc.bridge.RollupPostProcessingWithdrawals(r, newRollupState, txReceiptsMap)

	receipts := allReceipts(txReceipts, depositReceipts)
	if len(receipts) == 0 {
		r.Header.ReceiptHash = types.EmptyRootHash
	} else {
		r.Header.ReceiptHash = types.DeriveSha(receipts, trie.NewStackTrie(nil))
		r.Header.Bloom = types.CreateBloom(receipts)
	}

	if len(successfulTxs) == 0 {
		r.Header.TxHash = types.EmptyRootHash
	} else {
		r.Header.TxHash = types.DeriveSha(types.Transactions(successfulTxs), trie.NewStackTrie(nil))
	}

	// Uncomment this if you want to debug issues related to root state hashes not matching
	dump := strings.Replace(string(newRollupState.Dump(&state.DumpConfig{})), "\n", "", -1)
	log.Trace("Create rollup. State: %s", dump)

	return r
}

// TODO - this belongs in the protocol

func (rc *RollupChain) RoundWinner(parent common.L2RootHash) (common.ExtRollup, bool, error) {
	head, found := rc.storage.FetchRollup(parent)
	if !found {
		return common.ExtRollup{}, false, fmt.Errorf("rollup not found: r_%s", parent)
	}

	headState := rc.storage.FetchHeadState()
	currentHeadRollup, found := rc.storage.FetchRollup(headState.HeadRollup)
	if !found {
		panic("Should not happen since the header hash and the rollup are stored in a batch.")
	}
	// Check if round.winner is being called on an old rollup
	if !bytes.Equal(currentHeadRollup.Hash().Bytes(), parent.Bytes()) {
		return common.ExtRollup{}, false, nil
	}

	common.TraceWithID(rc.nodeID, "Round winner height: %d", head.Header.Number)
	rollupsReceivedFromPeers := rc.storage.FetchRollups(head.NumberU64() + 1)
	// filter out rollups with a different Parent
	var usefulRollups []*obscurocore.Rollup
	for _, rol := range rollupsReceivedFromPeers {
		p := rc.storage.ParentRollup(rol)
		if p == nil {
			common.LogWithID(rc.nodeID, "Received rollup from peer but don't have parent rollup - discarding...")
			continue
		}
		if bytes.Equal(p.Hash().Bytes(), head.Hash().Bytes()) {
			usefulRollups = append(usefulRollups, rol)
		}
	}

	// determine the winner of the round
	winnerRollup := rc.findRoundWinner(usefulRollups, head)
	//if rc.config.SpeculativeExecution {
	//	go rc.notifySpeculative(winnerRollup)
	//}

	// we are the winner
	if bytes.Equal(winnerRollup.Header.Agg.Bytes(), rc.hostID.Bytes()) {
		v := rc.storage.Proof(winnerRollup)
		w := rc.storage.ParentRollup(winnerRollup)
		common.TraceWithID(rc.nodeID, "Publish rollup=r_%d(%d)[r_%d]{proof=b_%d(%d)}. Num Txs: %d. Txs: %v.  Root=%v. ",
			common.ShortHash(winnerRollup.Hash()), winnerRollup.Header.Number,
			common.ShortHash(w.Hash()),
			common.ShortHash(v.Hash()),
			v.NumberU64(),
			len(winnerRollup.Transactions),
			obscurocore.PrintTxs(winnerRollup.Transactions),
			winnerRollup.Header.Root,
		)
		return winnerRollup.ToExtRollup(rc.transactionBlobCrypto), true, nil
	}
	return common.ExtRollup{}, false, nil
}

func (rc *RollupChain) ExecuteOffChainTransaction(encryptedParams common.EncryptedParamsCall) (common.EncryptedResponseCall, error) {
	paramBytes, err := rc.rpcEncryptionManager.DecryptBytes(encryptedParams)
	if err != nil {
		return nil, fmt.Errorf("could not decrypt params in eth_call request. Cause: %w", err)
	}

	// extract params from byte slice to array of strings
	var paramList []interface{}
	err = json.Unmarshal(paramBytes, &paramList)
	if err != nil {
		return nil, fmt.Errorf("unable to decode EthCall params - %w", err)
	}

	// params are [callMsg, block number (optional) ]
	if len(paramList) < 1 {
		return nil, fmt.Errorf("required at least 1 params, but received %d", len(paramList))
	}

	callMsg, err := gethenconding.ExtractEthCall(paramList[0])
	if err != nil {
		return nil, fmt.Errorf("unable to decode EthCall Params - %w", err)
	}

	hs := rc.storage.FetchHeadState()
	if hs == nil {
		panic("Not initialised")
	}
	// todo - get the parent
	r, f := rc.storage.FetchRollup(hs.HeadRollup)
	if !f {
		panic("not found")
	}

	log.Trace("!OffChain call: contractAddress=%s, from=%s, data=%s, rollup=r_%d, state=%s", callMsg.To.Hex(), callMsg.From.Hex(), hexutils.BytesToHex(callMsg.Data), common.ShortHash(r.Hash()), r.Header.Root.Hex())
	s := rc.storage.CreateStateDB(hs.HeadRollup)
	result, err := evm.ExecuteOffChainCall(callMsg.From, callMsg.To, callMsg.Data, s, r.Header, rc.storage, rc.chainConfig)
	if err != nil {
		return nil, err
	}
	if result.Failed() {
		log.Error("!OffChain: Failed to execute contract %s: %s\n", callMsg.To.Hex(), result.Err)
		return nil, result.Err
	}

	log.Trace("!OffChain result: %s", hexutils.BytesToHex(result.ReturnData))

	var encodedResult string
	if len(result.ReturnData) != 0 {
		encodedResult = hexutil.Encode(result.ReturnData)
	}
	encryptedResult, err := rc.rpcEncryptionManager.EncryptWithViewingKey(callMsg.From, []byte(encodedResult))
	if err != nil {
		return nil, fmt.Errorf("enclave could not respond securely to eth_call request. Cause: %w", err)
	}

	return encryptedResult, nil
}

func (rc *RollupChain) GetBalance(encryptedParams common.EncryptedParamsGetBalance) (common.EncryptedResponseGetBalance, error) {
	// We decrypt the request.
	paramBytes, err := rc.rpcEncryptionManager.DecryptBytes(encryptedParams)
	if err != nil {
		return nil, fmt.Errorf("could not decrypt params in eth_getBalance request. Cause: %w", err)
	}

	// We extract the params from the request.
	var paramList []string
	err = json.Unmarshal(paramBytes, &paramList)
	if err != nil {
		return nil, fmt.Errorf("failed to unmarshal RPC request params from JSON. Cause: %w", err)
	}
	if len(paramList) != 2 {
		return nil, fmt.Errorf("required exactly two params, but received %d", len(paramList))
	}
	// TODO - Replace all usages of `HexToAddress` with a `SafeHexToAddress` that checks that the string does not exceed 20 bytes.
	address := gethcommon.HexToAddress(paramList[0])
	blockNumber := gethrpc.BlockNumber(0)
	err = blockNumber.UnmarshalJSON([]byte(paramList[1]))
	if err != nil {
		return nil, fmt.Errorf("could not parse requested rollup number")
	}

	// We retrieve the rollup of interest.
	rollup, err := rc.getRollup(blockNumber)
	if err != nil {
		return nil, err
	}

	// We get the balance at that rollup.
	blockchainState := rc.storage.CreateStateDB(rollup.Hash())
	if blockchainState == nil || err != nil {
		return nil, err
	}
	balance := (*hexutil.Big)(blockchainState.GetBalance(address))

	// We encrypt the result.
	encryptedBalance, err := rc.rpcEncryptionManager.EncryptWithViewingKey(address, []byte(balance.String()))
	if err != nil {
		return nil, fmt.Errorf("enclave could not respond securely to eth_getBalance request. Cause: %w", err)
	}
	return encryptedBalance, blockchainState.Error()
}

func (rc *RollupChain) signRollup(r *obscurocore.Rollup) {
	var err error
	h := r.Hash()
	r.Header.R, r.Header.S, err = ecdsa.Sign(rand.Reader, rc.enclavePrivateKey, h[:])
	if err != nil {
		log.Panic("Could not sign rollup. Cause: %s", err)
	}
}

func (rc *RollupChain) verifySig(r *obscurocore.Rollup) bool {
	// If this rollup is generated by the current enclave skip the sig verification
	if bytes.Equal(r.Header.Agg.Bytes(), rc.hostID.Bytes()) {
		return true
	}

	h := r.Hash()
	if r.Header.R == nil || r.Header.S == nil {
		panic("Missing signature on rollup")
	}
	pubKey := rc.storage.FetchAttestedKey(r.Header.Agg)
	return ecdsa.Verify(pubKey, h[:], r.Header.R, r.Header.S)
}

// Retrieves the rollup with the given height, with special handling for earliest/latest/pending .
func (rc *RollupChain) getRollup(height gethrpc.BlockNumber) (*obscurocore.Rollup, error) {
	var rollup *obscurocore.Rollup
	switch height {
	case gethrpc.EarliestBlockNumber:
		rollup = rc.storage.FetchGenesisRollup()
	case gethrpc.PendingBlockNumber:
		// TODO - Depends on the current pending rollup; leaving it for a different iteration as it will need more thought.
		return nil, fmt.Errorf("requested balance for pending block. This is not handled currently")
	case gethrpc.LatestBlockNumber:
		rollupHash := rc.storage.FetchHeadState().HeadRollup
		var found bool
		rollup, found = rc.storage.FetchRollup(rollupHash)
		if !found {
			return nil, fmt.Errorf("rollup with requested height %d was not found", height)
		}
	default:
		maybeRollup, found := rc.storage.FetchRollupByHeight(uint64(height))
		if !found {
			return nil, fmt.Errorf("rollup with requested height %d was not found", height)
		}
		rollup = maybeRollup
	}
	return rollup, nil
}<|MERGE_RESOLUTION|>--- conflicted
+++ resolved
@@ -237,18 +237,9 @@
 		logs = append(logs, receipt.Logs...)
 	}
 
-<<<<<<< HEAD
 	rc.storage.SaveNewHead(bs, head, receipts, logs)
-=======
-	subscribedLogs := map[uuid.UUID][]*types.Log{}
-	// For the genesis block, we do not emit any events, because we cannot yet validate whether all the topics refer to
-	// code addresses, since the state DB hasn't yet been constructed to check against.
-	if head.Header.ParentHash != common.GenesisHash {
-		subscribedLogs = rc.subscriptionManager.FilteredSubscribedLogs(logs, head.Header.ParentHash)
-	}
->>>>>>> bc80889a
-
-	subscribedLogs := rc.subscriptionManager.FilterRelevantLogs(logs, head.Header.Hash())
+
+	subscribedLogs := rc.subscriptionManager.FilteredSubscribedLogs(logs, head.Header.Hash())
 	return bs, logs, subscribedLogs
 }
 
