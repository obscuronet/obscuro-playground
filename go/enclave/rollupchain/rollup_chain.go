--- conflicted
+++ resolved
@@ -654,27 +654,17 @@
 		return nil, fmt.Errorf("unable to convert TransactionArgs to Message - %w", err)
 	}
 
-<<<<<<< HEAD
 	// fetch the chain state at given rollup
 	blockState, err := rc.GetChainStateAtRollup(blockNumber)
-=======
-	headsAfterL1Block, err := rc.storage.FetchCurrentHeadsAfterL1Block()
->>>>>>> 61da560f
 	if err != nil {
 		return nil, err
 	}
-<<<<<<< HEAD
 
 	r, err := rc.getRollup(*blockNumber)
-=======
-	// todo - get the parent
-	r, err := rc.storage.FetchRollup(headsAfterL1Block.HeadRollup)
->>>>>>> 61da560f
 	if err != nil {
 		return nil, fmt.Errorf("unable to fetch head state rollup. Cause: %w", err)
 	}
 
-<<<<<<< HEAD
 	rc.logger.Trace(
 		fmt.Sprintf("!OffChain call: contractAddress=%s, from=%s, data=%s, rollup=r_%d, state=%s",
 			callMsg.To(),
@@ -683,13 +673,6 @@
 			common.ShortHash(r.Hash()),
 			r.Header.Root.Hex()),
 	)
-=======
-	rc.logger.Trace(fmt.Sprintf("!OffChain call: contractAddress=%s, from=%s, data=%s, rollup=r_%d, state=%s", callMsg.To(), callMsg.From(), hexutils.BytesToHex(callMsg.Data()), common.ShortHash(r.Hash()), r.Header.Root.Hex()))
-	s, err := rc.storage.CreateStateDB(headsAfterL1Block.HeadRollup)
-	if err != nil {
-		return nil, fmt.Errorf("could not create stateDB. Cause: %w", err)
-	}
->>>>>>> 61da560f
 
 	result, err := evm.ExecuteOffChainCall(&callMsg, blockState, r.Header, rc.storage, rc.chainConfig, rc.logger)
 	if err != nil {
