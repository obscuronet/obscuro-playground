package rollupchain

import (
	"bytes"
	"crypto/ecdsa"
	"crypto/rand"
	"encoding/json"
	"fmt"
	"sort"
	"strings"
	"sync"

	"github.com/obscuronet/go-obscuro/go/common/gethenconding"

	"github.com/ethereum/go-ethereum/common/hexutil"
	"github.com/ethereum/go-ethereum/core"
	"github.com/ethereum/go-ethereum/core/state"
	"github.com/ethereum/go-ethereum/core/types"
	"github.com/ethereum/go-ethereum/params"
	"github.com/ethereum/go-ethereum/trie"
	"github.com/google/uuid"
	"github.com/obscuronet/go-obscuro/go/common"
	"github.com/obscuronet/go-obscuro/go/common/log"
	"github.com/obscuronet/go-obscuro/go/enclave/bridge"
	"github.com/obscuronet/go-obscuro/go/enclave/crypto"
	"github.com/obscuronet/go-obscuro/go/enclave/db"
	"github.com/obscuronet/go-obscuro/go/enclave/events"
	"github.com/obscuronet/go-obscuro/go/enclave/evm"
	"github.com/obscuronet/go-obscuro/go/enclave/mempool"
	"github.com/obscuronet/go-obscuro/go/enclave/rpc"
	"github.com/status-im/keycard-go/hexutils"

	gethcommon "github.com/ethereum/go-ethereum/common"
	gethrpc "github.com/ethereum/go-ethereum/rpc"
	obscurocore "github.com/obscuronet/go-obscuro/go/enclave/core"
)

const (
	msgNoRollup = "could not fetch rollup"
)

// RollupChain represents the canonical chain, and manages the state.
type RollupChain struct {
	hostID          gethcommon.Address
	nodeID          uint64
	ethereumChainID int64
	chainConfig     *params.ChainConfig

	storage               db.Storage
	l1Blockchain          *core.BlockChain
	bridge                *bridge.Bridge
	transactionBlobCrypto crypto.TransactionBlobCrypto // todo - remove
	rpcEncryptionManager  rpc.EncryptionManager
	mempool               mempool.Manager
	faucet                Faucet
	subscriptionManager   *events.SubscriptionManager

	enclavePrivateKey    *ecdsa.PrivateKey // this is a key known only to the current enclave, and the public key was shared with everyone during attestation
	blockProcessingMutex sync.Mutex
}

func New(nodeID uint64, hostID gethcommon.Address, storage db.Storage, l1Blockchain *core.BlockChain, bridge *bridge.Bridge, subscriptionManager *events.SubscriptionManager, txCrypto crypto.TransactionBlobCrypto, mempool mempool.Manager, rpcem rpc.EncryptionManager, privateKey *ecdsa.PrivateKey, ethereumChainID int64, chainConfig *params.ChainConfig) *RollupChain {
	return &RollupChain{
		nodeID:                nodeID,
		hostID:                hostID,
		storage:               storage,
		l1Blockchain:          l1Blockchain,
		bridge:                bridge,
		transactionBlobCrypto: txCrypto,
		mempool:               mempool,
		faucet:                NewFaucet(storage),
		subscriptionManager:   subscriptionManager,
		enclavePrivateKey:     privateKey,
		rpcEncryptionManager:  rpcem,
		ethereumChainID:       ethereumChainID,
		chainConfig:           chainConfig,
		blockProcessingMutex:  sync.Mutex{},
	}
}

func (rc *RollupChain) ProduceGenesis(blkHash gethcommon.Hash) (*obscurocore.Rollup, *types.Block) {
	b, f := rc.storage.FetchBlock(blkHash)
	if !f {
		log.Panic("Could not find the block used as proof for the genesis rollup.")
	}

	rolGenesis := obscurocore.NewRollup(
		blkHash,
		nil,
		common.L2GenesisHeight,
		gethcommon.HexToAddress("0x0"),
		[]*common.L2Tx{},
		[]common.Withdrawal{},
		common.GenerateNonce(),
		rc.faucet.GetGenesisRoot(rc.storage),
	)
	rc.signRollup(rolGenesis)

	return rolGenesis, b
}

<<<<<<< HEAD
=======
func (rc *RollupChain) IngestBlock(block *types.Block) common.BlockSubmissionResponse {
	// We ignore a failure on the genesis block, since insertion of the genesis also produces a failure in Geth
	// (at least with Clique, where it fails with a `vote nonce not 0x00..0 or 0xff..f`).
	if ingestionFailedResponse := rc.insertBlockIntoL1Chain(block); !rc.isGenesisBlock(block) && ingestionFailedResponse != nil {
		return *ingestionFailedResponse
	}

	rc.storage.StoreBlock(block)
	bs, _, subscribedLogs := rc.updateState(block)
	if bs == nil {
		return rc.noBlockStateBlockSubmissionResponse(block)
	}

	var rollup common.ExtRollup
	if bs.FoundNewRollup {
		hr, f := rc.storage.FetchRollup(bs.HeadRollup)
		if !f {
			log.Panic(msgNoRollup)
		}

		rollup = hr.ToExtRollup(rc.transactionBlobCrypto)
	}

	encryptedLogs, err := rc.subscriptionManager.EncryptLogs(subscribedLogs)
	if err != nil {
		log.Panic("Could not encrypt logs. Cause: %s", err)
	}

	return rc.newBlockSubmissionResponse(bs, rollup, encryptedLogs)
}

>>>>>>> 69d89cf9
// Inserts the block into the L1 chain if it exists and the block is not the genesis block. Returns a non-nil
// BlockSubmissionResponse if the insertion failed.
func (rc *RollupChain) insertBlockIntoL1Chain(block *types.Block) *common.BlockSubmissionResponse {
	if rc.l1Blockchain != nil {
		_, err := rc.l1Blockchain.InsertChain(types.Blocks{block})
		if err != nil {
			causeMsg := fmt.Sprintf("Block was invalid: %v", err)
			return &common.BlockSubmissionResponse{IngestedBlock: false, BlockNotIngestedCause: causeMsg}
		}
	}
	return nil
}

func (rc *RollupChain) noBlockStateBlockSubmissionResponse(block *types.Block) common.BlockSubmissionResponse {
	return common.BlockSubmissionResponse{
		BlockHeader:   block.Header(),
		IngestedBlock: true,
		FoundNewHead:  false,
	}
}

func (rc *RollupChain) newBlockSubmissionResponse(bs *obscurocore.BlockState, rollup common.ExtRollup, logs map[uuid.UUID]common.EncryptedLogs) common.BlockSubmissionResponse {
	headRollup, f := rc.storage.FetchRollup(bs.HeadRollup)
	if !f {
		log.Panic(msgNoRollup)
	}

	headBlock, f := rc.storage.FetchBlock(bs.Block)
	if !f {
		log.Panic("could not fetch block")
	}

	var head *common.Header
	if bs.FoundNewRollup {
		head = headRollup.Header
	}
	return common.BlockSubmissionResponse{
		BlockHeader:    headBlock.Header(),
		ProducedRollup: rollup,
		IngestedBlock:  true,
		FoundNewHead:   bs.FoundNewRollup,
		RollupHead:     head,
		SubscribedLogs: logs,
	}
}

func (rc *RollupChain) isGenesisBlock(block *types.Block) bool {
	return rc.l1Blockchain != nil && bytes.Equal(block.Hash().Bytes(), rc.l1Blockchain.Genesis().Hash().Bytes())
}

//  STATE

// Recursively calculates the state, logs and subscribed logs for the given block.
func (rc *RollupChain) updateState(b *types.Block) (*obscurocore.BlockState, []*types.Log, map[uuid.UUID][]*types.Log) {
	// This method is called recursively in case of Re-orgs. Stop when state was calculated already.
	blockState, _, found := rc.storage.FetchBlockState(b.Hash())
	if found {
		return blockState, nil, nil
	}

	rollups := rc.bridge.ExtractRollups(b, rc.storage)
	genesisRollup := rc.storage.FetchGenesisRollup()

	// processing blocks before genesis, so there is nothing to do
	if genesisRollup == nil && len(rollups) == 0 {
		return nil, nil, nil
	}

	// Detect if the incoming block contains the genesis rollup, and generate an updated state.
	// Handles the case of the block containing the genesis being processed multiple times.
	genesisState, isGenesis := rc.handleGenesisRollup(b, rollups, genesisRollup)
	if isGenesis {
		return genesisState, nil, nil
	}

	// To calculate the state after the current block, we need the state after the parent.
	// If this point is reached, there is a parent state guaranteed, because the genesis is handled above
	parentState, logs, parentFound := rc.storage.FetchBlockState(b.ParentHash())
	if !parentFound {
		// go back and calculate the Root of the Parent
		parent, found := rc.storage.FetchBlock(b.ParentHash())
		if !found {
			common.LogWithID(rc.nodeID, "Could not find block parent. This should not happen.")
			return nil, nil, nil
		}
		parentState, logs, _ = rc.updateState(parent)
	}

	if parentState == nil {
		common.LogWithID(rc.nodeID, "Something went wrong. There should be a parent here, blockNum=%d. \n Block: %d, Block Parent: %d ",
			b.Number(),
			common.ShortHash(b.Hash()),
			common.ShortHash(b.Header().ParentHash),
		)
		return nil, nil, nil
	}

	bs, head, receipts := rc.calculateBlockState(b, parentState, rollups)
	common.TraceWithID(rc.nodeID, "Calc block state b_%d: Found: %t - r_%d, ",
		common.ShortHash(b.Hash()),
		bs.FoundNewRollup,
		common.ShortHash(bs.HeadRollup))

	for _, receipt := range receipts {
		logs = append(logs, receipt.Logs...)
	}

	rc.storage.SaveNewHead(bs, head, receipts, logs)

	subscribedLogs := rc.subscriptionManager.FilteredSubscribedLogs(logs, head.Header.Hash())
	return bs, logs, subscribedLogs
}

func (rc *RollupChain) handleGenesisRollup(b *types.Block, rollups []*obscurocore.Rollup, genesisRollup *obscurocore.Rollup) (genesisState *obscurocore.BlockState, isGenesis bool) {
	// the incoming block holds the genesis rollup
	// calculate and return the new block state
	// todo change this to an hardcoded hash on testnet/mainnet
	if genesisRollup == nil && len(rollups) == 1 {
		common.LogWithID(rc.nodeID, "Found genesis rollup")

		genesis := rollups[0]
		rc.storage.StoreGenesisRollup(genesis)

		// The genesis rollup is part of the canonical chain and will be included in an L1 block by the first Aggregator.
		bs := obscurocore.BlockState{
			Block:          b.Hash(),
			HeadRollup:     genesis.Hash(),
			FoundNewRollup: true,
		}
		rc.storage.SaveNewHead(&bs, genesis, nil, nil)
		err := rc.faucet.CalculateGenesisState(rc.storage)
		if err != nil {
			return nil, false
		}

		return &bs, true
	}

	// Re-processing the block that contains the rollup. This can happen as blocks can be fed to the enclave multiple times.
	// In this case we don't update the state and move on.
	if genesisRollup != nil && len(rollups) == 1 && bytes.Equal(rollups[0].Header.Hash().Bytes(), genesisRollup.Hash().Bytes()) {
		return nil, true
	}
	return nil, false
}

func (rc *RollupChain) findRoundWinner(receivedRollups []*obscurocore.Rollup, parent *obscurocore.Rollup) *obscurocore.Rollup {
	headRollup, found := FindWinner(parent, receivedRollups, rc.storage)
	if !found {
		log.Panic("could not find winner. This should not happen for gossip rounds")
	}
	rc.checkRollup(headRollup)
	return headRollup
}

type sortByTxIndex []*types.Receipt

func (c sortByTxIndex) Len() int           { return len(c) }
func (c sortByTxIndex) Swap(i, j int)      { c[i], c[j] = c[j], c[i] }
func (c sortByTxIndex) Less(i, j int) bool { return c[i].TransactionIndex < c[j].TransactionIndex }

// This is where transactions are executed and the state is calculated.
// Obscuro includes a bridge embedded in the platform, and this method is responsible for processing deposits as well.
// The rollup can be a final rollup as received from peers or the rollup under construction.
func (rc *RollupChain) processState(rollup *obscurocore.Rollup, txs []*common.L2Tx, stateDB *state.StateDB) (gethcommon.Hash, []*common.L2Tx, []*types.Receipt, []*types.Receipt) {
	var executedTransactions []*common.L2Tx
	var txReceipts []*types.Receipt

	txResults := evm.ExecuteTransactions(txs, stateDB, rollup.Header, rc.storage, rc.chainConfig, 0)
	for _, tx := range txs {
		result, f := txResults[tx.Hash()]
		if !f {
			log.Panic("There should be an entry for each transaction ")
		}
		rec, foundReceipt := result.(*types.Receipt)
		if foundReceipt {
			executedTransactions = append(executedTransactions, tx)
			txReceipts = append(txReceipts, rec)
		} else {
			// Exclude all errors
			common.LogWithID(common.ShortAddress(rc.hostID), "Excluding transaction %s from rollup r_%d. Cause: %s", tx.Hash().Hex(), common.ShortHash(rollup.Hash()), result)
		}
	}

	// always process deposits last, either on top of the rollup produced speculatively or the newly created rollup
	// process deposits from the fromBlock of the parent to the current block (which is the fromBlock of the new rollup)
	depositTxs := rc.bridge.ExtractDeposits(
		rc.storage.Proof(rc.storage.ParentRollup(rollup)),
		rc.storage.Proof(rollup),
		rc.storage,
		stateDB,
	)

	depositResponses := evm.ExecuteTransactions(depositTxs, stateDB, rollup.Header, rc.storage, rc.chainConfig, len(executedTransactions))
	depositReceipts := make([]*types.Receipt, len(depositResponses))
	if len(depositResponses) != len(depositTxs) {
		log.Panic("Sanity check. Some deposit transactions failed.")
	}
	i := 0
	for _, resp := range depositResponses {
		rec, ok := resp.(*types.Receipt)
		if !ok {
			// TODO - Handle the case of an error (e.g. insufficient funds).
			log.Panic("Sanity check. Expected a receipt, got %v", resp)
		}
		depositReceipts[i] = rec
		i++
	}

	rootHash, err := stateDB.Commit(true)
	if err != nil {
		log.Panic("could not commit to state DB. Cause: %s", err)
	}

	sort.Sort(sortByTxIndex(txReceipts))
	sort.Sort(sortByTxIndex(depositReceipts))

	// todo - handle the tx execution logs
	return rootHash, executedTransactions, txReceipts, depositReceipts
}

func (rc *RollupChain) validateRollup(rollup *obscurocore.Rollup, rootHash gethcommon.Hash, txReceipts []*types.Receipt, depositReceipts []*types.Receipt, stateDB *state.StateDB) bool {
	h := rollup.Header
	if !bytes.Equal(rootHash.Bytes(), h.Root.Bytes()) {
		dump := strings.Replace(string(stateDB.Dump(&state.DumpConfig{})), "\n", "", -1)
		log.Error("Verify rollup r_%d: Calculated a different state. This should not happen as there are no malicious actors yet. \nGot: %s\nExp: %s\nHeight:%d\nTxs:%v\nState: %s.\nDeposits: %+v",
			common.ShortHash(rollup.Hash()), rootHash, h.Root, h.Number, obscurocore.PrintTxs(rollup.Transactions), dump, depositReceipts)
		return false
	}

	//  check that the withdrawals in the header match the withdrawals as calculated
	withdrawals := rc.bridge.RollupPostProcessingWithdrawals(rollup, stateDB, toReceiptMap(txReceipts))
	for i, w := range withdrawals {
		hw := h.Withdrawals[i]
		if hw.Amount.Cmp(w.Amount) != 0 || hw.Recipient != w.Recipient || hw.Contract != w.Contract {
			log.Error("Verify rollup r_%d: Withdrawals don't match", common.ShortHash(rollup.Hash()))
			return false
		}
	}

	rec := allReceipts(txReceipts, depositReceipts)
	rbloom := types.CreateBloom(rec)
	if !bytes.Equal(rbloom.Bytes(), h.Bloom.Bytes()) {
		log.Error("Verify rollup r_%d: Invalid bloom (remote: %x  local: %x)", common.ShortHash(rollup.Hash()), h.Bloom, rbloom)
		return false
	}

	receiptSha := types.DeriveSha(rec, trie.NewStackTrie(nil))
	if !bytes.Equal(receiptSha.Bytes(), h.ReceiptHash.Bytes()) {
		log.Error("Verify rollup r_%d: invalid receipt root hash (remote: %x local: %x)", common.ShortHash(rollup.Hash()), h.ReceiptHash, receiptSha)
		return false
	}

	return true
}

// given an L1 block, and the State as it was in the Parent block, calculates the State after the current block.
func (rc *RollupChain) calculateBlockState(b *types.Block, parentState *obscurocore.BlockState, rollups []*obscurocore.Rollup) (*obscurocore.BlockState, *obscurocore.Rollup, []*types.Receipt) {
	currentHead, found := rc.storage.FetchRollup(parentState.HeadRollup)
	if !found {
		log.Panic("could not fetch parent rollup")
	}
	newHeadRollup, found := FindWinner(currentHead, rollups, rc.storage)
	var rollupTxReceipts []*types.Receipt
	// only change the state if there is a new l2 HeadRollup in the current block
	if found {
		rollupTxReceipts, _ = rc.checkRollup(newHeadRollup)
	} else {
		newHeadRollup = currentHead
	}

	bs := obscurocore.BlockState{
		Block:          b.Hash(),
		HeadRollup:     newHeadRollup.Hash(),
		FoundNewRollup: found,
	}
	return &bs, newHeadRollup, rollupTxReceipts
}

// verifies that the headers of the rollup match the results of executing the transactions
func (rc *RollupChain) checkRollup(r *obscurocore.Rollup) ([]*types.Receipt, []*types.Receipt) {
	stateDB := rc.storage.CreateStateDB(r.Header.ParentHash)
	// calculate the state to compare with what is in the Rollup
	rootHash, successfulTxs, txReceipts, depositReceipts := rc.processState(r, r.Transactions, stateDB)
	if len(successfulTxs) != len(r.Transactions) {
		panic("Sanity check. All transactions that are included in a rollup must be executed.")
	}

	isValid := rc.validateRollup(r, rootHash, txReceipts, depositReceipts, stateDB)
	if !isValid {
		log.Panic("Should only happen once we start including malicious actors. Until then, an invalid rollup means there is a bug.")
	}

	// todo - check that the transactions hash to the header.txHash

	// verify the signature
	isValid = rc.verifySig(r)
	if !isValid {
		log.Panic("Should only happen once we start including malicious actors. Until then, a rollup with an invalid signature is a bug.")
	}

	return txReceipts, depositReceipts
}

func toReceiptMap(txReceipts []*types.Receipt) map[gethcommon.Hash]*types.Receipt {
	result := make(map[gethcommon.Hash]*types.Receipt, 0)
	for _, r := range txReceipts {
		result[r.TxHash] = r
	}
	return result
}

func allReceipts(txReceipts []*types.Receipt, depositReceipts []*types.Receipt) types.Receipts {
	receipts := make([]*types.Receipt, 0)
	receipts = append(receipts, txReceipts...)
	receipts = append(receipts, depositReceipts...)
	return receipts
}

// SubmitBlock is used to update the enclave with an additional L1 block.
func (rc *RollupChain) SubmitBlock(block types.Block, isLatest bool) common.BlockSubmissionResponse {
	rc.blockProcessingMutex.Lock()
	defer rc.blockProcessingMutex.Unlock()

	_, foundBlock := rc.storage.FetchBlock(block.Hash())
	if foundBlock {
		return common.BlockSubmissionResponse{IngestedBlock: false, BlockNotIngestedCause: "Block already ingested."}
	}

	if ingestionFailedResponse := rc.insertBlockIntoL1Chain(&block); !rc.isGenesisBlock(&block) && ingestionFailedResponse != nil {
		return *ingestionFailedResponse
	}

	_, f := rc.storage.FetchBlock(block.Header().ParentHash)
	if !f && block.NumberU64() > common.L1GenesisHeight {
		return common.BlockSubmissionResponse{IngestedBlock: false, BlockNotIngestedCause: "Block parent not stored."}
	}

	// Only store the block if the parent is available.
	stored := rc.storage.StoreBlock(&block)
	if !stored {
		return common.BlockSubmissionResponse{IngestedBlock: false}
	}

	common.TraceWithID(rc.nodeID, "Update state: b_%d", common.ShortHash(block.Hash()))
	blockState, _, subscribedLogs := rc.updateState(&block)
	if blockState == nil {
		return rc.noBlockStateBlockSubmissionResponse(&block)
	}

	encryptedLogs, err := rc.subscriptionManager.EncryptLogs(logs)
	if err != nil {
		log.Panic("Could not encrypt logs. Cause: %s", err)
	}

	if !isLatest {
		// no need to produce rollup, we're behind the L1, so rollup will be outdated
		return rc.newBlockSubmissionResponse(blockState, common.ExtRollup{}, encryptedLogs)
	}

	// todo - A verifier node will not produce rollups, we can check the e.mining to get the node behaviour
	r := rc.produceRollup(&block, blockState)
	rc.signRollup(r)
	rc.checkRollup(r) // Sanity check the produced rollup
	// todo - should store proposal rollups in a different storage as they are ephemeral (round based)
	rc.storage.StoreRollup(r)

	common.TraceWithID(rc.nodeID, "Processed block: b_%d(%d). Produced rollup r_%d", common.ShortHash(block.Hash()), block.NumberU64(), common.ShortHash(r.Hash()))

<<<<<<< HEAD
=======
	encryptedLogs, err := rc.subscriptionManager.EncryptLogs(subscribedLogs)
	if err != nil {
		log.Panic("Could not encrypt logs. Cause: %s", err)
	}

>>>>>>> 69d89cf9
	return rc.newBlockSubmissionResponse(blockState, r.ToExtRollup(rc.transactionBlobCrypto), encryptedLogs)
}

func (rc *RollupChain) produceRollup(b *types.Block, bs *obscurocore.BlockState) *obscurocore.Rollup {
	headRollup, f := rc.storage.FetchRollup(bs.HeadRollup)
	if !f {
		log.Panic(msgNoRollup)
	}

	// These variables will be used to create the new rollup
	var newRollupTxs []*common.L2Tx
	var newRollupState *state.StateDB

	/*
			speculativeExecutionSucceeded := false
		   todo - reenable
			if e.speculativeExecutionEnabled {
				// retrieve the speculatively calculated State based on the previous winner and the incoming transactions
				e.speculativeWorkInCh <- true
				speculativeRollup := <-e.speculativeWorkOutCh

				newRollupTxs = speculativeRollup.txs
				newRollupState = speculativeRollup.s
				newRollupHeader = speculativeRollup.h

				// the speculative execution has been processing on top of the wrong parent - due to failure in gossip or publishing to L1
				// or speculative execution is disabled
				speculativeExecutionSucceeded = speculativeRollup.found && (speculativeRollup.r.Hash() == bs.HeadRollup)

				if !speculativeExecutionSucceeded && speculativeRollup.r != nil {
					nodecommon.LogWithID(e.nodeShortID, "Recalculate. speculative=r_%d(%d), published=r_%d(%d)",
						obscurocommon.ShortHash(speculativeRollup.r.Hash()),
						speculativeRollup.r.Header.Number,
						obscurocommon.ShortHash(bs.HeadRollup),
						headRollup.Header.Number)
					if e.statsCollector != nil {
						e.statsCollector.L2Recalc(e.nodeID)
					}
				}
			}
	*/

	// if !speculativeExecutionSucceeded {
	// In case the speculative execution thread has not succeeded in producing a valid rollup
	// we have to create a new one from the mempool transactions
	// Create a new rollup based on the fromBlock of inclusion of the previous, including all new transactions
	nonce := common.GenerateNonce()
	r := obscurocore.EmptyRollup(rc.hostID, headRollup.Header, b.Hash(), nonce)

	newRollupTxs = rc.mempool.CurrentTxs(headRollup, rc.storage)
	newRollupState = rc.storage.CreateStateDB(r.Header.ParentHash)

	rootHash, successfulTxs, txReceipts, depositReceipts := rc.processState(r, newRollupTxs, newRollupState)

	r.Header.Root = rootHash
	r.Transactions = successfulTxs

	// Postprocessing - withdrawals
	txReceiptsMap := toReceiptMap(txReceipts)
	r.Header.Withdrawals = rc.bridge.RollupPostProcessingWithdrawals(r, newRollupState, txReceiptsMap)

	receipts := allReceipts(txReceipts, depositReceipts)
	if len(receipts) == 0 {
		r.Header.ReceiptHash = types.EmptyRootHash
	} else {
		r.Header.ReceiptHash = types.DeriveSha(receipts, trie.NewStackTrie(nil))
		r.Header.Bloom = types.CreateBloom(receipts)
	}

	if len(successfulTxs) == 0 {
		r.Header.TxHash = types.EmptyRootHash
	} else {
		r.Header.TxHash = types.DeriveSha(types.Transactions(successfulTxs), trie.NewStackTrie(nil))
	}

	// Uncomment this if you want to debug issues related to root state hashes not matching
	dump := strings.Replace(string(newRollupState.Dump(&state.DumpConfig{})), "\n", "", -1)
	log.Trace("Create rollup. State: %s", dump)

	return r
}

// TODO - this belongs in the protocol

func (rc *RollupChain) RoundWinner(parent common.L2RootHash) (common.ExtRollup, bool, error) {
	head, found := rc.storage.FetchRollup(parent)
	if !found {
		return common.ExtRollup{}, false, fmt.Errorf("rollup not found: r_%s", parent)
	}

	headState := rc.storage.FetchHeadState()
	currentHeadRollup, found := rc.storage.FetchRollup(headState.HeadRollup)
	if !found {
		panic("Should not happen since the header hash and the rollup are stored in a batch.")
	}
	// Check if round.winner is being called on an old rollup
	if !bytes.Equal(currentHeadRollup.Hash().Bytes(), parent.Bytes()) {
		return common.ExtRollup{}, false, nil
	}

	common.TraceWithID(rc.nodeID, "Round winner height: %d", head.Header.Number)
	rollupsReceivedFromPeers := rc.storage.FetchRollups(head.NumberU64() + 1)
	// filter out rollups with a different Parent
	var usefulRollups []*obscurocore.Rollup
	for _, rol := range rollupsReceivedFromPeers {
		p := rc.storage.ParentRollup(rol)
		if p == nil {
			common.LogWithID(rc.nodeID, "Received rollup from peer but don't have parent rollup - discarding...")
			continue
		}
		if bytes.Equal(p.Hash().Bytes(), head.Hash().Bytes()) {
			usefulRollups = append(usefulRollups, rol)
		}
	}

	// determine the winner of the round
	winnerRollup := rc.findRoundWinner(usefulRollups, head)
	//if rc.config.SpeculativeExecution {
	//	go rc.notifySpeculative(winnerRollup)
	//}

	// we are the winner
	if bytes.Equal(winnerRollup.Header.Agg.Bytes(), rc.hostID.Bytes()) {
		v := rc.storage.Proof(winnerRollup)
		w := rc.storage.ParentRollup(winnerRollup)
		common.TraceWithID(rc.nodeID, "Publish rollup=r_%d(%d)[r_%d]{proof=b_%d(%d)}. Num Txs: %d. Txs: %v.  Root=%v. ",
			common.ShortHash(winnerRollup.Hash()), winnerRollup.Header.Number,
			common.ShortHash(w.Hash()),
			common.ShortHash(v.Hash()),
			v.NumberU64(),
			len(winnerRollup.Transactions),
			obscurocore.PrintTxs(winnerRollup.Transactions),
			winnerRollup.Header.Root,
		)
		return winnerRollup.ToExtRollup(rc.transactionBlobCrypto), true, nil
	}
	return common.ExtRollup{}, false, nil
}

func (rc *RollupChain) ExecuteOffChainTransaction(encryptedParams common.EncryptedParamsCall) (common.EncryptedResponseCall, error) {
	paramBytes, err := rc.rpcEncryptionManager.DecryptBytes(encryptedParams)
	if err != nil {
		return nil, fmt.Errorf("could not decrypt params in eth_call request. Cause: %w", err)
	}

	// extract params from byte slice to array of strings
	var paramList []interface{}
	err = json.Unmarshal(paramBytes, &paramList)
	if err != nil {
		return nil, fmt.Errorf("unable to decode EthCall params - %w", err)
	}

	// params are [callMsg, block number (optional) ]
	if len(paramList) < 1 {
		return nil, fmt.Errorf("required at least 1 params, but received %d", len(paramList))
	}

	callMsg, err := gethenconding.ExtractEthCall(paramList[0])
	if err != nil {
		return nil, fmt.Errorf("unable to decode EthCall Params - %w", err)
	}

	hs := rc.storage.FetchHeadState()
	if hs == nil {
		panic("Not initialised")
	}
	// todo - get the parent
	r, f := rc.storage.FetchRollup(hs.HeadRollup)
	if !f {
		panic("not found")
	}

	log.Trace("!OffChain call: contractAddress=%s, from=%s, data=%s, rollup=r_%d, state=%s", callMsg.To.Hex(), callMsg.From.Hex(), hexutils.BytesToHex(callMsg.Data), common.ShortHash(r.Hash()), r.Header.Root.Hex())
	s := rc.storage.CreateStateDB(hs.HeadRollup)
	result, err := evm.ExecuteOffChainCall(callMsg.From, callMsg.To, callMsg.Data, s, r.Header, rc.storage, rc.chainConfig)
	if err != nil {
		return nil, err
	}
	if result.Failed() {
		log.Error("!OffChain: Failed to execute contract %s: %s\n", callMsg.To.Hex(), result.Err)
		return nil, result.Err
	}

	log.Trace("!OffChain result: %s", hexutils.BytesToHex(result.ReturnData))

	var encodedResult string
	if len(result.ReturnData) != 0 {
		encodedResult = hexutil.Encode(result.ReturnData)
	}
	encryptedResult, err := rc.rpcEncryptionManager.EncryptWithViewingKey(callMsg.From, []byte(encodedResult))
	if err != nil {
		return nil, fmt.Errorf("enclave could not respond securely to eth_call request. Cause: %w", err)
	}

	return encryptedResult, nil
}

func (rc *RollupChain) GetBalance(encryptedParams common.EncryptedParamsGetBalance) (common.EncryptedResponseGetBalance, error) {
	// We decrypt the request.
	paramBytes, err := rc.rpcEncryptionManager.DecryptBytes(encryptedParams)
	if err != nil {
		return nil, fmt.Errorf("could not decrypt params in eth_getBalance request. Cause: %w", err)
	}

	// We extract the params from the request.
	var paramList []string
	err = json.Unmarshal(paramBytes, &paramList)
	if err != nil {
		return nil, fmt.Errorf("failed to unmarshal RPC request params from JSON. Cause: %w", err)
	}
	if len(paramList) != 2 {
		return nil, fmt.Errorf("required exactly two params, but received %d", len(paramList))
	}
	// TODO - Replace all usages of `HexToAddress` with a `SafeHexToAddress` that checks that the string does not exceed 20 bytes.
	address := gethcommon.HexToAddress(paramList[0])
	blockNumber := gethrpc.BlockNumber(0)
	err = blockNumber.UnmarshalJSON([]byte(paramList[1]))
	if err != nil {
		return nil, fmt.Errorf("could not parse requested rollup number")
	}

	// We retrieve the rollup of interest.
	rollup, err := rc.getRollup(blockNumber)
	if err != nil {
		return nil, err
	}

	// We get the balance at that rollup.
	blockchainState := rc.storage.CreateStateDB(rollup.Hash())
	if blockchainState == nil || err != nil {
		return nil, err
	}
	balance := (*hexutil.Big)(blockchainState.GetBalance(address))

	// We encrypt the result.
	encryptedBalance, err := rc.rpcEncryptionManager.EncryptWithViewingKey(address, []byte(balance.String()))
	if err != nil {
		return nil, fmt.Errorf("enclave could not respond securely to eth_getBalance request. Cause: %w", err)
	}
	return encryptedBalance, blockchainState.Error()
}

func (rc *RollupChain) signRollup(r *obscurocore.Rollup) {
	var err error
	h := r.Hash()
	r.Header.R, r.Header.S, err = ecdsa.Sign(rand.Reader, rc.enclavePrivateKey, h[:])
	if err != nil {
		log.Panic("Could not sign rollup. Cause: %s", err)
	}
}

func (rc *RollupChain) verifySig(r *obscurocore.Rollup) bool {
	// If this rollup is generated by the current enclave skip the sig verification
	if bytes.Equal(r.Header.Agg.Bytes(), rc.hostID.Bytes()) {
		return true
	}

	h := r.Hash()
	if r.Header.R == nil || r.Header.S == nil {
		panic("Missing signature on rollup")
	}
	pubKey := rc.storage.FetchAttestedKey(r.Header.Agg)
	return ecdsa.Verify(pubKey, h[:], r.Header.R, r.Header.S)
}

// Retrieves the rollup with the given height, with special handling for earliest/latest/pending .
func (rc *RollupChain) getRollup(height gethrpc.BlockNumber) (*obscurocore.Rollup, error) {
	var rollup *obscurocore.Rollup
	switch height {
	case gethrpc.EarliestBlockNumber:
		rollup = rc.storage.FetchGenesisRollup()
	case gethrpc.PendingBlockNumber:
		// TODO - Depends on the current pending rollup; leaving it for a different iteration as it will need more thought.
		return nil, fmt.Errorf("requested balance for pending block. This is not handled currently")
	case gethrpc.LatestBlockNumber:
		rollupHash := rc.storage.FetchHeadState().HeadRollup
		var found bool
		rollup, found = rc.storage.FetchRollup(rollupHash)
		if !found {
			return nil, fmt.Errorf("rollup with requested height %d was not found", height)
		}
	default:
		maybeRollup, found := rc.storage.FetchRollupByHeight(uint64(height))
		if !found {
			return nil, fmt.Errorf("rollup with requested height %d was not found", height)
		}
		rollup = maybeRollup
	}
	return rollup, nil
}<|MERGE_RESOLUTION|>--- conflicted
+++ resolved
@@ -99,40 +99,6 @@
 	return rolGenesis, b
 }
 
-<<<<<<< HEAD
-=======
-func (rc *RollupChain) IngestBlock(block *types.Block) common.BlockSubmissionResponse {
-	// We ignore a failure on the genesis block, since insertion of the genesis also produces a failure in Geth
-	// (at least with Clique, where it fails with a `vote nonce not 0x00..0 or 0xff..f`).
-	if ingestionFailedResponse := rc.insertBlockIntoL1Chain(block); !rc.isGenesisBlock(block) && ingestionFailedResponse != nil {
-		return *ingestionFailedResponse
-	}
-
-	rc.storage.StoreBlock(block)
-	bs, _, subscribedLogs := rc.updateState(block)
-	if bs == nil {
-		return rc.noBlockStateBlockSubmissionResponse(block)
-	}
-
-	var rollup common.ExtRollup
-	if bs.FoundNewRollup {
-		hr, f := rc.storage.FetchRollup(bs.HeadRollup)
-		if !f {
-			log.Panic(msgNoRollup)
-		}
-
-		rollup = hr.ToExtRollup(rc.transactionBlobCrypto)
-	}
-
-	encryptedLogs, err := rc.subscriptionManager.EncryptLogs(subscribedLogs)
-	if err != nil {
-		log.Panic("Could not encrypt logs. Cause: %s", err)
-	}
-
-	return rc.newBlockSubmissionResponse(bs, rollup, encryptedLogs)
-}
-
->>>>>>> 69d89cf9
 // Inserts the block into the L1 chain if it exists and the block is not the genesis block. Returns a non-nil
 // BlockSubmissionResponse if the insertion failed.
 func (rc *RollupChain) insertBlockIntoL1Chain(block *types.Block) *common.BlockSubmissionResponse {
@@ -483,7 +449,7 @@
 		return rc.noBlockStateBlockSubmissionResponse(&block)
 	}
 
-	encryptedLogs, err := rc.subscriptionManager.EncryptLogs(logs)
+	encryptedLogs, err := rc.subscriptionManager.EncryptLogs(subscribedLogs)
 	if err != nil {
 		log.Panic("Could not encrypt logs. Cause: %s", err)
 	}
@@ -502,14 +468,6 @@
 
 	common.TraceWithID(rc.nodeID, "Processed block: b_%d(%d). Produced rollup r_%d", common.ShortHash(block.Hash()), block.NumberU64(), common.ShortHash(r.Hash()))
 
-<<<<<<< HEAD
-=======
-	encryptedLogs, err := rc.subscriptionManager.EncryptLogs(subscribedLogs)
-	if err != nil {
-		log.Panic("Could not encrypt logs. Cause: %s", err)
-	}
-
->>>>>>> 69d89cf9
 	return rc.newBlockSubmissionResponse(blockState, r.ToExtRollup(rc.transactionBlobCrypto), encryptedLogs)
 }
 
