CREATE USER "obscuro" REQUIRE ISSUER "/CN=obscuroCA" SUBJECT "/CN=obscuroUser";
CREATE DATABASE obsdb;

create table if not exists obsdb.keyvalue
(
    id  INTEGER AUTO_INCREMENT,
    ky  varbinary(64) NOT NULL,
    val mediumblob    NOT NULL,
    primary key (id),
    UNIQUE (ky),
    INDEX USING HASH (ky)
);
GRANT ALL ON obsdb.keyvalue TO obscuro;

create table if not exists obsdb.config
(
    ky  varchar(64),
    val mediumblob NOT NULL,
    primary key (ky)
);
GRANT ALL ON obsdb.config TO obscuro;

insert into obsdb.config
values ('CURRENT_SEQ', -1);

create table if not exists obsdb.attestation_key
(
    party binary(20),
    ky    binary(33) NOT NULL
);
GRANT ALL ON obsdb.attestation_key TO obscuro;

create table if not exists obsdb.block
(
    id           INTEGER AUTO_INCREMENT,
    hash         binary(32) NOT NULL,
    is_canonical boolean    NOT NULL,
    header       blob       NOT NULL,
    height       int        NOT NULL,
    primary key (id),
    INDEX (height),
    INDEX USING HASH (hash(8))
);
GRANT ALL ON obsdb.block TO obscuro;

create table if not exists obsdb.l1_msg
(
    id          INTEGER AUTO_INCREMENT,
    message     varbinary(1024) NOT NULL,
    block       INTEGER         NOT NULL,
    is_transfer boolean         NOT NULL,
    INDEX (block),
    primary key (id)
);
GRANT ALL ON obsdb.l1_msg TO obscuro;

create table if not exists obsdb.rollup
(
    id                INTEGER AUTO_INCREMENT,
    hash              binary(32) NOT NULL,
    start_seq         int        NOT NULL,
    end_seq           int        NOT NULL,
    time_stamp        int        NOT NULL,
    header            blob       NOT NULL,
    compression_block INTEGER    NOT NULL,
    INDEX (compression_block),
    INDEX USING HASH (hash(8)),
    primary key (id)
);
GRANT ALL ON obsdb.rollup TO obscuro;

create table if not exists obsdb.batch_body
(
    id      INTEGER,
    content mediumblob NOT NULL,
    primary key (id)
);
GRANT ALL ON obsdb.batch_body TO obscuro;

create table if not exists obsdb.batch
(
    sequence       INTEGER,
    converted_hash binary(32) NOT NULL,
    hash           binary(32) NOT NULL,
    height         int        NOT NULL,
    is_canonical   boolean    NOT NULL,
    header         blob       NOT NULL,
    body           int        NOT NULL,
    l1_proof_hash  binary(32) NOT NULL,
    l1_proof       INTEGER,
    is_executed    boolean    NOT NULL,
    primary key (sequence),
    INDEX USING HASH (hash(8)),
<<<<<<< HEAD
=======
    INDEX USING HASH (l1_proof_hash(8)),
>>>>>>> 42dc7f8a
    INDEX (body),
    INDEX (l1_proof),
    INDEX (height)
);
GRANT ALL ON obsdb.batch TO obscuro;

create table if not exists obsdb.tx
(
    id             INTEGER AUTO_INCREMENT,
    hash           binary(32) NOT NULL,
    content        mediumblob NOT NULL,
    sender_address binary(20) NOT NULL,
    nonce          int        NOT NULL,
    idx            int        NOT NULL,
    body           int        NOT NULL,
    INDEX USING HASH (hash(8)),
    primary key (id)
);
GRANT ALL ON obsdb.tx TO obscuro;

create table if not exists obsdb.exec_tx
(
    id                       INTEGER AUTO_INCREMENT,
    created_contract_address binary(20),
    receipt                  mediumblob,
    tx                       int,
    batch                    int NOT NULL,
    INDEX (batch),
    INDEX (tx, created_contract_address(4)),
    primary key (id)
);
GRANT ALL ON obsdb.exec_tx TO obscuro;

create table if not exists obsdb.events
(
    id              INTEGER AUTO_INCREMENT,
    topic0          binary(32) NOT NULL,
    topic1          binary(32),
    topic2          binary(32),
    topic3          binary(32),
    topic4          binary(32),
    datablob        mediumblob,
    log_idx         int        NOT NULL,
    address         binary(20) NOT NULL,
    lifecycle_event boolean    NOT NULL,
    rel_address1    binary(20),
    rel_address2    binary(20),
    rel_address3    binary(20),
    rel_address4    binary(20),
    tx              int        NOT NULL,
    batch           int        NOT NULL,
    primary key (id),
    INDEX (tx, batch),
    INDEX USING HASH (address(8)),
    INDEX USING HASH (rel_address1(8)),
    INDEX USING HASH (rel_address2(8)),
    INDEX USING HASH (rel_address3(8)),
    INDEX USING HASH (rel_address4(8)),
    INDEX USING HASH (topic0(8)),
    INDEX USING HASH (topic1(8)),
    INDEX USING HASH (topic2(8)),
    INDEX USING HASH (topic3(8)),
    INDEX USING HASH (topic4(8))
);
GRANT ALL ON obsdb.events TO obscuro;<|MERGE_RESOLUTION|>--- conflicted
+++ resolved
@@ -91,10 +91,7 @@
     is_executed    boolean    NOT NULL,
     primary key (sequence),
     INDEX USING HASH (hash(8)),
-<<<<<<< HEAD
-=======
     INDEX USING HASH (l1_proof_hash(8)),
->>>>>>> 42dc7f8a
     INDEX (body),
     INDEX (l1_proof),
     INDEX (height)
