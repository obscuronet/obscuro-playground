create table if not exists keyvalue
(
    ky  varbinary(64) primary key,
    val mediumblob NOT NULL
);

create table if not exists config
(
    ky  varchar(64) primary key,
    val mediumblob NOT NULL
);

insert into config
values ('CURRENT_SEQ', -1);

create table if not exists attestation_key
(
--     party  binary(20) primary key, // todo -pk
    party binary(20),
    ky    binary(33) NOT NULL
);

create table if not exists block
(
    hash         binary(32) primary key,
    parent       binary(32),
    is_canonical boolean NOT NULL,
    header       blob    NOT NULL,
    height       int     NOT NULL
--   the unique constraint is commented for now because there might be multiple non-canonical blocks for the same height
--     unique (height, is_canonical)
);
create index IDX_BLOCK_HEIGHT on block (height);

create table if not exists l1_msg
(
    id      INTEGER PRIMARY KEY AUTOINCREMENT,
<<<<<<< HEAD
    message varbinary(1024),
    block   binary(32) REFERENCES block,
    is_transfer boolean
=======
    message varbinary(1024) NOT NULL,
    block   binary(32)      NOT NULL REFERENCES block
>>>>>>> 6687cf32
);

create table if not exists rollup
(
    id        INTEGER PRIMARY KEY AUTOINCREMENT,
    start_seq int        NOT NULL,
    end_seq   int        NOT NULL,
    header    blob       NOT NULL,
    block     binary(32) NOT NULL REFERENCES block
);

create table if not exists batch_body
(
    hash    binary(32) primary key,
    content mediumblob NOT NULL
);

create table if not exists batch
(
    hash         binary(32) primary key,
    parent       binary(32),-- REFERENCES batch,
    sequence     int     NOT NULL unique,
    height int NOT NULL,
    is_canonical boolean NOT NULL,
    header blob NOT NULL,
    body binary(32) NOT NULL REFERENCES batch_body,
    l1_proof binary(32) NOT NULL, -- normally this would be a FK, but there is a weird edge case where an L2 node might not have the block used to create this batch
    is_executed  boolean NOT NULL
--   the unique constraint is commented for now because there might be multiple non-canonical batches for the same height
--   unique (height, is_canonical, is_executed)
);
create index IDX_BATCH_HEIGHT on batch (height);
create index IDX_BATCH_SEQ on batch (sequence);
create index IDX_BATCH_Block on batch (l1_proof);

create table if not exists tx
(
    hash           binary(32) primary key,
    content        mediumblob NOT NULL,
    sender_address binary(20) NOT NULL,
    nonce          int        NOT NULL,
    idx            int        NOT NULL,
    body           binary(32) REFERENCES batch_body
);

create table if not exists exec_tx
(
    id                       binary(64) PRIMARY KEY, -- batch_hash||tx_hash
    created_contract_address binary(20),
    receipt                  mediumblob,
--     commenting out the fk until synthetic transactions are also stored
--     tx                       binary(32) REFERENCES tx,
    tx                       binary(32) NOT NULL,
    batch                    binary(32) NOT NULL REFERENCES batch
);
create index IX_EX_TX1 on exec_tx (tx);

create table if not exists events
(
    topic0          binary(32) NOT NULL,
    topic1          binary(32),
    topic2          binary(32),
    topic3          binary(32),
    topic4          binary(32),
    datablob        mediumblob,
    log_idx         int        NOT NULL,
    address         binary(20) NOT NULL,
    lifecycle_event boolean    NOT NULL,
    rel_address1    binary(20),
    rel_address2    binary(20),
    rel_address3    binary(20),
    rel_address4    binary(20),
    exec_tx_id      binary(64) REFERENCES exec_tx
);
create index IX_AD on events (address);
create index IX_RAD1 on events (rel_address1);
create index IX_RAD2 on events (rel_address2);
create index IX_RAD3 on events (rel_address3);
create index IX_RAD4 on events (rel_address4);
create index IX_T0 on events (topic0);
create index IX_T1 on events (topic1);
create index IX_T2 on events (topic2);
create index IX_T3 on events (topic3);
create index IX_T4 on events (topic4);<|MERGE_RESOLUTION|>--- conflicted
+++ resolved
@@ -35,14 +35,9 @@
 create table if not exists l1_msg
 (
     id      INTEGER PRIMARY KEY AUTOINCREMENT,
-<<<<<<< HEAD
-    message varbinary(1024),
-    block   binary(32) REFERENCES block,
+    message varbinary(1024) NOT NULL,
+    block   binary(32)      NOT NULL REFERENCES block,
     is_transfer boolean
-=======
-    message varbinary(1024) NOT NULL,
-    block   binary(32)      NOT NULL REFERENCES block
->>>>>>> 6687cf32
 );
 
 create table if not exists rollup
