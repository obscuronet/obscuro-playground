--- conflicted
+++ resolved
@@ -22,14 +22,10 @@
 type BlockResolver interface {
 	// FetchBlock returns the L1 Block with the given hash.
 	FetchBlock(ctx context.Context, blockHash common.L1BlockHash) (*types.Block, error)
+	// FetchCanonicalBlocksBetween - self explanatory
+	FetchCanonicalBlocksBetween(ctx context.Context, start *big.Int, end *big.Int) ([]*types.Header, error)
 	// FetchCanonicaBlockByHeight - self explanatory
-<<<<<<< HEAD
-	FetchCanonicaBlockByHeight(height *big.Int) (*types.Block, error)
-
-	FetchCanonicalBlocksBetween(start *big.Int, end *big.Int) ([]*types.Header, error)
-=======
 	FetchCanonicaBlockByHeight(ctx context.Context, height *big.Int) (*types.Block, error)
->>>>>>> 596ddf02
 	// FetchHeadBlock - returns the head of the current chain.
 	FetchHeadBlock(ctx context.Context) (*types.Block, error)
 	// StoreBlock persists the L1 Block and updates the canonical ancestors if there was a fork
