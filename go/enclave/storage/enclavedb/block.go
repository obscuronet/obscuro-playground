package enclavedb

import (
	"bytes"
	"database/sql"
	"errors"
	"fmt"
	"math/big"
	"strings"

	"github.com/ethereum/go-ethereum/core/types"
	"github.com/ethereum/go-ethereum/rlp"
	"github.com/obscuronet/go-obscuro/go/common"
	"github.com/obscuronet/go-obscuro/go/common/errutil"
)

const (
	blockInsert       = "insert into block values (?,?,?,?,?)"
	selectBlockHeader = "select header from block"

	l1msgInsert = "insert into l1_msg (message, block, is_transfer) values "
	l1msgValue  = "(?,?,?)"
	selectL1Msg = "select message from l1_msg "

	rollupInsert = "replace into rollup values (?,?,?,?,?)"
	rollupSelect = "select hash from rollup where compression_block in "

	updateCanonicalBlock = "update block set is_canonical=? where hash in "

	// todo - do we need the is_canonical field?
	updateCanonicalBatches = "update batch set is_canonical=? where l1_proof in "
)

func WriteBlock(dbtx DBTransaction, b *types.Header) error {
	header, err := rlp.EncodeToBytes(b)
	if err != nil {
		return fmt.Errorf("could not encode block header. Cause: %w", err)
	}

	var parentBytes []byte
	if b.Number.Uint64() > 1 {
		parentBytes = truncTo16(b.ParentHash)
	}
	dbtx.ExecuteSQL(blockInsert,
		truncTo16(b.Hash()), // hash
		parentBytes,         // parent
		true,                // is_canonical
		header,              // header
		b.Number.Uint64(),   // height
	)
	return nil
}

func UpdateCanonicalBlocks(dbtx DBTransaction, canonical []common.L1BlockHash, nonCanonical []common.L1BlockHash) {
	if len(nonCanonical) > 0 {
		updateCanonicalValue(dbtx, false, nonCanonical)
	}
	if len(canonical) > 0 {
		updateCanonicalValue(dbtx, true, canonical)
	}
}

func updateCanonicalValue(dbtx DBTransaction, isCanonical bool, values []common.L1BlockHash) {
	argPlaceholders := strings.Repeat("?,", len(values))
	argPlaceholders = argPlaceholders[0 : len(argPlaceholders)-1] // remove trailing comma

	updateBlocks := updateCanonicalBlock + "(" + argPlaceholders + ")"
	updateBatches := updateCanonicalBatches + "(" + argPlaceholders + ")"

	args := make([]any, 0)
	args = append(args, isCanonical)
	for _, value := range values {
		args = append(args, truncTo16(value))
	}
	dbtx.ExecuteSQL(updateBlocks, args...)
	dbtx.ExecuteSQL(updateBatches, args...)
}

func FetchBlockHeader(db *sql.DB, hash common.L1BlockHash) (*types.Header, error) {
	return fetchBlockHeader(db, " where hash=?", truncTo16(hash))
}

// todo - remove this. For now creates a "block" but without a body.
func FetchBlock(db *sql.DB, hash common.L1BlockHash) (*types.Block, error) {
	return fetchBlock(db, " where hash=?", truncTo16(hash))
}

func FetchHeadBlock(db *sql.DB) (*types.Block, error) {
	return fetchBlock(db, "where is_canonical=true and height=(select max(b.height) from block b where is_canonical=true)")
}

func FetchBlockHeaderByHeight(db *sql.DB, height *big.Int) (*types.Header, error) {
	return fetchBlockHeader(db, "where is_canonical=true and height=?", height.Int64())
}

func WriteL1Messages[T any](db *sql.DB, blockHash common.L1BlockHash, messages []T, isValueTransfer bool) error {
	insert := l1msgInsert + strings.Repeat(l1msgValue+",", len(messages))
	insert = insert[0 : len(insert)-1] // remove trailing comma

	args := make([]any, 0)

	for _, msg := range messages {
		data, err := rlp.EncodeToBytes(msg)
		if err != nil {
			return err
		}
		args = append(args, data)
<<<<<<< HEAD
		args = append(args, truncTo16(blockHash))
=======
		args = append(args, blockHash.Bytes())
		args = append(args, isValueTransfer)
>>>>>>> c4864dae
	}
	if len(messages) > 0 {
		_, err := db.Exec(insert, args...)
		return err
	}
	return nil
}

<<<<<<< HEAD
func FetchL1Messages(db *sql.DB, blockHash common.L1BlockHash) (common.CrossChainMessages, error) {
	var result common.CrossChainMessages
	query := selectL1Msg + " where block = ?"
	rows, err := db.Query(query, truncTo16(blockHash))
=======
func FetchL1Messages[T any](db *sql.DB, blockHash common.L1BlockHash, isTransfer bool) ([]T, error) {
	var result []T
	query := selectL1Msg + " where block = ? and is_transfer = ?"
	rows, err := db.Query(query, blockHash.Bytes(), isTransfer)
>>>>>>> c4864dae
	if err != nil {
		if errors.Is(err, sql.ErrNoRows) {
			// make sure the error is converted to obscuro-wide not found error
			return nil, errutil.ErrNotFound
		}
		return nil, err
	}
	defer rows.Close()
	for rows.Next() {
		var msg []byte
		err := rows.Scan(&msg)
		if err != nil {
			return nil, err
		}
		ccm := new(T)
		if err := rlp.Decode(bytes.NewReader(msg), ccm); err != nil {
			return nil, fmt.Errorf("could not decode cross chain message. Cause: %w", err)
		}
		result = append(result, *ccm)
	}
	if rows.Err() != nil {
		return nil, rows.Err()
	}

	return result, nil
}

func WriteRollup(dbtx DBTransaction, rollup *common.RollupHeader, internalHeader *common.CalldataRollupHeader) error {
	// Write the encoded header
	data, err := rlp.EncodeToBytes(rollup)
	if err != nil {
		return fmt.Errorf("could not encode batch header. Cause: %w", err)
	}
	dbtx.ExecuteSQL(rollupInsert,
		truncTo16(rollup.Hash()),
		internalHeader.FirstBatchSequence.Uint64(),
		rollup.LastBatchSeqNo,
		data,
		truncTo16(rollup.CompressionL1Head),
	)
	return nil
}

func FetchReorgedRollup(db *sql.DB, reorgedBlocks []common.L1BlockHash) (*common.L2BatchHash, error) {
	argPlaceholders := strings.Repeat("?,", len(reorgedBlocks))
	argPlaceholders = argPlaceholders[0 : len(argPlaceholders)-1] // remove trailing comma

	query := rollupSelect + " (" + argPlaceholders + ")"

	args := make([]any, 0)
	for _, value := range reorgedBlocks {
		args = append(args, truncTo16(value))
	}
	rollup := new(common.L2BatchHash)
	err := db.QueryRow(query, args...).Scan(&rollup)
	if err != nil {
		if errors.Is(err, sql.ErrNoRows) {
			// make sure the error is converted to obscuro-wide not found error
			return nil, errutil.ErrNotFound
		}
		return nil, err
	}
	return rollup, nil
}

func fetchBlockHeader(db *sql.DB, whereQuery string, args ...any) (*types.Header, error) {
	var header string
	query := selectBlockHeader + " " + whereQuery
	var err error
	if len(args) > 0 {
		err = db.QueryRow(query, args...).Scan(&header)
	} else {
		err = db.QueryRow(query).Scan(&header)
	}
	if err != nil {
		if errors.Is(err, sql.ErrNoRows) {
			// make sure the error is converted to obscuro-wide not found error
			return nil, errutil.ErrNotFound
		}
		return nil, err
	}
	h := new(types.Header)
	if err := rlp.Decode(bytes.NewReader([]byte(header)), h); err != nil {
		return nil, fmt.Errorf("could not decode l1 block header. Cause: %w", err)
	}

	return h, nil
}

func fetchBlock(db *sql.DB, whereQuery string, args ...any) (*types.Block, error) {
	h, err := fetchBlockHeader(db, whereQuery, args...)
	if err != nil {
		return nil, err
	}
	return types.NewBlockWithHeader(h), nil
}<|MERGE_RESOLUTION|>--- conflicted
+++ resolved
@@ -105,12 +105,8 @@
 			return err
 		}
 		args = append(args, data)
-<<<<<<< HEAD
 		args = append(args, truncTo16(blockHash))
-=======
-		args = append(args, blockHash.Bytes())
 		args = append(args, isValueTransfer)
->>>>>>> c4864dae
 	}
 	if len(messages) > 0 {
 		_, err := db.Exec(insert, args...)
@@ -119,17 +115,10 @@
 	return nil
 }
 
-<<<<<<< HEAD
-func FetchL1Messages(db *sql.DB, blockHash common.L1BlockHash) (common.CrossChainMessages, error) {
-	var result common.CrossChainMessages
-	query := selectL1Msg + " where block = ?"
-	rows, err := db.Query(query, truncTo16(blockHash))
-=======
 func FetchL1Messages[T any](db *sql.DB, blockHash common.L1BlockHash, isTransfer bool) ([]T, error) {
 	var result []T
 	query := selectL1Msg + " where block = ? and is_transfer = ?"
-	rows, err := db.Query(query, blockHash.Bytes(), isTransfer)
->>>>>>> c4864dae
+	rows, err := db.Query(query, truncTo16(blockHash), isTransfer)
 	if err != nil {
 		if errors.Is(err, sql.ErrNoRows) {
 			// make sure the error is converted to obscuro-wide not found error
