package enclavedb

import (
	"bytes"
	"context"
	"database/sql"
	"errors"
	"fmt"
	"math/big"

	gethlog "github.com/ethereum/go-ethereum/log"

	"github.com/ethereum/go-ethereum/core/types"
	"github.com/ethereum/go-ethereum/rlp"
	"github.com/ten-protocol/go-ten/go/common"
	"github.com/ten-protocol/go-ten/go/common/errutil"
)

func WriteBlock(ctx context.Context, dbtx *sql.Tx, b *types.Header) error {
	header, err := rlp.EncodeToBytes(b)
	if err != nil {
		return fmt.Errorf("could not encode block header. Cause: %w", err)
	}

	_, err = dbtx.ExecContext(ctx, "insert into block (hash,is_canonical,header,height) values (?,?,?,?)",
		b.Hash().Bytes(),  // hash
		true,              // is_canonical
		header,            // header
		b.Number.Uint64(), // height
	)
	return err
}

func UpdateCanonicalBlocks(ctx context.Context, dbtx *sql.Tx, canonical []common.L1BlockHash, nonCanonical []common.L1BlockHash, logger gethlog.Logger) error {
	if len(nonCanonical) > 0 {
		err := updateCanonicalValue(ctx, dbtx, false, nonCanonical, logger)
		if err != nil {
			return err
		}
	}
	if len(canonical) > 0 {
		err := updateCanonicalValue(ctx, dbtx, true, canonical, logger)
		if err != nil {
			return err
		}
	}
	return nil
}

func updateCanonicalValue(ctx context.Context, dbtx *sql.Tx, isCanonical bool, blocks []common.L1BlockHash, _ gethlog.Logger) error {
	currentBlocks := repeat(" hash=? ", "OR", len(blocks))

	args := make([]any, 0)
	args = append(args, isCanonical)
	for _, blockHash := range blocks {
		args = append(args, blockHash.Bytes())
	}

	updateBlocks := "update block set is_canonical=? where " + currentBlocks
	_, err := dbtx.ExecContext(ctx, updateBlocks, args...)
	if err != nil {
		return err
	}

	updateBatches := "update batch set is_canonical=? where l1_proof in (select id from block where " + currentBlocks + ")"
	_, err = dbtx.ExecContext(ctx, updateBatches, args...)
	if err != nil {
		return err
	}

	return nil
}

func SetMissingBlockId(ctx context.Context, dbtx *sql.Tx, blockId int64, blockHash common.L1BlockHash) error {
	// handle the corner case where the block wasn't available
	_, err := dbtx.ExecContext(ctx, "update batch set l1_proof=? where (l1_proof is null) and l1_proof_hash=?", blockId, blockHash.Bytes())
	return err
}

// todo - remove this. For now creates a "block" but without a body.
func FetchBlock(ctx context.Context, db *sql.DB, hash common.L1BlockHash) (*types.Block, error) {
	return fetchBlock(ctx, db, " where hash=?", hash.Bytes())
}

func FetchHeadBlock(ctx context.Context, db *sql.DB) (*types.Block, error) {
	return fetchBlock(ctx, db, "order by id desc limit 1")
}

func FetchBlockHeaderByHeight(ctx context.Context, db *sql.DB, height *big.Int) (*types.Header, error) {
	return fetchBlockHeader(ctx, db, "where is_canonical=true and height=?", height.Int64())
}

func GetBlockId(ctx context.Context, db *sql.Tx, hash common.L1BlockHash) (int64, error) {
	var id int64
	err := db.QueryRowContext(ctx, "select id from block where hash=? ", hash).Scan(&id)
	if err != nil {
		return 0, err
	}
	return id, err
}

<<<<<<< HEAD
func FetchBlockHeadersBetween(db *sql.DB, start *big.Int, end *big.Int) ([]*types.Header, error) {
	return fetchBlockHeaders(db, "where is_canonical=true and height>? and height<?", start.Int64(), end.Int64())
}

func WriteL1Messages[T any](db *sql.DB, blockHash common.L1BlockHash, messages []T, isValueTransfer bool) error {
	insert := l1msgInsert + strings.Repeat(l1msgValue+",", len(messages))
	insert = insert[0 : len(insert)-1] // remove trailing comma
=======
func WriteL1Messages[T any](ctx context.Context, db *sql.Tx, blockId int64, messages []T, isValueTransfer bool) error {
	insert := "insert into l1_msg (message, block, is_transfer) values " + repeat("(?,?,?)", ",", len(messages))
>>>>>>> 596ddf02

	args := make([]any, 0)

	for _, msg := range messages {
		data, err := rlp.EncodeToBytes(msg)
		if err != nil {
			return err
		}
		args = append(args, data)
		args = append(args, blockId)
		args = append(args, isValueTransfer)
	}
	if len(messages) > 0 {
		_, err := db.ExecContext(ctx, insert, args...)
		return err
	}
	return nil
}

func FetchL1Messages[T any](ctx context.Context, db *sql.DB, blockHash common.L1BlockHash, isTransfer bool) ([]T, error) {
	var result []T
	query := "select message from l1_msg m join block b on m.block=b.id where b.hash = ? and is_transfer = ?"
	rows, err := db.QueryContext(ctx, query, blockHash.Bytes(), isTransfer)
	if err != nil {
		if errors.Is(err, sql.ErrNoRows) {
			// make sure the error is converted to obscuro-wide not found error
			return nil, errutil.ErrNotFound
		}
		return nil, err
	}
	defer rows.Close()
	for rows.Next() {
		var msg []byte
		err := rows.Scan(&msg)
		if err != nil {
			return nil, err
		}
		ccm := new(T)
		if err := rlp.Decode(bytes.NewReader(msg), ccm); err != nil {
			return nil, fmt.Errorf("could not decode cross chain message. Cause: %w", err)
		}
		result = append(result, *ccm)
	}
	if rows.Err() != nil {
		return nil, rows.Err()
	}

	return result, nil
}

func WriteRollup(ctx context.Context, dbtx *sql.Tx, rollup *common.RollupHeader, blockId int64, internalHeader *common.CalldataRollupHeader) error {
	// Write the encoded header
	data, err := rlp.EncodeToBytes(rollup)
	if err != nil {
		return fmt.Errorf("could not encode batch header. Cause: %w", err)
	}
	_, err = dbtx.ExecContext(ctx, "replace into rollup (hash, start_seq, end_seq, time_stamp, header, compression_block) values (?,?,?,?,?,?)",
		rollup.Hash().Bytes(),
		internalHeader.FirstBatchSequence.Uint64(),
		rollup.LastBatchSeqNo,
		internalHeader.StartTime,
		data,
		blockId,
	)
	if err != nil {
		return err
	}

	return nil
}

func FetchReorgedRollup(ctx context.Context, db *sql.DB, reorgedBlocks []common.L1BlockHash) (*common.L2BatchHash, error) {
	whereClause := repeat(" b.hash=? ", "OR", len(reorgedBlocks))

	query := "select r.hash from rollup r join block b on r.compression_block=b.id where " + whereClause

	args := make([]any, 0)
	for _, blockHash := range reorgedBlocks {
		args = append(args, blockHash.Bytes())
	}
	rollup := new(common.L2BatchHash)
	err := db.QueryRowContext(ctx, query, args...).Scan(&rollup)
	if err != nil {
		if errors.Is(err, sql.ErrNoRows) {
			// make sure the error is converted to obscuro-wide not found error
			return nil, errutil.ErrNotFound
		}
		return nil, err
	}
	return rollup, nil
}

func FetchRollupMetadata(ctx context.Context, db *sql.DB, hash common.L2RollupHash) (*common.PublicRollupMetadata, error) {
	var startSeq int64
	var startTime uint64

	rollup := new(common.PublicRollupMetadata)
	err := db.QueryRowContext(ctx,
		"select start_seq, time_stamp from rollup where hash = ?", hash.Bytes(),
	).Scan(&startSeq, &startTime)
	if err != nil {
		if errors.Is(err, sql.ErrNoRows) {
			return nil, errutil.ErrNotFound
		}
		return nil, err
	}
	rollup.FirstBatchSequence = big.NewInt(startSeq)
	rollup.StartTime = startTime
	return rollup, nil
}

<<<<<<< HEAD
func fetchBlockHeaders(db *sql.DB, whereQuery string, args ...any) ([]*types.Header, error) {
	result := make([]*types.Header, 0)

	rows, err := db.Query(selectBlockHeader+" "+whereQuery, args...)
	if err != nil {
		if errors.Is(err, sql.ErrNoRows) {
			// make sure the error is converted to obscuro-wide not found error
			return nil, errutil.ErrNotFound
		}
		return nil, err
	}
	defer rows.Close()
	if err := rows.Err(); err != nil {
		return nil, err
	}
	for rows.Next() {
		var header string
		var body []byte
		err := rows.Scan(&header, &body)
		if err != nil {
			return nil, err
		}
		h := new(types.Header)
		if err := rlp.Decode(bytes.NewReader([]byte(header)), h); err != nil {
			return nil, fmt.Errorf("could not decode l1 block header. Cause: %w", err)
		}

		result = append(result, h)
	}
	return result, nil
}

func fetchBlockHeader(db *sql.DB, whereQuery string, args ...any) (*types.Header, error) {
=======
func fetchBlockHeader(ctx context.Context, db *sql.DB, whereQuery string, args ...any) (*types.Header, error) {
>>>>>>> 596ddf02
	var header string
	query := "select header from block " + whereQuery
	var err error
	if len(args) > 0 {
		err = db.QueryRowContext(ctx, query, args...).Scan(&header)
	} else {
		err = db.QueryRowContext(ctx, query).Scan(&header)
	}
	if err != nil {
		if errors.Is(err, sql.ErrNoRows) {
			// make sure the error is converted to obscuro-wide not found error
			return nil, errutil.ErrNotFound
		}
		return nil, err
	}
	h := new(types.Header)
	if err := rlp.Decode(bytes.NewReader([]byte(header)), h); err != nil {
		return nil, fmt.Errorf("could not decode l1 block header. Cause: %w", err)
	}

	return h, nil
}

func fetchBlock(ctx context.Context, db *sql.DB, whereQuery string, args ...any) (*types.Block, error) {
	h, err := fetchBlockHeader(ctx, db, whereQuery, args...)
	if err != nil {
		return nil, err
	}
	return types.NewBlockWithHeader(h), nil
}<|MERGE_RESOLUTION|>--- conflicted
+++ resolved
@@ -90,6 +90,10 @@
 	return fetchBlockHeader(ctx, db, "where is_canonical=true and height=?", height.Int64())
 }
 
+func FetchBlockHeadersBetween(ctx context.Context, db *sql.DB, start *big.Int, end *big.Int) ([]*types.Header, error) {
+	return fetchBlockHeaders(ctx, db, "where is_canonical=true and height>? and height<?", start.Int64(), end.Int64())
+}
+
 func GetBlockId(ctx context.Context, db *sql.Tx, hash common.L1BlockHash) (int64, error) {
 	var id int64
 	err := db.QueryRowContext(ctx, "select id from block where hash=? ", hash).Scan(&id)
@@ -99,18 +103,8 @@
 	return id, err
 }
 
-<<<<<<< HEAD
-func FetchBlockHeadersBetween(db *sql.DB, start *big.Int, end *big.Int) ([]*types.Header, error) {
-	return fetchBlockHeaders(db, "where is_canonical=true and height>? and height<?", start.Int64(), end.Int64())
-}
-
-func WriteL1Messages[T any](db *sql.DB, blockHash common.L1BlockHash, messages []T, isValueTransfer bool) error {
-	insert := l1msgInsert + strings.Repeat(l1msgValue+",", len(messages))
-	insert = insert[0 : len(insert)-1] // remove trailing comma
-=======
 func WriteL1Messages[T any](ctx context.Context, db *sql.Tx, blockId int64, messages []T, isValueTransfer bool) error {
 	insert := "insert into l1_msg (message, block, is_transfer) values " + repeat("(?,?,?)", ",", len(messages))
->>>>>>> 596ddf02
 
 	args := make([]any, 0)
 
@@ -222,11 +216,11 @@
 	return rollup, nil
 }
 
-<<<<<<< HEAD
-func fetchBlockHeaders(db *sql.DB, whereQuery string, args ...any) ([]*types.Header, error) {
+func fetchBlockHeaders(ctx context.Context, db *sql.DB, whereQuery string, args ...any) ([]*types.Header, error) {
 	result := make([]*types.Header, 0)
-
-	rows, err := db.Query(selectBlockHeader+" "+whereQuery, args...)
+	query := "select header from block " + whereQuery
+
+	rows, err := db.QueryContext(ctx, query+" "+whereQuery, args...)
 	if err != nil {
 		if errors.Is(err, sql.ErrNoRows) {
 			// make sure the error is converted to obscuro-wide not found error
@@ -255,10 +249,7 @@
 	return result, nil
 }
 
-func fetchBlockHeader(db *sql.DB, whereQuery string, args ...any) (*types.Header, error) {
-=======
 func fetchBlockHeader(ctx context.Context, db *sql.DB, whereQuery string, args ...any) (*types.Header, error) {
->>>>>>> 596ddf02
 	var header string
 	query := "select header from block " + whereQuery
 	var err error
