--- conflicted
+++ resolved
@@ -88,15 +88,11 @@
 	return fetchBlock(db, "where is_canonical=true and height=(select max(b.height) from block b where is_canonical=true)")
 }
 
-<<<<<<< HEAD
-func WriteL1Messages[T any](db *sql.DB, blockHash common.L1BlockHash, messages []T, isValueTransfer bool) error {
-=======
 func FetchBlockHeaderByHeight(db *sql.DB, height *big.Int) (*types.Header, error) {
 	return fetchBlockHeader(db, "where is_canonical=true and height=?", height.Int64())
 }
 
-func WriteL1Messages(db *sql.DB, blockHash common.L1BlockHash, messages common.CrossChainMessages) error {
->>>>>>> 764f98d7
+func WriteL1Messages[T any](db *sql.DB, blockHash common.L1BlockHash, messages []T, isValueTransfer bool) error {
 	insert := l1msgInsert + strings.Repeat(l1msgValue+",", len(messages))
 	insert = insert[0 : len(insert)-1] // remove trailing comma
 
