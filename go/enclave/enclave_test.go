package enclave

import (
	"crypto/rand"
	"encoding/json"
	"fmt"
	"math/big"
	"testing"
	"time"

	"github.com/obscuronet/go-obscuro/go/enclave/genesis"
	"github.com/obscuronet/go-obscuro/go/responses"

	"github.com/ethereum/go-ethereum/core/state"

	"github.com/ethereum/go-ethereum"
	"github.com/ethereum/go-ethereum/common/hexutil"
	"github.com/ethereum/go-ethereum/core/types"
	"github.com/ethereum/go-ethereum/crypto"
	"github.com/ethereum/go-ethereum/crypto/ecies"
	"github.com/ethereum/go-ethereum/trie"
	"github.com/obscuronet/go-obscuro/contracts/generated/ManagementContract"
	"github.com/obscuronet/go-obscuro/go/common"
	"github.com/obscuronet/go-obscuro/go/common/log"
	"github.com/obscuronet/go-obscuro/go/config"
	"github.com/obscuronet/go-obscuro/go/enclave/core"
	"github.com/obscuronet/go-obscuro/go/obsclient"
	"github.com/obscuronet/go-obscuro/go/rpc"
	"github.com/obscuronet/go-obscuro/go/wallet"
	"github.com/obscuronet/go-obscuro/integration"
	"github.com/obscuronet/go-obscuro/integration/datagenerator"
	"github.com/stretchr/testify/assert"

	gethcommon "github.com/ethereum/go-ethereum/common"
	gethlog "github.com/ethereum/go-ethereum/log"
	gethrpc "github.com/ethereum/go-ethereum/rpc"
)

const _testEnclavePublicKeyHex = "034d3b7e63a8bcd532ee3d1d6ecad9d67fca7821981a044551f0f0cbec74d0bc5e"

// _successfulRollupGasPrice can be deterministically calculated when evaluating the management smart contract.
// It should change only when there are changes to the smart contract or if the gas estimation algorithm is modified.
// Other changes would mean something is broken.
const _successfulRollupGasPrice = 386856

var _enclavePubKey *ecies.PublicKey

func init() { //nolint:gochecknoinits
	// fetch the usable enclave pub key
	enclPubECDSA, err := crypto.DecompressPubkey(gethcommon.Hex2Bytes(_testEnclavePublicKeyHex))
	if err != nil {
		panic(err)
	}

	_enclavePubKey = ecies.ImportECDSAPublic(enclPubECDSA)
}

// TestGasEstimation runs the GasEstimation tests
func TestGasEstimation(t *testing.T) {
	tests := map[string]func(t *testing.T, w wallet.Wallet, enclave common.Enclave, vk *rpc.ViewingKey){
		"gasEstimateSuccess":             gasEstimateSuccess,
		"gasEstimateNoVKRegistered":      gasEstimateNoVKRegistered,
		"gasEstimateNoCallMsgFrom":       gasEstimateNoCallMsgFrom,
		"gasEstimateInvalidBytes":        gasEstimateInvalidBytes,
		"gasEstimateInvalidNumParams":    gasEstimateInvalidNumParams,
		"gasEstimateInvalidParamParsing": gasEstimateInvalidParamParsing,
	}

	idx := 100
	for name, test := range tests {
		// create the enclave
		testEnclave, err := createTestEnclave(nil, idx)
		idx++
		if err != nil {
			t.Fatal(err)
		}

		// create the wallet
		w := datagenerator.RandomWallet(integration.ObscuroChainID)

		// register the VK with the enclave
		vk, err := registerWalletViewingKey(t, testEnclave, w)
		if err != nil {
			t.Fatalf("unable to register wallets VK - %s", err)
		}

		// execute the tests
		t.Run(name, func(t *testing.T) {
			test(t, w, testEnclave, vk)
		})
	}
}

func gasEstimateSuccess(t *testing.T, w wallet.Wallet, enclave common.Enclave, vk *rpc.ViewingKey) {
	// create the callMsg
	to := datagenerator.RandomAddress()
	callMsg := &ethereum.CallMsg{
		From: w.Address(),
		To:   &to,
		Data: []byte(ManagementContract.ManagementContractMetaData.Bin),
	}

	// create the request payload
	req := []interface{}{obsclient.ToCallArg(*callMsg), nil}
	reqBytes, err := json.Marshal(req)
	if err != nil {
		t.Fatal(err)
	}

	// callMsg encrypted with the VK
	encryptedParams, err := ecies.Encrypt(rand.Reader, _enclavePubKey, reqBytes, nil, nil)
	if err != nil {
		t.Fatalf("could not encrypt the following request params with enclave public key - %s", err)
	}

	// Run gas Estimation
	gas, _ := enclave.EstimateGas(encryptedParams)
	if gas.Error() != nil {
		t.Fatal(gas.Error())
	}

	// decrypt with the VK
	decryptedResult, err := vk.PrivateKey.Decrypt(gas.EncUserResponse, nil, nil)
	if err != nil {
		t.Fatal(err)
	}

	gasEstimate, err := responses.DecodeResponse[string](decryptedResult)
	if err != nil {
		t.Fatal(err)
	}

	// parse it to Uint64
	decodeUint64, err := hexutil.DecodeUint64(*gasEstimate)
	if err != nil {
		t.Fatal(err)
	}

	if decodeUint64 != _successfulRollupGasPrice {
		t.Fatal("unexpected gas price")
	}
}

func gasEstimateNoVKRegistered(t *testing.T, _ wallet.Wallet, enclave common.Enclave, _ *rpc.ViewingKey) {
	// use a non-registered wallet
	w := datagenerator.RandomWallet(integration.ObscuroChainID)

	// create the callMsg
	to := datagenerator.RandomAddress()
	callMsg := &ethereum.CallMsg{
		From: w.Address(),
		To:   &to,
		Data: []byte(ManagementContract.ManagementContractMetaData.Bin),
	}

	// create the request
	req := []interface{}{obsclient.ToCallArg(*callMsg), nil}
	reqBytes, err := json.Marshal(req)
	if err != nil {
		t.Fatal(err)
	}

	// callMsg encrypted with the VK
	encryptedParams, err := ecies.Encrypt(rand.Reader, _enclavePubKey, reqBytes, nil, nil)
	if err != nil {
		t.Fatalf("could not encrypt the following request params with enclave public key - %s", err)
	}

	// Run gas Estimation
	resp, _ := enclave.EstimateGas(encryptedParams)
	if !assert.ErrorContains(t, resp.Error(), "could not encrypt bytes because it does not have a viewing key for account") {
		t.Fatalf("unexpected error - %s", resp.Error())
	}
}

func gasEstimateNoCallMsgFrom(t *testing.T, _ wallet.Wallet, enclave common.Enclave, _ *rpc.ViewingKey) {
	// create the callMsg
	callMsg := datagenerator.CreateCallMsg()

	// create the request
	req := []interface{}{obsclient.ToCallArg(*callMsg), nil}
	delete(req[0].(map[string]interface{}), "from")
	reqBytes, err := json.Marshal(req)
	if err != nil {
		t.Fatal(err)
	}

	// callMsg encrypted with the VK
	encryptedParams, err := ecies.Encrypt(rand.Reader, _enclavePubKey, reqBytes, nil, nil)
	if err != nil {
		t.Fatalf("could not encrypt the following request params with enclave public key - %s", err)
	}

	// Run gas Estimation
	resp, _ := enclave.EstimateGas(encryptedParams)
	if !assert.ErrorContains(t, resp.Error(), "no from address provided") {
		t.Fatalf("unexpected error - %s", resp.Error())
	}
}

func gasEstimateInvalidBytes(t *testing.T, w wallet.Wallet, enclave common.Enclave, _ *rpc.ViewingKey) {
	// create the callMsg
	callMsg := datagenerator.CreateCallMsg()
	callMsg.From = w.Address()

	// create the request
	req := []interface{}{obsclient.ToCallArg(*callMsg), nil}
	reqBytes, err := json.Marshal(req)
	if err != nil {
		t.Fatal(err)
	}
	reqBytes = append(reqBytes, []byte("this should break stuff")...)

	// callMsg encrypted with the VK
	encryptedParams, err := ecies.Encrypt(rand.Reader, _enclavePubKey, reqBytes, nil, nil)
	if err != nil {
		t.Fatalf("could not encrypt the following request params with enclave public key - %s", err)
	}

	// Run gas Estimation
	resp, _ := enclave.EstimateGas(encryptedParams)
	if !assert.ErrorContains(t, resp.Error(), "invalid character") {
		t.Fatalf("unexpected error - %s", resp.Error())
	}
}

func gasEstimateInvalidNumParams(t *testing.T, w wallet.Wallet, enclave common.Enclave, _ *rpc.ViewingKey) {
	// create the callMsg
	callMsg := datagenerator.CreateCallMsg()
	callMsg.From = w.Address()

	// create the request
	var req []interface{}
	reqBytes, err := json.Marshal(req)
	if err != nil {
		t.Fatal(err)
	}

	// callMsg encrypted with the VK
	encryptedParams, err := ecies.Encrypt(rand.Reader, _enclavePubKey, reqBytes, nil, nil)
	if err != nil {
		t.Fatalf("could not encrypt the following request params with enclave public key - %s", err)
	}

	// Run gas Estimation
	resp, _ := enclave.EstimateGas(encryptedParams)
	if !assert.ErrorContains(t, resp.Error(), "required at least 1 params, but received 0") {
		t.Fatal("unexpected error")
	}
}

func gasEstimateInvalidParamParsing(t *testing.T, w wallet.Wallet, enclave common.Enclave, _ *rpc.ViewingKey) {
	// create the callMsg
	callMsg := datagenerator.CreateCallMsg()
	callMsg.From = w.Address()

	// create the request
	req := []interface{}{callMsg}
	reqBytes, err := json.Marshal(req)
	if err != nil {
		t.Fatal(err)
	}

	// callMsg encrypted with the VK
	encryptedParams, err := ecies.Encrypt(rand.Reader, _enclavePubKey, reqBytes, nil, nil)
	if err != nil {
		t.Fatalf("could not encrypt the following request params with enclave public key - %s", err)
	}

	// Run gas Estimation
	resp, _ := enclave.EstimateGas(encryptedParams)
	if !assert.ErrorContains(t, resp.Error(), "unexpected type supplied in") {
		t.Fatal("unexpected error")
	}
}

// TestGetBalance runs the GetBalance tests
func TestGetBalance(t *testing.T) {
	tests := map[string]func(t *testing.T, prefund []genesis.Account, enclave common.Enclave, vk *rpc.ViewingKey){
		"getBalanceSuccess":             getBalanceSuccess,
		"getBalanceRequestUnsuccessful": getBalanceRequestUnsuccessful,
	}

	idx := 0
	for name, test := range tests {
		// create the wallet
		w := datagenerator.RandomWallet(integration.ObscuroChainID)

		// prefund the wallet
		prefundedAddresses := []genesis.Account{
			{
				Address: w.Address(),
				Amount:  big.NewInt(123_000_000),
			},
		}

		// create the enclave
		testEnclave, err := createTestEnclave(prefundedAddresses, idx)
		idx++
		if err != nil {
			t.Fatal(err)
		}

		// register the VK with the enclave
		vk, err := registerWalletViewingKey(t, testEnclave, w)
		if err != nil {
			t.Fatalf("unable to register wallets VK - %s", err)
		}

		// execute the tests
		t.Run(name, func(t *testing.T) {
			test(t, prefundedAddresses, testEnclave, vk)
		})
	}
}

func getBalanceSuccess(t *testing.T, prefund []genesis.Account, enclave common.Enclave, vk *rpc.ViewingKey) {
	// create the request payload
	req := []interface{}{prefund[0].Address.Hex(), "latest"}
	reqBytes, err := json.Marshal(req)
	if err != nil {
		t.Fatal(err)
	}

	// callMsg encrypted with the VK
	encryptedParams, err := ecies.Encrypt(rand.Reader, _enclavePubKey, reqBytes, nil, nil)
	if err != nil {
		t.Fatalf("could not encrypt the following request params with enclave public key - %s", err)
	}

	// Run gas Estimation
	gas, _ := enclave.GetBalance(encryptedParams)
	if err != nil {
		t.Fatal(err)
	}

	// decrypt with the VK
	decryptedResult, err := vk.PrivateKey.Decrypt(gas.EncUserResponse, nil, nil)
	if err != nil {
		t.Fatal(err)
	}

	// parse it
	balance, err := responses.DecodeResponse[hexutil.Big](decryptedResult)
	if err != nil {
		t.Fatal(err)
	}

	// make sure its de expected value
	if prefund[0].Amount.Cmp(balance.ToInt()) != 0 {
		t.Errorf("unexpected balance, expected %d, got %d", prefund[0].Amount, balance.ToInt())
	}
}

func getBalanceRequestUnsuccessful(t *testing.T, prefund []genesis.Account, enclave common.Enclave, vk *rpc.ViewingKey) {
	type errorTest struct {
		request  []interface{}
		errorStr string
	}
	for subtestName, test := range map[string]errorTest{
		"No1stArg": {
			request:  []interface{}{nil, "latest"},
			errorStr: "no address specified",
		},
		"No2ndArg": {
			request:  []interface{}{prefund[0].Address.Hex()},
			errorStr: "required exactly two params, but received 1",
		},
		"Nil2ndArg": {
			request:  []interface{}{prefund[0].Address.Hex(), nil},
			errorStr: "empty hex string",
		},
		"Rubbish2ndArg": {
			request:  []interface{}{prefund[0].Address.Hex(), "Rubbish"},
			errorStr: "hex string without 0x prefix",
		},
	} {
		t.Run(subtestName, func(t *testing.T) {
			reqBytes, err := json.Marshal(test.request)
			if err != nil {
				t.Fatal(err)
			}

			// callMsg encrypted with the VK
			encryptedParams, err := ecies.Encrypt(rand.Reader, _enclavePubKey, reqBytes, nil, nil)
			if err != nil {
				t.Fatalf("could not encrypt the following request params with enclave public key - %s", err)
			}

			// Run gas Estimation
			enclaveResp, _ := enclave.GetBalance(encryptedParams)
			err = enclaveResp.Error()

			// If there is no enclave error we must get
			// the internal user error
			if err == nil {
				encodedResp, encErr := vk.PrivateKey.Decrypt(enclaveResp.EncUserResponse, nil, nil)
				if encErr != nil {
					t.Fatal(encErr)
				}
				_, err = responses.DecodeResponse[hexutil.Big](encodedResp)
			}

			if !assert.ErrorContains(t, err, test.errorStr) {
				t.Fatal("unexpected error")
			}
		})
	}
}

// TestGetBalanceBlockHeight tests the gas estimate given different block heights
func TestGetBalanceBlockHeight(t *testing.T) {
	// create the wallet
	w := datagenerator.RandomWallet(integration.ObscuroChainID)
	w2 := datagenerator.RandomWallet(integration.ObscuroChainID)

	fundedAtBlock1 := genesis.Account{
		Address: w.Address(),
		Amount:  big.NewInt(int64(datagenerator.RandomUInt64())),
	}

	// create the enclave
	testEnclave, err := createTestEnclave(nil, 200)
	if err != nil {
		t.Fatal(err)
	}

	// wallets should have no balance at block 0
	err = checkExpectedBalance(testEnclave, gethrpc.BlockNumber(0), w, big.NewInt(0))
	if err != nil {
		t.Fatal(err)
	}
	err = checkExpectedBalance(testEnclave, gethrpc.BlockNumber(0), w2, big.NewInt(0))
	if err != nil {
		t.Fatal(err)
	}

	err = injectNewBlockAndChangeBalance(testEnclave, []genesis.Account{fundedAtBlock1})
	if err != nil {
		t.Fatal(err)
	}

	// wallet 0 should have balance at block 1
	err = checkExpectedBalance(testEnclave, gethrpc.BlockNumber(1), w, fundedAtBlock1.Amount)
	if err != nil {
		t.Fatal(err)
	}
	err = checkExpectedBalance(testEnclave, gethrpc.BlockNumber(0), w2, big.NewInt(0))
	if err != nil {
		t.Fatal(err)
	}

	// todo (#1251) - review why injecting a new block crashes the enclave https://github.com/obscuronet/obscuro-internal/issues/1251
	//err = injectNewBlockAndChangeBalance(testEnclave, fundedAtBlock2)
	//if err != nil {
	//	t.Fatal(err)
	//}
}

// registerWalletViewingKey takes a wallet and registers a VK with the enclave
func registerWalletViewingKey(t *testing.T, enclave common.Enclave, w wallet.Wallet) (*rpc.ViewingKey, error) {
	// generate the VK from the wallet
	key, err := rpc.GenerateAndSignViewingKey(w)
	if err != nil {
		t.Fatal(err)
	}

	// encrypt the VK
	encryptedViewingKeyBytes, err := ecies.Encrypt(rand.Reader, _enclavePubKey, key.PublicKey, nil, nil)
	if err != nil {
		t.Fatal(err)
	}

	// add the VK to the enclave
	return key, enclave.AddViewingKey(encryptedViewingKeyBytes, key.SignedKey)
}

// createTestEnclave returns a test instance of the enclave
func createTestEnclave(prefundedAddresses []genesis.Account, idx int) (common.Enclave, error) {
	enclaveConfig := &config.EnclaveConfig{
		HostID:         gethcommon.BigToAddress(big.NewInt(int64(idx))),
		L1ChainID:      integration.EthereumChainID,
		ObscuroChainID: integration.ObscuroChainID,
		WillAttest:     false,
		UseInMemoryDB:  true,
		MinGasPrice:    big.NewInt(1),
	}
	logger := log.New(log.TestLogCmp, int(gethlog.LvlError), log.SysOut)

	obsGenesis := &genesis.TestnetGenesis
	if len(prefundedAddresses) > 0 {
		obsGenesis = &genesis.Genesis{Accounts: prefundedAddresses}
	}
	enclave := NewEnclave(enclaveConfig, obsGenesis, nil, logger)

	_, err := enclave.GenerateSecret()
	if err != nil {
		return nil, err
	}

	err = createFakeGenesis(enclave, prefundedAddresses)
	if err != nil {
		return nil, err
	}

	return enclave, nil
}

func createFakeGenesis(enclave common.Enclave, addresses []genesis.Account) error {
	// Random Layer 1 block where the genesis rollup is set
	blk := types.NewBlock(&types.Header{}, nil, nil, nil, &trie.StackTrie{})
	_, err := enclave.SubmitL1Block(*blk, make(types.Receipts, 0), true)
	if err != nil {
		return err
	}

	// make sure the state is updated otherwise balances will not be available
	genesisPreallocStateDB, err := enclave.(*enclaveImpl).storage.EmptyStateDB()
	if err != nil {
		return fmt.Errorf("could not initialise empty state DB. Cause: %w", err)
	}

	for _, prefundedAddr := range addresses {
		genesisPreallocStateDB.SetBalance(prefundedAddr.Address, prefundedAddr.Amount)
	}

	_, err = genesisPreallocStateDB.Commit(false)
	if err != nil {
		return err
	}

	genesisBatch := dummyBatch(blk.Hash(), common.L2GenesisHeight, genesisPreallocStateDB)
	genesisRollup := &core.Rollup{
		Header:  genesisBatch.Header.ToRollupHeader(),
		Batches: []*core.Batch{genesisBatch},
	}

	// We update the database
	if err = enclave.(*enclaveImpl).storage.StoreRollup(genesisRollup); err != nil {
		return err
	}

	dbBatch := enclave.(*enclaveImpl).storage.OpenBatch()

	if err = enclave.(*enclaveImpl).storage.StoreBatch(genesisBatch, nil, dbBatch); err != nil {
		return err
	}
	blockHash := blk.Hash()
	genesisHash := genesisRollup.Hash()
	if err = enclave.(*enclaveImpl).storage.UpdateHeadRollup(&blockHash, &genesisHash); err != nil {
		return err
	}
	if err = enclave.(*enclaveImpl).storage.UpdateHeadBatch(blockHash, genesisBatch, nil, dbBatch); err != nil {
		return err
	}
	if err = enclave.(*enclaveImpl).storage.CommitBatch(dbBatch); err != nil {
		return err
	}
	return enclave.(*enclaveImpl).storage.UpdateL1Head(blockHash)
}

func injectNewBlockAndChangeBalance(enclave common.Enclave, funds []genesis.Account) error {
	headBlock, err := enclave.(*enclaveImpl).storage.FetchHeadBlock()
	if err != nil {
		return err
	}
	headRollup, err := enclave.(*enclaveImpl).storage.FetchHeadBatch()
	if err != nil {
		return err
	}

	// insert the new l1 block
	blk := types.NewBlock(
		&types.Header{
			Number:     big.NewInt(0).Add(headBlock.Number(), big.NewInt(1)),
			ParentHash: headBlock.Hash(),
		}, nil, nil, nil, &trie.StackTrie{})
	_, err = enclave.SubmitL1Block(*blk, make(types.Receipts, 0), true)
	if err != nil {
		return err
	}

	// make sure the state is updated otherwise balances will not be available
	l2Head, err := enclave.(*enclaveImpl).storage.FetchHeadBatch()
	if err != nil {
		return err
	}
	stateDB, err := enclave.(*enclaveImpl).storage.CreateStateDB(l2Head.Hash())
	if err != nil {
		return err
	}

	for _, fund := range funds {
		stateDB.SetBalance(fund.Address, fund.Amount)
	}

	_, err = stateDB.Commit(false)
	if err != nil {
		return err
	}

	batch := dummyBatch(blk.Hash(), headRollup.NumberU64()+1, stateDB)
	rollup := &core.Rollup{
		Header:  batch.Header.ToRollupHeader(),
		Batches: []*core.Batch{batch},
	}

	dbBatch := enclave.(*enclaveImpl).storage.OpenBatch()

	// We update the database.
	if err = enclave.(*enclaveImpl).storage.StoreRollup(rollup); err != nil {
		return err
	}
	if err = enclave.(*enclaveImpl).storage.StoreBatch(batch, nil, dbBatch); err != nil {
		return err
	}
	blockHash := blk.Hash()
	rollupHash := rollup.Hash()
	if err = enclave.(*enclaveImpl).storage.UpdateHeadRollup(&blockHash, &rollupHash); err != nil {
		return err
	}
	if err = enclave.(*enclaveImpl).storage.UpdateHeadBatch(blockHash, batch, nil, dbBatch); err != nil {
		return err
	}
<<<<<<< HEAD
=======
	if err = enclave.(*enclaveImpl).storage.CommitBatch(dbBatch); err != nil {
		return err
	}
>>>>>>> aa6fb166

	return enclave.(*enclaveImpl).storage.UpdateHeadBatch(blockHash, batch, nil)
}

func checkExpectedBalance(enclave common.Enclave, blkNumber gethrpc.BlockNumber, w wallet.Wallet, expectedAmount *big.Int) error {
	balance, err := enclave.(*enclaveImpl).chain.GetBalanceAtBlock(w.Address(), &blkNumber)
	if err != nil {
		return err
	}

	if balance.ToInt().Cmp(expectedAmount) != 0 {
		return fmt.Errorf("unexpected balance. expected %d got %d", big.NewInt(0), balance.ToInt())
	}

	return nil
}

func dummyBatch(blkHash gethcommon.Hash, height uint64, state *state.StateDB) *core.Batch {
	h := common.BatchHeader{
		Agg:         gethcommon.HexToAddress("0x0"),
		ParentHash:  common.L1BlockHash{},
		L1Proof:     blkHash,
		Root:        state.IntermediateRoot(true),
		Number:      big.NewInt(int64(height)),
		ReceiptHash: types.EmptyRootHash,
		Time:        uint64(time.Now().Unix()),
	}
	return &core.Batch{
		Header:       &h,
		Transactions: []*common.L2Tx{},
	}
}<|MERGE_RESOLUTION|>--- conflicted
+++ resolved
@@ -622,14 +622,8 @@
 	if err = enclave.(*enclaveImpl).storage.UpdateHeadBatch(blockHash, batch, nil, dbBatch); err != nil {
 		return err
 	}
-<<<<<<< HEAD
-=======
-	if err = enclave.(*enclaveImpl).storage.CommitBatch(dbBatch); err != nil {
-		return err
-	}
->>>>>>> aa6fb166
-
-	return enclave.(*enclaveImpl).storage.UpdateHeadBatch(blockHash, batch, nil)
+
+	return enclave.(*enclaveImpl).storage.CommitBatch(dbBatch)
 }
 
 func checkExpectedBalance(enclave common.Enclave, blkNumber gethrpc.BlockNumber, w wallet.Wallet, expectedAmount *big.Int) error {
