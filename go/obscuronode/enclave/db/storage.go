--- conflicted
+++ resolved
@@ -15,28 +15,20 @@
 )
 
 type storageImpl struct {
-<<<<<<< HEAD
 	tempDB  *InMemoryDB // todo - has to be replaced completely by the ethdb.Database
 	db      ethdb.Database
 	stateDB state.Database
-}
-
-func NewStorage(db *InMemoryDB) Storage {
+	nodeID uint64
+}
+
+func NewStorage(db *InMemoryDB, nodeID uint64) Storage {
 	backingDB := rawdb.NewMemoryDatabase()
 	return &storageImpl{
 		tempDB:  db,
 		db:      backingDB,
 		stateDB: state.NewDatabase(backingDB),
-	}
-=======
-	tempDB *InMemoryDB // todo - has to be replaced completely by the ethdb.Database
-	db     ethdb.Database
-	nodeID uint64
-}
-
-func NewStorage(db *InMemoryDB, nodeID uint64) Storage {
-	return &storageImpl{tempDB: db, db: rawdb.NewMemoryDatabase(), nodeID: nodeID}
->>>>>>> e5d0cac0
+		nodeID: nodeID,
+	}
 }
 
 func (s *storageImpl) StoreGenesisRollup(rol *core.Rollup) {
