--- conflicted
+++ resolved
@@ -18,13 +18,9 @@
 	setLogs(*config.writeToLogs)
 
 	nodeAddress := common.BigToAddress(big.NewInt(*config.nodeID))
-<<<<<<< HEAD
-	if err := enclave.StartServer(*config.address, nodeAddress, ethereum_mock.NewMockTxHandler(), nil); err != nil {
-=======
 	// TODO - For now, genesisJSON is nil. This means that incoming L1 blocks are not validated by the enclave. In the
 	//  future, we should allow the genesisJSON to be passed in somehow, with a default of the default genesis.
-	if err := enclave.StartServer(*config.address, nodeAddress, false, nil, nil); err != nil {
->>>>>>> 9f04450b
+	if err := enclave.StartServer(*config.address, nodeAddress, ethereum_mock.NewMockTxHandler(), false, nil, nil); err != nil {
 		panic(err)
 	}
 
