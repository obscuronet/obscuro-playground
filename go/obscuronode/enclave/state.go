--- conflicted
+++ resolved
@@ -123,7 +123,7 @@
 
 // Determine the new canonical L2 head and calculate the State
 // Uses cache-ing to map the Head rollup and the State to each L1Node block.
-func updateState(b *types.Block, blockResolver BlockResolver, storage Storage) *blockState {
+func updateState(b *types.Block, blockResolver BlockResolver, storage Storage, txHandler rollupcontractlib.TxHandler) *blockState {
 	// This method is called recursively in case of Re-orgs. Stop when state was calculated already.
 	val, found := storage.FetchBlockState(b.Hash())
 	if found {
@@ -134,13 +134,8 @@
 		return nil
 	}
 
-<<<<<<< HEAD
-	rollups := extractRollups(b, blockResolver, e.txHandler)
-	genesisRollup := e.storage.FetchGenesisRollup()
-=======
-	rollups := extractRollups(b, blockResolver)
+	rollups := extractRollups(b, blockResolver, txHandler)
 	genesisRollup := storage.FetchGenesisRollup()
->>>>>>> a076cd9c
 
 	// processing blocks before genesis, so there is nothing to do
 	if genesisRollup == nil && len(rollups) == 0 {
@@ -163,19 +158,18 @@
 		if !f {
 			panic("Could not find block parent. This should not happen.")
 		}
-		parentState = updateState(p, blockResolver, storage)
+		parentState = updateState(p, blockResolver, storage, txHandler)
 	}
 
 	if parentState == nil {
-		panic(fmt.Sprintf("Enclave-%d: Something went wrong. There should be parent here. \n Block: %d - Block Parent: %d - Header: %+v",
-			obscurocommon.ShortAddress(e.node),
+		panic(fmt.Sprintf("Something went wrong. There should be parent here. \n Block: %d - Block Parent: %d - Header: %+v",
 			obscurocommon.ShortHash(b.Hash()),
 			obscurocommon.ShortHash(b.Header().ParentHash),
 			b.Header(),
 		))
 	}
 
-	bs := calculateBlockState(b, parentState, storage, blockResolver, rollups)
+	bs := calculateBlockState(b, parentState, storage, blockResolver, rollups, txHandler)
 
 	storage.SetBlockState(b.Hash(), bs)
 
@@ -238,7 +232,7 @@
 	return rollups[win], true
 }
 
-func (e *enclaveImpl) findRoundWinner(receivedRollups []*Rollup, parent *Rollup, parentState *State, s Storage, blockResolver BlockResolver) (*Rollup, *State, bool) {
+func (e *enclaveImpl) findRoundWinner(receivedRollups []*Rollup, parent *Rollup, parentState *State, s Storage, blockResolver BlockResolver) (*Rollup, *State) {
 	headRollup, found := FindWinner(parent, receivedRollups, blockResolver)
 	if !found {
 		panic("This should not happen for gossip rounds.")
@@ -260,7 +254,7 @@
 	}
 	// todo - check that the withdrawals in the header match the withdrawals as calculated
 
-	return headRollup, state, len(headRollup.Transactions) > 0 || len(depositTxs) > 0
+	return headRollup, state
 }
 
 // returns a list of L2 deposit transactions generated from the L1 deposit transactions
@@ -308,7 +302,7 @@
 }
 
 // given an L1 block, and the State as it was in the Parent block, calculates the State after the current block.
-func calculateBlockState(b *types.Block, parentState *blockState, s Storage, blockResolver BlockResolver, rollups []*Rollup) *blockState {
+func calculateBlockState(b *types.Block, parentState *blockState, s Storage, blockResolver BlockResolver, rollups []*Rollup, txHandler rollupcontractlib.TxHandler) *blockState {
 	currentHead := parentState.head
 	newHeadRollup, found := FindWinner(currentHead, rollups, blockResolver)
 	newState := parentState.state
@@ -318,7 +312,7 @@
 		// todo transform into an eth block structure
 		parentRollup := s.ParentRollup(newHeadRollup)
 		p := parentRollup.Proof(blockResolver)
-		depositTxs := processDeposits(p, newHeadRollup.Proof(blockResolver), blockResolver, e.txHandler)
+		depositTxs := processDeposits(p, newHeadRollup.Proof(blockResolver), blockResolver, txHandler)
 
 		// deposits have to be processed after the normal transactions were executed because during speculative execution they are not available
 		txsToProcess := append(newHeadRollup.Transactions, depositTxs...)
