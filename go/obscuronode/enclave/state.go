package enclave

import (
	"fmt"
	"math/big"
	"sort"
	"sync/atomic"

<<<<<<< HEAD
	"github.com/ethereum/go-ethereum/common"
	"github.com/obscuronet/obscuro-playground/contracts"
	"github.com/obscuronet/obscuro-playground/go/obscuronode/enclave/evm"

	"github.com/ethereum/go-ethereum/core/state"
	"github.com/obscuronet/obscuro-playground/go/obscuronode/enclave/core"
	"github.com/obscuronet/obscuro-playground/go/obscuronode/enclave/db"

	"github.com/obscuronet/obscuro-playground/go/ethclient/mgmtcontractlib"

=======
	"github.com/ethereum/go-ethereum/core/state"
	"github.com/ethereum/go-ethereum/core/types"
	"github.com/ethereum/go-ethereum/core/vm"
	"github.com/ethereum/go-ethereum/rlp"
	"github.com/obscuronet/obscuro-playground/go/ethclient/erc20contractlib"
	"github.com/obscuronet/obscuro-playground/go/ethclient/mgmtcontractlib"
>>>>>>> ab39f08c
	"github.com/obscuronet/obscuro-playground/go/log"
	"github.com/obscuronet/obscuro-playground/go/obscurocommon"
	"github.com/obscuronet/obscuro-playground/go/obscuronode/enclave/core"
	"github.com/obscuronet/obscuro-playground/go/obscuronode/enclave/db"
	"github.com/obscuronet/obscuro-playground/go/obscuronode/nodecommon"
)

// Determine the new canonical L2 head and calculate the State
// Uses cache-ing to map the Head rollup and the State to each L1Node block.
func updateState(
	b *types.Block,
	blockResolver db.BlockResolver,
	mgmtContractLib mgmtcontractlib.MgmtContractLib,
	erc20ContractLib erc20contractlib.ERC20ContractLib,
	rollupResolver db.RollupResolver,
	bss db.BlockStateStorage,
	nodeID uint64,
) *core.BlockState {
	// This method is called recursively in case of Re-orgs. Stop when state was calculated already.
	val, found := bss.FetchBlockState(b.Hash())
	if found {
		return val
	}

	rollups := extractRollups(b, blockResolver, mgmtContractLib, nodeID)
	genesisRollup := rollupResolver.FetchGenesisRollup()

	// processing blocks before genesis, so there is nothing to do
	if genesisRollup == nil && len(rollups) == 0 {
		return nil
	}

	// Detect if the incoming block contains the genesis rollup, and generate an updated state.
	// Handle the case of the block containing the genesis being processed multiple times.
	genesisState, isGenesis := handleGenesisRollup(b, rollups, genesisRollup, rollupResolver, bss, nodeID)
	if isGenesis {
		return genesisState
	}

	// To calculate the state after the current block, we need the state after the parent.
	// If this point is reached, there is a parent state guaranteed, because the genesis is handled above
	parentState, parentFound := bss.FetchBlockState(b.ParentHash())
	if !parentFound {
		// go back and calculate the State of the Parent
		p, f := blockResolver.FetchBlock(b.ParentHash())
		if !f {
			nodecommon.LogWithID(nodeID, "Could not find block parent. This should not happen.")
			return nil
		}
		parentState = updateState(p, blockResolver, mgmtContractLib, erc20ContractLib, rollupResolver, bss, nodeID)
	}

	if parentState == nil {
		nodecommon.LogWithID(nodeID, "Something went wrong. There should be parent here. \n Block: %d - Block Parent: %d - Header: %+v",
			obscurocommon.ShortHash(b.Hash()),
			obscurocommon.ShortHash(b.Header().ParentHash),
			b.Header(),
		)
		return nil
	}

	bs, stateDB, head := calculateBlockState(b, parentState, blockResolver, rollups, erc20ContractLib, rollupResolver, bss)
	log.Trace(fmt.Sprintf(">   Agg%d: Calc block state b_%d: Found: %t - r_%d, ",
		nodeID,
		obscurocommon.ShortHash(b.Hash()),
		bs.FoundNewRollup,
		obscurocommon.ShortHash(bs.HeadRollup),
	))

	bss.SetBlockState(b.Hash(), bs, head)
	if bs.FoundNewRollup {
		// todo - root
		_, err := stateDB.Commit(true)
		if err != nil {
			log.Panic("could not commit new rollup to state DB. Cause: %s", err)
		}
	}

	return bs
}

func handleGenesisRollup(b *types.Block, rollups []*core.Rollup, genesisRollup *core.Rollup, resolver db.RollupResolver, bss db.BlockStateStorage, nodeID uint64) (genesisState *core.BlockState, isGenesis bool) {
	// the incoming block holds the genesis rollup
	// calculate and return the new block state
	// todo change this to an hardcoded hash on testnet/mainnet
	if genesisRollup == nil && len(rollups) == 1 {
		nodecommon.LogWithID(nodeID, "Found genesis rollup")

		genesis := rollups[0]
		resolver.StoreGenesisRollup(genesis)

		// The genesis rollup is part of the canonical chain and will be included in an L1 block by the first Aggregator.
		bs := core.BlockState{
			Block:          b.Hash(),
			HeadRollup:     genesis.Hash(),
			FoundNewRollup: true,
		}
		bss.SetBlockState(b.Hash(), &bs, genesis)
		s := bss.GenesisStateDB()
		_, err := s.Commit(true)
		if err != nil {
			return nil, false
		}
		return &bs, true
	}

	// Re-processing the block that contains the rollup. This can happen as blocks can be fed to the enclave multiple times.
	// In this case we don't update the state and move on.
	if genesisRollup != nil && len(rollups) == 1 && rollups[0].Header.Hash() == genesisRollup.Hash() {
		return nil, true
	}
	return nil, false
}

type SortByNonce []nodecommon.L2Tx

func (c SortByNonce) Len() int           { return len(c) }
func (c SortByNonce) Swap(i, j int)      { c[i], c[j] = c[j], c[i] }
func (c SortByNonce) Less(i, j int) bool { return c[i].Nonce() < c[j].Nonce() }

// Calculate transactions to be included in the current rollup
func currentTxs(head *core.Rollup, mempool []nodecommon.L2Tx, resolver db.RollupResolver) []nodecommon.L2Tx {
	txs := findTxsNotIncluded(head, mempool, resolver)
	sort.Sort(SortByNonce(txs))
	return txs
}

func FindWinner(parent *core.Rollup, rollups []*core.Rollup, blockResolver db.BlockResolver) (*core.Rollup, bool) {
	win := -1
	// todo - add statistics to determine why there are conflicts.
	for i, r := range rollups {
		switch {
		case r.Header.ParentHash != parent.Hash(): // ignore rollups from L2 forks
		case r.Header.Number <= parent.Header.Number: // ignore rollups that are older than the parent
		case win == -1:
			win = i
		case blockResolver.ProofHeight(r) < blockResolver.ProofHeight(rollups[win]): // ignore rollups generated with an older proof
		case blockResolver.ProofHeight(r) > blockResolver.ProofHeight(rollups[win]): // newer rollups win
			win = i
		case r.Header.Nonce < rollups[win].Header.Nonce: // for rollups with the same proof, base on the nonce
			win = i
		}
	}
	if win == -1 {
		return nil, false
	}
	return rollups[win], true
}

func (e *enclaveImpl) findRoundWinner(receivedRollups []*core.Rollup, parent *core.Rollup, stateDB *state.StateDB, blockResolver db.BlockResolver, rollupResolver db.RollupResolver) (*core.Rollup, *state.StateDB) {
	headRollup, found := FindWinner(parent, receivedRollups, blockResolver)
	if !found {
		log.Panic("could not find winner. This should not happen for gossip rounds")
	}
	// calculate the state to compare with what is in the Rollup
	p := blockResolver.Proof(rollupResolver.ParentRollup(headRollup))
<<<<<<< HEAD
	depositTxs := extractDeposits(p, blockResolver.Proof(headRollup), blockResolver, e.txHandler, stateDB)
=======
	depositTxs := extractDeposits(p, blockResolver.Proof(headRollup), blockResolver, e.erc20ContractLib)
>>>>>>> ab39f08c
	log.Info(fmt.Sprintf(">   Agg%d: Deposits:%d", obscurocommon.ShortAddress(e.nodeID), len(depositTxs)))

	evm.ExecuteTransactions(headRollup.Transactions, stateDB, headRollup.Header, e.storage)
	evm.ExecuteTransactions(depositTxs, stateDB, headRollup.Header, e.storage)
	rootHash, err := stateDB.Commit(true)
	if err != nil {
		log.Panic("could not commit to state DB. Cause: %s", err)
	}

	if rootHash != headRollup.Header.State {
		// dump := stateDB.Dump(&state.DumpConfig{})
		dump := ""
		log.Panic("Calculated a different state. This should not happen as there are no malicious actors yet. \nGot: %s\nExp: %s\nHeight:%d\nTxs:%v\nState: %s",
			rootHash, headRollup.Header.State, headRollup.Header.Number, printTxs(headRollup.Transactions), dump)
	}
	// todo - check that the withdrawals in the header match the withdrawals as calculated

	return headRollup, stateDB
}

// returns a list of L2 deposit transactions generated from the L1 deposit transactions
// starting with the proof of the parent rollup(exclusive) to the proof of the current rollup
<<<<<<< HEAD
func extractDeposits(fromBlock *types.Block, toBlock *types.Block, blockResolver db.BlockResolver, txHandler mgmtcontractlib.TxHandler, rollupState *state.StateDB) []nodecommon.L2Tx {
=======
func extractDeposits(
	fromBlock *types.Block,
	toBlock *types.Block,
	blockResolver db.BlockResolver,
	erc20ContractLib erc20contractlib.ERC20ContractLib,
) []nodecommon.L2Tx {
>>>>>>> ab39f08c
	from := obscurocommon.GenesisBlock.Hash()
	height := obscurocommon.L1GenesisHeight
	if fromBlock != nil {
		from = fromBlock.Hash()
		height = fromBlock.NumberU64()
		if !blockResolver.IsAncestor(toBlock, fromBlock) {
			log.Panic("Deposits can't be processed because the rollups are not on the same Ethereum fork. This should not happen.")
		}
	}

	allDeposits := make([]nodecommon.L2Tx, 0)
	b := toBlock
	zero := uint64(0)
	i := &zero
	for {
		if b.Hash() == from {
			break
		}
		for _, tx := range b.Transactions() {
<<<<<<< HEAD
			t := txHandler.UnPackTx(tx)
			// transactions to a hardcoded bridge address
			if t != nil && t.TxType == obscurocommon.DepositTx {
				allDeposits = append(allDeposits, newDepositTx(t.Dest, t.Amount, rollupState, atomic.LoadUint64(i)))
				atomic.AddUint64(i, 1)
=======
			t := erc20ContractLib.DecodeTx(tx)
			if t == nil {
				continue
			}

			if depositTx, ok := t.(*obscurocommon.L1DepositTx); ok {
				depL2TxData := core.L2TxData{
					Type:   core.DepositTx,
					To:     *depositTx.Sender,
					Amount: depositTx.Amount,
				}
				allDeposits = append(allDeposits, *newL2Tx(depL2TxData))
>>>>>>> ab39f08c
			}
		}
		if b.NumberU64() < height {
			log.Panic("block height is less than genesis height")
		}
		p, f := blockResolver.ParentBlock(b)
		if !f {
			log.Panic("deposits can't be processed because the rollups are not on the same Ethereum fork")
		}
		b = p
	}

	return allDeposits
}

// given an L1 block, and the State as it was in the Parent block, calculates the State after the current block.
func calculateBlockState(
	b *types.Block,
	parentState *core.BlockState,
	blockResolver db.BlockResolver,
	rollups []*core.Rollup,
	erc20ContractLib erc20contractlib.ERC20ContractLib,
	rollupResolver db.RollupResolver,
	bss db.BlockStateStorage,
) (*core.BlockState, *state.StateDB, *core.Rollup) {
	currentHead, found := rollupResolver.FetchRollup(parentState.HeadRollup)
	if !found {
		log.Panic("could not fetch parent rollup")
	}
	newHeadRollup, found := FindWinner(currentHead, rollups, blockResolver)
	stateDB := bss.CreateStateDB(parentState.HeadRollup)
	// only change the state if there is a new l2 HeadRollup in the current block
	if found {
		// Preprocessing before passing to the vm
		// todo transform into an eth block structure
		parentRollup := rollupResolver.ParentRollup(newHeadRollup)
		p := blockResolver.Proof(parentRollup)
<<<<<<< HEAD
		depositTxs := extractDeposits(p, blockResolver.Proof(newHeadRollup), blockResolver, txHandler, stateDB)
=======
		depositTxs := extractDeposits(p, blockResolver.Proof(newHeadRollup), blockResolver, erc20ContractLib)
>>>>>>> ab39f08c

		// deposits have to be processed after the normal transactions were executed because during speculative execution they are not available
		txsToProcess := append(newHeadRollup.Transactions, depositTxs...)
		evm.ExecuteTransactions(txsToProcess, stateDB, newHeadRollup.Header, rollupResolver)
		// todo - handle failure , which means a new winner must be selected
	} else {
		newHeadRollup = currentHead
	}

	bs := core.BlockState{
		Block:          b.Hash(),
		HeadRollup:     newHeadRollup.Hash(),
		FoundNewRollup: found,
	}
	return &bs, stateDB, newHeadRollup
}

// Todo - this has to be implemented differently based on how we define the ObsERC20
func rollupPostProcessingWithdrawals(newHeadRollup *core.Rollup, state *state.StateDB, receipts map[common.Hash]*types.Receipt) []nodecommon.Withdrawal {
	w := make([]nodecommon.Withdrawal, 0)
	// go through each transaction and check if the withdrawal was processed correctly
	for i, t := range newHeadRollup.Transactions {
		method, err := contracts.PedroERC20ContractABIJSON.MethodById(t.Data()[:4])
		if err != nil {
			// fmt.Printf("%s\n", err)
			continue
		}

		if method.Name != "transfer" {
			continue
		}

		args := map[string]interface{}{}
		if err := method.Inputs.UnpackIntoMap(args, t.Data()[4:]); err != nil {
			panic(err)
		}

		if *t.To() == evm.Erc20ContractAddress && args["to"].(common.Address) == evm.WithdrawalAddress {
			receipt := receipts[t.Hash()]
			if receipt != nil && receipt.Status == 1 {
				signer := types.NewLondonSigner(obscurocommon.ChainID)
				from, err1 := types.Sender(signer, &newHeadRollup.Transactions[i])
				if err1 != nil {
					panic(err1)
				}
				state.Logs()
				w = append(w, nodecommon.Withdrawal{
					Amount:  args["amount"].(*big.Int).Uint64(),
					Address: from,
				})
			}
		}
	}

	// TODO - fix the withdrawals logic
	// clearWithdrawals(state, withdrawalTxs)
	return w
}

func extractRollups(b *types.Block, blockResolver db.BlockResolver, mgmtContractLib mgmtcontractlib.MgmtContractLib, nodeID uint64) []*core.Rollup {
	rollups := make([]*core.Rollup, 0)
	for _, tx := range b.Transactions() {
		// go through all rollup transactions
		t := mgmtContractLib.DecodeTx(tx)
		if t == nil {
			continue
		}

		if rolTx, ok := t.(*obscurocommon.L1RollupTx); ok {
			r := nodecommon.DecodeRollupOrPanic(rolTx.Rollup)

			// Ignore rollups created with proofs from different L1 blocks
			// In case of L1 reorgs, rollups may end published on a fork
			if blockResolver.IsBlockAncestor(b, r.Header.L1Proof) {
				rollups = append(rollups, toEnclaveRollup(r))
				nodecommon.LogWithID(nodeID, "Extracted Rollup r_%d from block b_%d",
					obscurocommon.ShortHash(r.Hash()),
					obscurocommon.ShortHash(b.Hash()),
				)
			}
		}
	}
	return rollups
}

func toEnclaveRollup(r *nodecommon.Rollup) *core.Rollup {
	return &core.Rollup{
		Header:       r.Header,
		Transactions: core.DecryptTransactions(r.Transactions),
	}
}

// todo - nonce
func newDepositTx(address common.Address, amount uint64, rollupState *state.StateDB, i uint64) nodecommon.L2Tx {
	transferERC20data, err := contracts.PedroERC20ContractABIJSON.Pack("transfer", address, big.NewInt(int64(amount)))
	if err != nil {
		panic(err)
	}
	signer := types.NewLondonSigner(obscurocommon.ChainID)

	nonce := rollupState.GetNonce(evm.Erc20OwnerAddress) + i

	tx := types.NewTx(&types.LegacyTx{
		Nonce:    nonce,
		Value:    common.Big0,
		Gas:      1_000_000,
		GasPrice: common.Big0,
		Data:     transferERC20data,
		To:       &evm.Erc20ContractAddress,
	})

	newTx, err := types.SignTx(tx, signer, evm.Erc20OwnerKey)
	if err != nil {
		log.Panic("could not encode L2 transaction data. Cause: %s", err)
	}
	return *newTx
}<|MERGE_RESOLUTION|>--- conflicted
+++ resolved
@@ -6,7 +6,6 @@
 	"sort"
 	"sync/atomic"
 
-<<<<<<< HEAD
 	"github.com/ethereum/go-ethereum/common"
 	"github.com/obscuronet/obscuro-playground/contracts"
 	"github.com/obscuronet/obscuro-playground/go/obscuronode/enclave/evm"
@@ -17,14 +16,11 @@
 
 	"github.com/obscuronet/obscuro-playground/go/ethclient/mgmtcontractlib"
 
-=======
-	"github.com/ethereum/go-ethereum/core/state"
 	"github.com/ethereum/go-ethereum/core/types"
 	"github.com/ethereum/go-ethereum/core/vm"
 	"github.com/ethereum/go-ethereum/rlp"
 	"github.com/obscuronet/obscuro-playground/go/ethclient/erc20contractlib"
 	"github.com/obscuronet/obscuro-playground/go/ethclient/mgmtcontractlib"
->>>>>>> ab39f08c
 	"github.com/obscuronet/obscuro-playground/go/log"
 	"github.com/obscuronet/obscuro-playground/go/obscurocommon"
 	"github.com/obscuronet/obscuro-playground/go/obscuronode/enclave/core"
@@ -181,11 +177,7 @@
 	}
 	// calculate the state to compare with what is in the Rollup
 	p := blockResolver.Proof(rollupResolver.ParentRollup(headRollup))
-<<<<<<< HEAD
-	depositTxs := extractDeposits(p, blockResolver.Proof(headRollup), blockResolver, e.txHandler, stateDB)
-=======
-	depositTxs := extractDeposits(p, blockResolver.Proof(headRollup), blockResolver, e.erc20ContractLib)
->>>>>>> ab39f08c
+	depositTxs := extractDeposits(p, blockResolver.Proof(headRollup), blockResolver, e.erc20ContractLib, stateDB)
 	log.Info(fmt.Sprintf(">   Agg%d: Deposits:%d", obscurocommon.ShortAddress(e.nodeID), len(depositTxs)))
 
 	evm.ExecuteTransactions(headRollup.Transactions, stateDB, headRollup.Header, e.storage)
@@ -208,16 +200,13 @@
 
 // returns a list of L2 deposit transactions generated from the L1 deposit transactions
 // starting with the proof of the parent rollup(exclusive) to the proof of the current rollup
-<<<<<<< HEAD
-func extractDeposits(fromBlock *types.Block, toBlock *types.Block, blockResolver db.BlockResolver, txHandler mgmtcontractlib.TxHandler, rollupState *state.StateDB) []nodecommon.L2Tx {
-=======
 func extractDeposits(
 	fromBlock *types.Block,
 	toBlock *types.Block,
 	blockResolver db.BlockResolver,
 	erc20ContractLib erc20contractlib.ERC20ContractLib,
+    rollupState *state.StateDB
 ) []nodecommon.L2Tx {
->>>>>>> ab39f08c
 	from := obscurocommon.GenesisBlock.Hash()
 	height := obscurocommon.L1GenesisHeight
 	if fromBlock != nil {
@@ -237,13 +226,6 @@
 			break
 		}
 		for _, tx := range b.Transactions() {
-<<<<<<< HEAD
-			t := txHandler.UnPackTx(tx)
-			// transactions to a hardcoded bridge address
-			if t != nil && t.TxType == obscurocommon.DepositTx {
-				allDeposits = append(allDeposits, newDepositTx(t.Dest, t.Amount, rollupState, atomic.LoadUint64(i)))
-				atomic.AddUint64(i, 1)
-=======
 			t := erc20ContractLib.DecodeTx(tx)
 			if t == nil {
 				continue
@@ -256,7 +238,7 @@
 					Amount: depositTx.Amount,
 				}
 				allDeposits = append(allDeposits, *newL2Tx(depL2TxData))
->>>>>>> ab39f08c
+				atomic.AddUint64(i, 1)
 			}
 		}
 		if b.NumberU64() < height {
@@ -294,11 +276,7 @@
 		// todo transform into an eth block structure
 		parentRollup := rollupResolver.ParentRollup(newHeadRollup)
 		p := blockResolver.Proof(parentRollup)
-<<<<<<< HEAD
-		depositTxs := extractDeposits(p, blockResolver.Proof(newHeadRollup), blockResolver, txHandler, stateDB)
-=======
-		depositTxs := extractDeposits(p, blockResolver.Proof(newHeadRollup), blockResolver, erc20ContractLib)
->>>>>>> ab39f08c
+		depositTxs := extractDeposits(p, blockResolver.Proof(newHeadRollup), blockResolver, erc20ContractLib, stateDB)
 
 		// deposits have to be processed after the normal transactions were executed because during speculative execution they are not available
 		txsToProcess := append(newHeadRollup.Transactions, depositTxs...)
