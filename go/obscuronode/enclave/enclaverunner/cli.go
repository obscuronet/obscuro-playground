--- conflicted
+++ resolved
@@ -27,9 +27,11 @@
 	logPathName  = "logPath"
 	logPathUsage = "The path to use for the enclave service's log file"
 
-<<<<<<< HEAD
 	erc20contractAddrsName  = "erc20contractAddresses"
 	erc20contractAddrsUsage = "The erc20 contract addresses to monitor on the L1"
+
+	verifyL1BlocksName  = "verifyL1Blocks"
+	verifyL1BlocksUsage = "Whether to verify incoming blocks using the hardcoded L1 genesis.json config"
 )
 
 type EnclaveConfig struct {
@@ -40,24 +42,11 @@
 	WriteToLogs        bool
 	LogPath            string
 	ERC20ContractAddrs []*common.Address
-=======
-	verifyL1BlocksName  = "verifyL1Blocks"
-	verifyL1BlocksUsage = "Whether to verify incoming blocks using the hardcoded L1 genesis.json config"
-)
-
-type EnclaveConfig struct {
-	NodeID          int64
-	Address         string
-	ContractAddress string
-	WriteToLogs     bool
-	LogPath         string
-	VerifyL1Blocks  bool
->>>>>>> 35e4d25c
+	VerifyL1Blocks     bool
 }
 
 func DefaultEnclaveConfig() EnclaveConfig {
 	return EnclaveConfig{
-<<<<<<< HEAD
 		NodeID:             1,
 		ChainID:            1337,
 		Address:            "localhost:11000",
@@ -65,14 +54,7 @@
 		WriteToLogs:        false,
 		LogPath:            "enclave_logs.txt",
 		ERC20ContractAddrs: []*common.Address{},
-=======
-		NodeID:          1,
-		Address:         "localhost:11000",
-		ContractAddress: "",
-		WriteToLogs:     false,
-		LogPath:         "enclave_logs.txt",
-		VerifyL1Blocks:  false,
->>>>>>> 35e4d25c
+		VerifyL1Blocks:     false,
 	}
 }
 
@@ -85,11 +67,8 @@
 	writeToLogs := flag.Bool(writeToLogsName, defaultConfig.WriteToLogs, writeToLogsUsage)
 	contractAddress := flag.String(contractAddrName, defaultConfig.ContractAddress, contractAddrUsage)
 	logPath := flag.String(logPathName, defaultConfig.LogPath, logPathUsage)
-<<<<<<< HEAD
 	erc20ContractAddrs := flag.String(erc20contractAddrsName, "", erc20contractAddrsUsage)
-=======
 	verifyL1Blocks := flag.Bool(verifyL1BlocksName, defaultConfig.VerifyL1Blocks, verifyL1BlocksUsage)
->>>>>>> 35e4d25c
 
 	flag.Parse()
 
@@ -108,10 +87,7 @@
 		ContractAddress: *contractAddress,
 		WriteToLogs:     *writeToLogs,
 		LogPath:         *logPath,
-<<<<<<< HEAD
 		ChainID:         *chainID,
-=======
 		VerifyL1Blocks:  *verifyL1Blocks,
->>>>>>> 35e4d25c
 	}
 }