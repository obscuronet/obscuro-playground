--- conflicted
+++ resolved
@@ -20,6 +20,9 @@
 	chainIDName  = "chainID"
 	chainIDUsage = "A integer representing the unique chain id the enclave will connect to (default 1337)"
 
+	willAttestName  = "willAttest"
+	willAttestUsage = "Whether the enclave will produce a verified attestation report"
+
 	validateL1BlocksName  = "validateL1Blocks"
 	validateL1BlocksUsage = "Whether to validate incoming blocks using the hardcoded L1 genesis.json config"
 
@@ -37,75 +40,21 @@
 
 	logPathName  = "logPath"
 	logPathUsage = "The path to use for the enclave service's log file"
-<<<<<<< HEAD
 )
 
 func ParseCLIArgs() config.EnclaveConfig {
 	defaultConfig := config.DefaultEnclaveConfig()
-=======
-
-	erc20contractAddrsName  = "erc20contractAddresses"
-	erc20contractAddrsUsage = "The erc20 contract addresses to monitor on the L1"
-
-	contractAddrName  = "contractAddress"
-	contractAddrUsage = "The management contract address on the L1"
-
-	verifyL1BlocksName  = "verifyL1Blocks"
-	verifyL1BlocksUsage = "Whether to verify incoming blocks using the hardcoded L1 genesis.json config"
-
-	disableAttestationName  = "DisableAttestation"
-	disableAttestationUsage = "Whether to disable the attestation process (use a mock attestation)."
-)
-
-type EnclaveConfig struct {
-	NodeID             int64
-	ChainID            int64
-	Address            string
-	ContractAddress    string
-	WriteToLogs        bool
-	LogPath            string
-	ERC20ContractAddrs []*common.Address
-	VerifyL1Blocks     bool
-	DisableAttestation bool
-}
-
-func DefaultEnclaveConfig() EnclaveConfig {
-	return EnclaveConfig{
-		NodeID:             1,
-		ChainID:            1337,
-		Address:            "127.0.0.1:11000",
-		ContractAddress:    "",
-		WriteToLogs:        false,
-		LogPath:            "enclave_logs.txt",
-		ERC20ContractAddrs: []*common.Address{},
-		VerifyL1Blocks:     false,
-		DisableAttestation: true,
-	}
-}
-
-func ParseCLIArgs() EnclaveConfig {
-	defaultConfig := DefaultEnclaveConfig()
->>>>>>> a8359c28
 
 	hostID := flag.String(HostIDName, defaultConfig.HostID.Hex(), hostIDUsage)
 	address := flag.String(AddressName, defaultConfig.Address, addressUsage)
 	chainID := flag.Int64(chainIDName, defaultConfig.ChainID, chainIDUsage)
-<<<<<<< HEAD
+	willAttest := flag.Bool(willAttestName, defaultConfig.WillAttest, willAttestUsage)
 	validateL1Blocks := flag.Bool(validateL1BlocksName, defaultConfig.ValidateL1Blocks, validateL1BlocksUsage)
 	speculativeExecution := flag.Bool(speculativeExecutionName, defaultConfig.SpeculativeExecution, speculativeExecutionUsage)
 	managementContractAddress := flag.String(managementContractAddressName, defaultConfig.ManagementContractAddress.Hex(), managementContractAddressUsage)
 	erc20ContractAddrs := flag.String(erc20contractAddrsName, "", erc20contractAddrsUsage)
 	writeToLogs := flag.Bool(writeToLogsName, defaultConfig.WriteToLogs, writeToLogsUsage)
 	logPath := flag.String(logPathName, defaultConfig.LogPath, logPathUsage)
-=======
-	port := flag.String(addressName, defaultConfig.Address, addressUsage)
-	contractAddress := flag.String(contractAddrName, defaultConfig.ContractAddress, contractAddrUsage)
-	writeToLogs := flag.Bool(writeToLogsName, defaultConfig.WriteToLogs, writeToLogsUsage)
-	logPath := flag.String(logPathName, defaultConfig.LogPath, logPathUsage)
-	erc20ContractAddrs := flag.String(erc20contractAddrsName, "", erc20contractAddrsUsage)
-	verifyL1Blocks := flag.Bool(verifyL1BlocksName, defaultConfig.VerifyL1Blocks, verifyL1BlocksUsage)
-	disableAttestation := flag.Bool(disableAttestationName, defaultConfig.DisableAttestation, disableAttestationUsage)
->>>>>>> a8359c28
 
 	flag.Parse()
 
@@ -118,10 +67,10 @@
 		}
 	}
 
-<<<<<<< HEAD
 	defaultConfig.HostID = common.HexToAddress(*hostID)
 	defaultConfig.Address = *address
 	defaultConfig.ChainID = *chainID
+	defaultConfig.WillAttest = *willAttest
 	defaultConfig.ValidateL1Blocks = *validateL1Blocks
 	defaultConfig.SpeculativeExecution = *speculativeExecution
 	defaultConfig.ManagementContractAddress = common.HexToAddress(*managementContractAddress)
@@ -130,16 +79,4 @@
 	defaultConfig.LogPath = *logPath
 
 	return defaultConfig
-=======
-	return EnclaveConfig{
-		NodeID:             *nodeID,
-		Address:            *port,
-		ContractAddress:    *contractAddress,
-		WriteToLogs:        *writeToLogs,
-		LogPath:            *logPath,
-		ChainID:            *chainID,
-		VerifyL1Blocks:     *verifyL1Blocks,
-		DisableAttestation: *disableAttestation,
-	}
->>>>>>> a8359c28
 }