package enclave

import (
	"crypto/rand"
	"fmt"
	"math/big"

<<<<<<< HEAD
	"github.com/obscuronet/obscuro-playground/go/obscuronode/enclave/evm"

=======
	"github.com/ethereum/go-ethereum/common"
	"github.com/ethereum/go-ethereum/core"
>>>>>>> ab39f08c
	"github.com/ethereum/go-ethereum/core/state"
	"github.com/ethereum/go-ethereum/core/types"
	"github.com/obscuronet/obscuro-playground/go/ethclient/erc20contractlib"
	"github.com/obscuronet/obscuro-playground/go/ethclient/mgmtcontractlib"
	"github.com/obscuronet/obscuro-playground/go/log"
	"github.com/obscuronet/obscuro-playground/go/obscurocommon"
	"github.com/obscuronet/obscuro-playground/go/obscuronode/enclave/db"
	"github.com/obscuronet/obscuro-playground/go/obscuronode/enclave/mempool"
	"github.com/obscuronet/obscuro-playground/go/obscuronode/nodecommon"

<<<<<<< HEAD
const (
	msgNoRollup = "could not fetch rollup"
=======
	obscurocore "github.com/obscuronet/obscuro-playground/go/obscuronode/enclave/core"
>>>>>>> ab39f08c
)

const msgNoRollup = "could not fetch rollup"

type StatsCollector interface {
	// L2Recalc registers when a node has to discard the speculative work built on top of the winner of the gossip round.
	L2Recalc(id common.Address)
	RollupWithMoreRecentProof()
}

type enclaveImpl struct {
	nodeID         common.Address
	nodeShortID    uint64
	mining         bool
	storage        db.Storage
	blockResolver  db.BlockResolver
	mempool        mempool.Manager
	statsCollector StatsCollector
	l1Blockchain   *core.BlockChain

	txCh                 chan nodecommon.L2Tx
	roundWinnerCh        chan *obscurocore.Rollup
	exitCh               chan bool
	speculativeWorkInCh  chan bool
	speculativeWorkOutCh chan speculativeWork

	mgmtContractLib  mgmtcontractlib.MgmtContractLib
	erc20ContractLib erc20contractlib.ERC20ContractLib

	// Toggles the speculative execution background process
	speculativeExecutionEnabled bool
	chainID                     int64 // The unique ID for the Obscuro chain. Required for Geth signing.
}

func (e *enclaveImpl) IsReady() error {
	return nil // The enclave is local so it is always ready
}

func (e *enclaveImpl) StopClient() {
	// The enclave is local so there is no client to stop
}

func (e *enclaveImpl) Start(block types.Block) {
	if e.speculativeExecutionEnabled {
		// start the speculative rollup execution loop on its own go routine
		go e.start(block)
	}
}

func (e *enclaveImpl) start(block types.Block) {
	env := processingEnvironment{processedTxsMap: make(map[common.Hash]nodecommon.L2Tx)}
	// determine whether the block where the speculative execution will start already contains Obscuro state
	blockState, f := e.storage.FetchBlockState(block.Hash())
	if f {
		env.headRollup, _ = e.storage.FetchRollup(blockState.HeadRollup)
		if env.headRollup != nil {
			env.state = e.storage.CreateStateDB(env.headRollup.Hash())
		}
	}

	for {
		select {
		// A new winner was found after gossiping. Start speculatively executing incoming transactions to already have a rollup ready when the next round starts.
		case winnerRollup := <-e.roundWinnerCh:
			hash := winnerRollup.Hash()
			env.header = obscurocore.NewHeader(&hash, winnerRollup.Header.Number+1, e.nodeID)
			env.headRollup = winnerRollup
			env.state = e.storage.CreateStateDB(winnerRollup.Hash())
			log.Trace(fmt.Sprintf(">   Agg%d: Create new speculative env  r_%d(%d).",
				e.nodeShortID,
				obscurocommon.ShortHash(winnerRollup.Header.Hash()),
				winnerRollup.Header.Number,
			))

			// determine the transactions that were not yet included
			env.processedTxs = currentTxs(winnerRollup, e.mempool.FetchMempoolTxs(), e.storage)
			env.processedTxsMap = makeMap(env.processedTxs)

			// calculate the State after executing them
			evm.ExecuteTransactions(env.processedTxs, env.state, env.headRollup.Header, e.storage)

		case tx := <-e.txCh:
			// only process transactions if there is already a rollup to use as parent
			if env.headRollup != nil {
				_, found := env.processedTxsMap[tx.Hash()]
				if !found {
					env.processedTxsMap[tx.Hash()] = tx
					env.processedTxs = append(env.processedTxs, tx)
					evm.ExecuteTransactions([]nodecommon.L2Tx{tx}, env.state, env.header, e.storage)
				}
			}

		case <-e.speculativeWorkInCh:
			if env.header == nil {
				e.speculativeWorkOutCh <- speculativeWork{found: false}
			} else {
				b := make([]nodecommon.L2Tx, 0, len(env.processedTxs))
				b = append(b, env.processedTxs...)
				e.speculativeWorkOutCh <- speculativeWork{
					found: true,
					r:     env.headRollup,
					s:     env.state,
					h:     env.header,
					txs:   b,
				}
			}

		case <-e.exitCh:
			return
		}
	}
}

func (e *enclaveImpl) ProduceGenesis(blkHash common.Hash) nodecommon.BlockSubmissionResponse {
	rolGenesis := obscurocore.NewRollup(blkHash, nil, obscurocommon.L2GenesisHeight, common.HexToAddress("0x0"), []nodecommon.L2Tx{}, []nodecommon.Withdrawal{}, obscurocommon.GenerateNonce(), common.BigToHash(big.NewInt(0)))
	b, f := e.storage.FetchBlock(blkHash)
	if !f {
		log.Panic("Could not find the block used as proof for the genesis rollup.")
	}
	return nodecommon.BlockSubmissionResponse{
		ProducedRollup: rolGenesis.ToExtRollup(),
		BlockHeader:    b.Header(),
		IngestedBlock:  true,
	}
}

// IngestBlocks is used to update the enclave with the full history of the L1 chain to date.
func (e *enclaveImpl) IngestBlocks(blocks []*types.Block) []nodecommon.BlockSubmissionResponse {
	result := make([]nodecommon.BlockSubmissionResponse, len(blocks))
	for i, block := range blocks {
		// We ignore a failure on the genesis block, since insertion of the genesis also produces a failure in Geth
		// (at least with Clique, where it fails with a `vote nonce not 0x00..0 or 0xff..f`).
		if ingestionFailedResponse := e.insertBlockIntoL1Chain(block); !e.isGenesisBlock(block) && ingestionFailedResponse != nil {
			result[i] = *ingestionFailedResponse
			return result // We return early, as all descendant blocks will also fail verification.
		}

		e.storage.StoreBlock(block)
		bs := updateState(block, e.blockResolver, e.mgmtContractLib, e.erc20ContractLib, e.storage, e.storage, e.nodeShortID)
		if bs == nil {
			result[i] = e.noBlockStateBlockSubmissionResponse(block)
		} else {
			var rollup nodecommon.ExtRollup
			if bs.FoundNewRollup {
				hr, f := e.storage.FetchRollup(bs.HeadRollup)
				if !f {
					log.Panic(msgNoRollup)
				}

				rollup = hr.ToExtRollup()
			}
			result[i] = e.blockStateBlockSubmissionResponse(bs, rollup)
		}
	}

	return result
}

// SubmitBlock is used to update the enclave with an additional block.
func (e *enclaveImpl) SubmitBlock(block types.Block) nodecommon.BlockSubmissionResponse {
	// The genesis block should always be ingested, not submitted, so we ignore it if it's passed in here.
	if e.isGenesisBlock(&block) {
		return nodecommon.BlockSubmissionResponse{IngestedBlock: false, BlockNotIngestedCause: "Block was genesis block."}
	}

	_, foundBlock := e.storage.FetchBlock(block.Hash())
	if foundBlock {
		return nodecommon.BlockSubmissionResponse{IngestedBlock: false, BlockNotIngestedCause: "Block already ingested."}
	}

	if ingestionFailedResponse := e.insertBlockIntoL1Chain(&block); ingestionFailedResponse != nil {
		return *ingestionFailedResponse
	}

	_, f := e.storage.FetchBlock(block.Header().ParentHash)
	if !f && block.NumberU64() > obscurocommon.L1GenesisHeight {
		return nodecommon.BlockSubmissionResponse{IngestedBlock: false, BlockNotIngestedCause: "Block parent not stored."}
	}

	// Only store the block if the parent is available.
	stored := e.storage.StoreBlock(&block)
	if !stored {
		return nodecommon.BlockSubmissionResponse{IngestedBlock: false}
	}

	blockState := updateState(&block, e.blockResolver, e.mgmtContractLib, e.erc20ContractLib, e.storage, e.storage, e.nodeShortID)
	if blockState == nil {
		return e.noBlockStateBlockSubmissionResponse(&block)
	}

	// todo - A verifier node will not produce rollups, we can check the e.mining to get the node behaviour
	hr, f := e.storage.FetchRollup(blockState.HeadRollup)
	if !f {
		log.Panic(msgNoRollup)
	}
	e.mempool.RemoveMempoolTxs(historicTxs(hr, e.storage))
	r := e.produceRollup(&block, blockState)
	// todo - should store proposal rollups in a different storage as they are ephemeral (round based)
	e.storage.StoreRollup(r)

	nodecommon.LogWithID(e.nodeShortID, "Processed block: b_%d(%d)", obscurocommon.ShortHash(block.Hash()), block.NumberU64())

	return e.blockStateBlockSubmissionResponse(blockState, r.ToExtRollup())
}

func (e *enclaveImpl) SubmitRollup(rollup nodecommon.ExtRollup) {
	r := obscurocore.Rollup{
		Header:       rollup.Header,
		Transactions: obscurocore.DecryptTransactions(rollup.Txs),
	}

	// only store if the parent exists
	_, found := e.storage.FetchRollup(r.Header.ParentHash)
	if found {
		e.storage.StoreRollup(&r)
	} else {
		nodecommon.LogWithID(e.nodeShortID, "Received rollup with no parent: r_%d", obscurocommon.ShortHash(r.Hash()))
	}
}

func (e *enclaveImpl) SubmitTx(tx nodecommon.EncryptedTx) error {
	decryptedTx := obscurocore.DecryptTx(tx)
	err := verifySignature(e.chainID, &decryptedTx)
	if err != nil {
		return err
	}
	e.mempool.AddMempoolTx(decryptedTx)
	if e.speculativeExecutionEnabled {
		e.txCh <- decryptedTx
	}
	return nil
}

// Checks that the L2Tx has a valid signature.
<<<<<<< HEAD
func verifySignature(decryptedTx *nodecommon.L2Tx) error {
	signer := types.NewLondonSigner(obscurocommon.ChainID)
=======
func verifySignature(chainID int64, decryptedTx *nodecommon.L2Tx) error {
	signer := types.NewLondonSigner(big.NewInt(chainID))
>>>>>>> ab39f08c
	_, err := types.Sender(signer, decryptedTx)
	return err
}

func (e *enclaveImpl) RoundWinner(parent obscurocommon.L2RootHash) (nodecommon.ExtRollup, bool, error) {
	head, found := e.storage.FetchRollup(parent)
	if !found {
		return nodecommon.ExtRollup{}, false, fmt.Errorf("rollup not found: r_%s", parent)
	}

	nodecommon.LogWithID(e.nodeShortID, "Round winner height: %d", head.Header.Number)
	rollupsReceivedFromPeers := e.storage.FetchRollups(head.Header.Number + 1)
	// filter out rollups with a different Parent
	var usefulRollups []*obscurocore.Rollup
	for _, rol := range rollupsReceivedFromPeers {
		p := e.storage.ParentRollup(rol)
		if p.Hash() == head.Hash() {
			usefulRollups = append(usefulRollups, rol)
		}
	}

	parentState := e.storage.CreateStateDB(head.Hash())
	// determine the winner of the round
	winnerRollup, _ := e.findRoundWinner(usefulRollups, head, parentState, e.blockResolver, e.storage)
	if e.speculativeExecutionEnabled {
		go e.notifySpeculative(winnerRollup)
	}

	// we are the winner
	if winnerRollup.Header.Agg == e.nodeID {
		v := e.blockResolver.Proof(winnerRollup)
		w := e.storage.ParentRollup(winnerRollup)
		nodecommon.LogWithID(e.nodeShortID, "Publish rollup=r_%d(%d)[r_%d]{proof=b_%d(%d)}. Num Txs: %d. Txs: %v.  State=%v. ",
			obscurocommon.ShortHash(winnerRollup.Hash()), winnerRollup.Header.Number,
			obscurocommon.ShortHash(w.Hash()),
			obscurocommon.ShortHash(v.Hash()),
			v.NumberU64(),
			len(winnerRollup.Transactions),
			printTxs(winnerRollup.Transactions),
			winnerRollup.Header.State,
		)
		return winnerRollup.ToExtRollup(), true, nil
	}
	return nodecommon.ExtRollup{}, false, nil
}

func (e *enclaveImpl) notifySpeculative(winnerRollup *obscurocore.Rollup) {
	e.roundWinnerCh <- winnerRollup
}

func (e *enclaveImpl) Balance(address common.Address) uint64 {
	// todo user encryption
	hs := e.storage.FetchHeadState()
	if hs == nil {
		panic("Not initialised")
	}
	r, f := e.storage.FetchRollup(hs.HeadRollup)
	if !f {
		panic("not found")
	}
	s := e.storage.CreateStateDB(hs.HeadRollup)
	return evm.BalanceOfErc20(address, s, r.Header, e.storage)
}

func (e *enclaveImpl) Nonce(address common.Address) uint64 {
	// todo user encryption
	hs := e.storage.FetchHeadState()
	if hs == nil {
		return 0
	}
	s := e.storage.CreateStateDB(hs.HeadRollup)
	return s.GetNonce(address)
}

func (e *enclaveImpl) produceRollup(b *types.Block, bs *obscurocore.BlockState) *obscurocore.Rollup {
	headRollup, f := e.storage.FetchRollup(bs.HeadRollup)
	if !f {
		log.Panic(msgNoRollup)
	}

	// These variables will be used to create the new rollup
	var newRollupTxs []nodecommon.L2Tx
	var newRollupState *state.StateDB
	var newRollupHeader *nodecommon.Header

	speculativeExecutionSucceeded := false

	if e.speculativeExecutionEnabled {
		// retrieve the speculatively calculated State based on the previous winner and the incoming transactions
		e.speculativeWorkInCh <- true
		speculativeRollup := <-e.speculativeWorkOutCh

		// newRollupTxs = speculativeRollup.txs
		newRollupState = speculativeRollup.s
		newRollupHeader = speculativeRollup.h

		// the speculative execution has been processing on top of the wrong parent - due to failure in gossip or publishing to L1
		// or speculative execution is disabled
		speculativeExecutionSucceeded = speculativeRollup.found && (speculativeRollup.r.Hash() == bs.HeadRollup)

		if !speculativeExecutionSucceeded && speculativeRollup.r != nil {
			nodecommon.LogWithID(e.nodeShortID, "Recalculate. speculative=r_%d(%d), published=r_%d(%d)",
				obscurocommon.ShortHash(speculativeRollup.r.Hash()),
				speculativeRollup.r.Header.Number,
				obscurocommon.ShortHash(bs.HeadRollup),
				headRollup.Header.Number)
			if e.statsCollector != nil {
				e.statsCollector.L2Recalc(e.nodeID)
			}
		}
	}

	successfulTransactions := make([]nodecommon.L2Tx, 0)
	receipts := map[common.Hash]*types.Receipt{}
	if !speculativeExecutionSucceeded {
		// In case the speculative execution thread has not succeeded in producing a valid rollup
		// we have to create a new one from the mempool transactions
		newRollupHeader = obscurocore.NewHeader(&bs.HeadRollup, headRollup.Header.Number+1, e.nodeID)
		newRollupTxs = currentTxs(headRollup, e.mempool.FetchMempoolTxs(), e.storage)

		newRollupState = e.storage.CreateStateDB(bs.HeadRollup)
		receipts = evm.ExecuteTransactions(newRollupTxs, newRollupState, newRollupHeader, e.storage)
		// todo - only transactions that fail because of the nonce should be excluded
		for _, tx := range newRollupTxs {
			_, f := receipts[tx.Hash()]
			if f {
				successfulTransactions = append(successfulTransactions, tx)
			} else {
				log.Info(">   Agg%d: Excluding transaction %d\n", obscurocommon.ShortAddress(e.nodeID), obscurocommon.ShortHash(tx.Hash()))
			}
		}
	}

	// always process deposits last, either on top of the rollup produced speculatively or the newly created rollup
	// process deposits from the proof of the parent to the current block (which is the proof of the new rollup)
	proof := e.blockResolver.Proof(headRollup)
<<<<<<< HEAD
	depositTxs := extractDeposits(proof, b, e.blockResolver, e.txHandler, newRollupState)
	depositReceipts := evm.ExecuteTransactions(depositTxs, newRollupState, newRollupHeader, e.storage)
	for _, tx := range depositTxs {
		if depositReceipts[tx.Hash()] == nil {
			panic("Should not happen")
		}
	}
=======
	depositTxs := extractDeposits(proof, b, e.blockResolver, e.erc20ContractLib)
	executeTransactions(depositTxs, newRollupState, newRollupHeader)
>>>>>>> ab39f08c

	// Create a new rollup based on the proof of inclusion of the previous, including all new transactions
	rootHash, err := newRollupState.Commit(true)
	if err != nil {
		return nil
	}
	// dump := newRollupState.Dump(&state.DumpConfig{})
	// log.Info(fmt.Sprintf(">   Agg%d: State:%s", obscurocommon.ShortAddress(e.nodeID), dump))
	r := obscurocore.NewRollupFromHeader(newRollupHeader, b.Hash(), successfulTransactions, obscurocommon.GenerateNonce(), rootHash)

	// Postprocessing - withdrawals
	r.Header.Withdrawals = rollupPostProcessingWithdrawals(&r, newRollupState, receipts)

	return &r
}

func (e *enclaveImpl) GetTransaction(txHash common.Hash) *nodecommon.L2Tx {
	// todo add some sort of cache
	hs := e.storage.FetchHeadState()
	if hs == nil {
		panic("should not happen")
	}
	rollup, found := e.storage.FetchRollup(hs.HeadRollup)
	if !found {
		log.Panic("could not fetch block's head rollup")
	}

	for {
		txs := rollup.Transactions
		for _, tx := range txs {
			if tx.Hash() == txHash {
				return &tx
			}
		}
		rollup = e.storage.ParentRollup(rollup)
		if rollup == nil || rollup.Header.Number == obscurocommon.L2GenesisHeight {
			return nil
		}
	}
}

func (e *enclaveImpl) Stop() error {
	if e.speculativeExecutionEnabled {
		e.exitCh <- true
	}
	return nil
}

func (e *enclaveImpl) Attestation() obscurocommon.AttestationReport {
	// Todo
	return obscurocommon.AttestationReport{Owner: e.nodeID}
}

// GenerateSecret - the genesis enclave is responsible with generating the secret entropy
func (e *enclaveImpl) GenerateSecret() obscurocommon.EncryptedSharedEnclaveSecret {
	secret := make([]byte, 32)
	n, err := rand.Read(secret)
	if n != 32 || err != nil {
		log.Panic("could not generate secret. Cause: %s", err)
	}
	e.storage.StoreSecret(secret)
	return encryptSecret(secret)
}

// InitEnclave - initialise an enclave with a seed received by another enclave
func (e *enclaveImpl) InitEnclave(secret obscurocommon.EncryptedSharedEnclaveSecret) {
	e.storage.StoreSecret(decryptSecret(secret))
}

func (e *enclaveImpl) FetchSecret(obscurocommon.AttestationReport) obscurocommon.EncryptedSharedEnclaveSecret {
	return encryptSecret(e.storage.FetchSecret())
}

func (e *enclaveImpl) IsInitialised() bool {
	return e.storage.FetchSecret() != nil
}

func (e *enclaveImpl) isGenesisBlock(block *types.Block) bool {
	return e.l1Blockchain != nil && block.Hash() == e.l1Blockchain.Genesis().Hash()
}

// Inserts the block into the L1 chain if it exists and the block is not the genesis block. Returns a non-nil
// BlockSubmissionResponse if the insertion failed.
func (e *enclaveImpl) insertBlockIntoL1Chain(block *types.Block) *nodecommon.BlockSubmissionResponse {
	if e.l1Blockchain != nil {
		_, err := e.l1Blockchain.InsertChain(types.Blocks{block})
		if err != nil {
			causeMsg := fmt.Sprintf("Block was invalid: %v", err)
			return &nodecommon.BlockSubmissionResponse{IngestedBlock: false, BlockNotIngestedCause: causeMsg}
		}
	}
	return nil
}

func (e *enclaveImpl) noBlockStateBlockSubmissionResponse(block *types.Block) nodecommon.BlockSubmissionResponse {
	return nodecommon.BlockSubmissionResponse{
		BlockHeader:   block.Header(),
		IngestedBlock: true,
		FoundNewHead:  false,
	}
}

func (e *enclaveImpl) blockStateBlockSubmissionResponse(bs *obscurocore.BlockState, rollup nodecommon.ExtRollup) nodecommon.BlockSubmissionResponse {
	headRollup, f := e.storage.FetchRollup(bs.HeadRollup)
	if !f {
		log.Panic(msgNoRollup)
	}

	headBlock, f := e.storage.FetchBlock(bs.Block)
	if !f {
		log.Panic("could not fetch block")
	}

	var head *nodecommon.Header
	if bs.FoundNewRollup {
		head = headRollup.Header
	}
	return nodecommon.BlockSubmissionResponse{
		BlockHeader:    headBlock.Header(),
		ProducedRollup: rollup,
		IngestedBlock:  true,
		FoundNewHead:   bs.FoundNewRollup,
		RollupHead:     head,
	}
}

// Todo - implement with crypto
func decryptSecret(secret obscurocommon.EncryptedSharedEnclaveSecret) obscurocore.SharedEnclaveSecret {
	return obscurocore.SharedEnclaveSecret(secret)
}

// Todo - implement with crypto
func encryptSecret(secret obscurocore.SharedEnclaveSecret) obscurocommon.EncryptedSharedEnclaveSecret {
	return obscurocommon.EncryptedSharedEnclaveSecret(secret)
}

// internal structure to pass information.
type speculativeWork struct {
	found bool
	r     *obscurocore.Rollup
	s     *state.StateDB
	h     *nodecommon.Header
	txs   []nodecommon.L2Tx
}

// internal structure used for the speculative execution.
type processingEnvironment struct {
	headRollup      *obscurocore.Rollup             // the current head rollup, which will be the parent of the new rollup
	header          *nodecommon.Header              // the header of the new rollup
	processedTxs    []nodecommon.L2Tx               // txs that were already processed
	processedTxsMap map[common.Hash]nodecommon.L2Tx // structure used to prevent duplicates
	state           *state.StateDB                  // the state as calculated from the previous rollup and the processed transactions
}

// NewEnclave creates a new enclave.
// `genesisJSON` is the configuration for the corresponding L1's genesis block. This is used to validate the blocks
// received from the L1 node if `validateBlocks` is set to true.
func NewEnclave(
	nodeID common.Address,
	chainID int64,
	mining bool,
	mgmtContractLib mgmtcontractlib.MgmtContractLib,
	erc20ContractLib erc20contractlib.ERC20ContractLib,
	validateBlocks bool,
	genesisJSON []byte,
	collector StatsCollector,
) nodecommon.Enclave {
	backingDB := db.NewInMemoryDB()
	nodeShortID := obscurocommon.ShortAddress(nodeID)
	storage := db.NewStorage(backingDB, nodeShortID)

	var l1Blockchain *core.BlockChain
	if validateBlocks {
		if genesisJSON == nil {
			log.Panic("enclave is configured to validate blocks, but genesis JSON is nil")
		}
		l1Blockchain = NewL1Blockchain(genesisJSON)
	} else {
		nodecommon.LogWithID(obscurocommon.ShortAddress(nodeID), "validateBlocks is set to false. L1 blocks will not be validated.")
	}

	return &enclaveImpl{
		nodeID:                      nodeID,
		nodeShortID:                 nodeShortID,
		mining:                      mining,
		storage:                     storage,
		blockResolver:               storage,
		mempool:                     mempool.New(),
		statsCollector:              collector,
		l1Blockchain:                l1Blockchain,
		txCh:                        make(chan nodecommon.L2Tx),
		roundWinnerCh:               make(chan *obscurocore.Rollup),
		exitCh:                      make(chan bool),
		speculativeWorkInCh:         make(chan bool),
		speculativeWorkOutCh:        make(chan speculativeWork),
		mgmtContractLib:             mgmtContractLib,
		erc20ContractLib:            erc20ContractLib,
		speculativeExecutionEnabled: false, // TODO - reenable
		chainID:                     chainID,
	}
}<|MERGE_RESOLUTION|>--- conflicted
+++ resolved
@@ -5,13 +5,10 @@
 	"fmt"
 	"math/big"
 
-<<<<<<< HEAD
 	"github.com/obscuronet/obscuro-playground/go/obscuronode/enclave/evm"
 
-=======
 	"github.com/ethereum/go-ethereum/common"
 	"github.com/ethereum/go-ethereum/core"
->>>>>>> ab39f08c
 	"github.com/ethereum/go-ethereum/core/state"
 	"github.com/ethereum/go-ethereum/core/types"
 	"github.com/obscuronet/obscuro-playground/go/ethclient/erc20contractlib"
@@ -22,12 +19,7 @@
 	"github.com/obscuronet/obscuro-playground/go/obscuronode/enclave/mempool"
 	"github.com/obscuronet/obscuro-playground/go/obscuronode/nodecommon"
 
-<<<<<<< HEAD
-const (
-	msgNoRollup = "could not fetch rollup"
-=======
 	obscurocore "github.com/obscuronet/obscuro-playground/go/obscuronode/enclave/core"
->>>>>>> ab39f08c
 )
 
 const msgNoRollup = "could not fetch rollup"
@@ -262,13 +254,8 @@
 }
 
 // Checks that the L2Tx has a valid signature.
-<<<<<<< HEAD
-func verifySignature(decryptedTx *nodecommon.L2Tx) error {
-	signer := types.NewLondonSigner(obscurocommon.ChainID)
-=======
 func verifySignature(chainID int64, decryptedTx *nodecommon.L2Tx) error {
 	signer := types.NewLondonSigner(big.NewInt(chainID))
->>>>>>> ab39f08c
 	_, err := types.Sender(signer, decryptedTx)
 	return err
 }
@@ -405,7 +392,8 @@
 	// always process deposits last, either on top of the rollup produced speculatively or the newly created rollup
 	// process deposits from the proof of the parent to the current block (which is the proof of the new rollup)
 	proof := e.blockResolver.Proof(headRollup)
-<<<<<<< HEAD
+	depositTxs := extractDeposits(proof, b, e.blockResolver, e.erc20ContractLib)
+	executeTransactions(depositTxs, newRollupState, newRollupHeader)
 	depositTxs := extractDeposits(proof, b, e.blockResolver, e.txHandler, newRollupState)
 	depositReceipts := evm.ExecuteTransactions(depositTxs, newRollupState, newRollupHeader, e.storage)
 	for _, tx := range depositTxs {
@@ -413,10 +401,6 @@
 			panic("Should not happen")
 		}
 	}
-=======
-	depositTxs := extractDeposits(proof, b, e.blockResolver, e.erc20ContractLib)
-	executeTransactions(depositTxs, newRollupState, newRollupHeader)
->>>>>>> ab39f08c
 
 	// Create a new rollup based on the proof of inclusion of the previous, including all new transactions
 	rootHash, err := newRollupState.Commit(true)
