package enclave

import (
	"bytes"
	"crypto/ecdsa"
	"crypto/rand"
<<<<<<< HEAD
=======
	"crypto/rsa"
	"crypto/sha512"
	"crypto/x509"
>>>>>>> 58155c7f
	"errors"
	"fmt"
	"math/big"
	"sync"

<<<<<<< HEAD
	"github.com/ethereum/go-ethereum/crypto"
	"github.com/ethereum/go-ethereum/crypto/ecies"
=======
	"github.com/obscuronet/obscuro-playground/go/obscuronode/enclave/viewingkeymanager"
>>>>>>> 58155c7f

	"github.com/obscuronet/obscuro-playground/go/obscuronode/enclave/viewingkeymanager"

	"github.com/obscuronet/obscuro-playground/go/obscuronode/enclave/sql"

	"github.com/ethereum/go-ethereum/core/rawdb"
	"github.com/ethereum/go-ethereum/ethdb"

	"github.com/obscuronet/obscuro-playground/go/obscuronode/config"

	"github.com/obscuronet/obscuro-playground/go/obscuronode/enclave/evm"

	"github.com/ethereum/go-ethereum/common"
	"github.com/ethereum/go-ethereum/core"
	"github.com/ethereum/go-ethereum/core/state"
	"github.com/ethereum/go-ethereum/core/types"
	"github.com/obscuronet/obscuro-playground/go/ethclient/erc20contractlib"
	"github.com/obscuronet/obscuro-playground/go/ethclient/mgmtcontractlib"
	"github.com/obscuronet/obscuro-playground/go/log"
	"github.com/obscuronet/obscuro-playground/go/obscurocommon"
	"github.com/obscuronet/obscuro-playground/go/obscuronode/enclave/db"
	"github.com/obscuronet/obscuro-playground/go/obscuronode/enclave/mempool"
	"github.com/obscuronet/obscuro-playground/go/obscuronode/nodecommon"

	obscurocore "github.com/obscuronet/obscuro-playground/go/obscuronode/enclave/core"
)

const (
	msgNoRollup  = "could not fetch rollup"
	DummyBalance = "0x0"
<<<<<<< HEAD
	// EnclavePrivateKeyHex is the private key used for sensitive communication with the enclave.
	// TODO - Replace this fixed key with a derived key.
	enclavePrivateKeyHex = "81acce9620f0adf1728cb8df7f6b8b8df857955eb9e8b7aed6ef8390c09fc207"
=======
>>>>>>> 58155c7f
)

type StatsCollector interface {
	// L2Recalc registers when a node has to discard the speculative work built on top of the winner of the gossip round.
	L2Recalc(id common.Address)
	RollupWithMoreRecentProof()
}

type enclaveImpl struct {
	config            config.EnclaveConfig
	nodeShortID       uint64
	storage           db.Storage
	blockResolver     db.BlockResolver
	mempool           mempool.Manager
	statsCollector    StatsCollector
	l1Blockchain      *core.BlockChain
	viewingKeyManager viewingkeymanager.ViewingKeyManager

	txCh                 chan nodecommon.L2Tx
	roundWinnerCh        chan *obscurocore.Rollup
	exitCh               chan bool
	speculativeWorkInCh  chan bool
	speculativeWorkOutCh chan speculativeWork

	mgmtContractLib       mgmtcontractlib.MgmtContractLib
	erc20ContractLib      erc20contractlib.ERC20ContractLib
	attestationProvider   AttestationProvider // interface for producing attestation reports and verifying them
	publicKeySerialized   []byte
	privateKey            *ecdsa.PrivateKey
	transactionBlobCrypto obscurocore.TransactionBlobCrypto

	blockProcessingMutex sync.Mutex
}

// NewEnclave creates a new enclave.
// `genesisJSON` is the configuration for the corresponding L1's genesis block. This is used to validate the blocks
// received from the L1 node if `validateBlocks` is set to true.
func NewEnclave(
	config config.EnclaveConfig,
	mgmtContractLib mgmtcontractlib.MgmtContractLib,
	erc20ContractLib erc20contractlib.ERC20ContractLib,
	collector StatsCollector,
) nodecommon.Enclave {
	nodeShortID := obscurocommon.ShortAddress(config.HostID)

	backingDB, err := getDB(nodeShortID, config)
	if err != nil {
		log.Panic("Failed to connect to backing database - %s", err)
	}
	storage := db.NewStorage(backingDB, nodeShortID)

	var l1Blockchain *core.BlockChain
	if config.ValidateL1Blocks {
		if config.GenesisJSON == nil {
			log.Panic("enclave is configured to validate blocks, but genesis JSON is nil")
		}
		l1Blockchain = NewL1Blockchain(config.GenesisJSON)
	} else {
		nodecommon.LogWithID(obscurocommon.ShortAddress(config.HostID), "validateBlocks is set to false. L1 blocks will not be validated.")
	}

	var attestationProvider AttestationProvider
	if config.WillAttest {
		attestationProvider = &EgoAttestationProvider{}
	} else {
		nodecommon.LogWithID(nodeShortID, "WARNING - Attestation is not enabled, enclave will not create a verified attestation report.")
		attestationProvider = &DummyAttestationProvider{}
	}

	nodecommon.LogWithID(nodeShortID, "Generating public key")
	privKey := generateKeyPair()
	serializedPubKey := crypto.CompressPubkey(&privKey.PublicKey)
	nodecommon.LogWithID(nodeShortID, "Generated public key %s", common.Bytes2Hex(serializedPubKey))

	return &enclaveImpl{
		config:                config,
		nodeShortID:           nodeShortID,
		storage:               storage,
		blockResolver:         storage,
		mempool:               mempool.New(),
		statsCollector:        collector,
		l1Blockchain:          l1Blockchain,
		viewingKeyManager:     viewingkeymanager.NewViewingKeyManager(config.ViewingKeysEnabled),
		txCh:                  make(chan nodecommon.L2Tx),
		roundWinnerCh:         make(chan *obscurocore.Rollup),
		exitCh:                make(chan bool),
		speculativeWorkInCh:   make(chan bool),
		speculativeWorkOutCh:  make(chan speculativeWork),
		mgmtContractLib:       mgmtContractLib,
		erc20ContractLib:      erc20ContractLib,
		attestationProvider:   attestationProvider,
		privateKey:            privKey,
		publicKeySerialized:   serializedPubKey,
		transactionBlobCrypto: obscurocore.NewTransactionBlobCryptoImpl(),
	}
}

func (e *enclaveImpl) IsReady() error {
	return nil // The enclave is local so it is always ready
}

func (e *enclaveImpl) StopClient() error {
	return nil // The enclave is local so there is no client to stop
}

func (e *enclaveImpl) Start(block types.Block) {
	if e.config.SpeculativeExecution {
		// start the speculative rollup execution loop on its own go routine
		go e.start(block)
	}
}

func (e *enclaveImpl) start(block types.Block) {
	env := processingEnvironment{processedTxsMap: make(map[common.Hash]nodecommon.L2Tx)}
	// determine whether the block where the speculative execution will start already contains Obscuro state
	blockState, f := e.storage.FetchBlockState(block.Hash())
	if f {
		env.headRollup, _ = e.storage.FetchRollup(blockState.HeadRollup)
		if env.headRollup != nil {
			env.state = e.storage.CreateStateDB(env.headRollup.Hash())
		}
	}

	for {
		select {
		// A new winner was found after gossiping. Start speculatively executing incoming transactions to already have a rollup ready when the next round starts.
		case winnerRollup := <-e.roundWinnerCh:
			hash := winnerRollup.Hash()
			env.header = obscurocore.NewHeader(&hash, winnerRollup.Header.Number+1, e.config.HostID)
			env.headRollup = winnerRollup
			env.state = e.storage.CreateStateDB(winnerRollup.Hash())
			log.Trace(fmt.Sprintf(">   Agg%d: Create new speculative env  r_%d(%d).",
				e.nodeShortID,
				obscurocommon.ShortHash(winnerRollup.Header.Hash()),
				winnerRollup.Header.Number,
			))

			// determine the transactions that were not yet included
			env.processedTxs = currentTxs(winnerRollup, e.mempool.FetchMempoolTxs(), e.storage)
			env.processedTxsMap = makeMap(env.processedTxs)

			// calculate the State after executing them
			evm.ExecuteTransactions(env.processedTxs, env.state, env.headRollup.Header, e.storage, e.config.ObscuroChainID)

		case tx := <-e.txCh:
			// only process transactions if there is already a rollup to use as parent
			if env.headRollup != nil {
				_, found := env.processedTxsMap[tx.Hash()]
				if !found {
					env.processedTxsMap[tx.Hash()] = tx
					env.processedTxs = append(env.processedTxs, tx)
					evm.ExecuteTransactions([]nodecommon.L2Tx{tx}, env.state, env.header, e.storage, e.config.ObscuroChainID)
				}
			}

		case <-e.speculativeWorkInCh:
			if env.header == nil {
				e.speculativeWorkOutCh <- speculativeWork{found: false}
			} else {
				b := make([]nodecommon.L2Tx, 0, len(env.processedTxs))
				b = append(b, env.processedTxs...)
				e.speculativeWorkOutCh <- speculativeWork{
					found: true,
					r:     env.headRollup,
					s:     env.state,
					h:     env.header,
					txs:   b,
				}
			}

		case <-e.exitCh:
			return
		}
	}
}

func (e *enclaveImpl) ProduceGenesis(blkHash common.Hash) nodecommon.BlockSubmissionResponse {
	rolGenesis := obscurocore.NewRollup(blkHash, nil, obscurocommon.L2GenesisHeight, common.HexToAddress("0x0"), []nodecommon.L2Tx{}, []nodecommon.Withdrawal{}, obscurocommon.GenerateNonce(), common.BigToHash(big.NewInt(0)))
	b, f := e.storage.FetchBlock(blkHash)
	if !f {
		log.Panic("Could not find the block used as proof for the genesis rollup.")
	}
	return nodecommon.BlockSubmissionResponse{
		ProducedRollup: rolGenesis.ToExtRollup(e.transactionBlobCrypto),
		BlockHeader:    b.Header(),
		IngestedBlock:  true,
	}
}

// IngestBlocks is used to update the enclave with the full history of the L1 chain to date.
func (e *enclaveImpl) IngestBlocks(blocks []*types.Block) []nodecommon.BlockSubmissionResponse {
	result := make([]nodecommon.BlockSubmissionResponse, len(blocks))
	for i, block := range blocks {
		// We ignore a failure on the genesis block, since insertion of the genesis also produces a failure in Geth
		// (at least with Clique, where it fails with a `vote nonce not 0x00..0 or 0xff..f`).
		if ingestionFailedResponse := e.insertBlockIntoL1Chain(block); !e.isGenesisBlock(block) && ingestionFailedResponse != nil {
			result[i] = *ingestionFailedResponse
			return result // We return early, as all descendant blocks will also fail verification.
		}

		e.storage.StoreBlock(block)
		bs := updateState(block, e.blockResolver, e.mgmtContractLib, e.erc20ContractLib, e.storage, e.storage, e.nodeShortID, e.config.ObscuroChainID, e.transactionBlobCrypto)
		if bs == nil {
			result[i] = e.noBlockStateBlockSubmissionResponse(block)
		} else {
			var rollup nodecommon.ExtRollup
			if bs.FoundNewRollup {
				hr, f := e.storage.FetchRollup(bs.HeadRollup)
				if !f {
					log.Panic(msgNoRollup)
				}

				rollup = hr.ToExtRollup(e.transactionBlobCrypto)
			}
			result[i] = e.blockStateBlockSubmissionResponse(bs, rollup)
		}
	}

	return result
}

// SubmitBlock is used to update the enclave with an additional L1 block.
func (e *enclaveImpl) SubmitBlock(block types.Block) nodecommon.BlockSubmissionResponse {
	e.blockProcessingMutex.Lock()
	defer e.blockProcessingMutex.Unlock()

	// The genesis block should always be ingested, not submitted, so we ignore it if it's passed in here.
	if e.isGenesisBlock(&block) {
		return nodecommon.BlockSubmissionResponse{IngestedBlock: false, BlockNotIngestedCause: "Block was genesis block."}
	}

	_, foundBlock := e.storage.FetchBlock(block.Hash())
	if foundBlock {
		return nodecommon.BlockSubmissionResponse{IngestedBlock: false, BlockNotIngestedCause: "Block already ingested."}
	}

	if ingestionFailedResponse := e.insertBlockIntoL1Chain(&block); ingestionFailedResponse != nil {
		return *ingestionFailedResponse
	}

	_, f := e.storage.FetchBlock(block.Header().ParentHash)
	if !f && block.NumberU64() > obscurocommon.L1GenesisHeight {
		return nodecommon.BlockSubmissionResponse{IngestedBlock: false, BlockNotIngestedCause: "Block parent not stored."}
	}

	// Only store the block if the parent is available.
	stored := e.storage.StoreBlock(&block)
	if !stored {
		return nodecommon.BlockSubmissionResponse{IngestedBlock: false}
	}

	nodecommon.LogWithID(e.nodeShortID, "Update state: %d", obscurocommon.ShortHash(block.Hash()))
	blockState := updateState(&block, e.blockResolver, e.mgmtContractLib, e.erc20ContractLib, e.storage, e.storage, e.nodeShortID, e.config.ObscuroChainID, e.transactionBlobCrypto)
	if blockState == nil {
		return e.noBlockStateBlockSubmissionResponse(&block)
	}

	// todo - A verifier node will not produce rollups, we can check the e.mining to get the node behaviour
	hr, f := e.storage.FetchRollup(blockState.HeadRollup)
	if !f {
		log.Panic(msgNoRollup)
	}
	e.mempool.RemoveMempoolTxs(historicTxs(hr, e.storage))
	r := e.produceRollup(&block, blockState)
	// todo - should store proposal rollups in a different storage as they are ephemeral (round based)
	e.storage.StoreRollup(r)

	nodecommon.LogWithID(e.nodeShortID, "Processed block: b_%d(%d)", obscurocommon.ShortHash(block.Hash()), block.NumberU64())

	return e.blockStateBlockSubmissionResponse(blockState, r.ToExtRollup(e.transactionBlobCrypto))
}

func (e *enclaveImpl) SubmitRollup(rollup nodecommon.ExtRollup) {
	r := obscurocore.Rollup{
		Header:       rollup.Header,
		Transactions: e.transactionBlobCrypto.Decrypt(rollup.EncryptedTxBlob),
	}

	// only store if the parent exists
	_, found := e.storage.FetchRollup(r.Header.ParentHash)
	if found {
		e.storage.StoreRollup(&r)
	} else {
		nodecommon.LogWithID(e.nodeShortID, "Received rollup with no parent: r_%d", obscurocommon.ShortHash(r.Hash()))
	}
}

func (e *enclaveImpl) SubmitTx(tx nodecommon.EncryptedTx) error {
	decryptedTx := obscurocore.DecryptTx(tx)
	err := verifySignature(e.config.ObscuroChainID, &decryptedTx)
	if err != nil {
		return err
	}
	e.mempool.AddMempoolTx(decryptedTx)
	if e.config.SpeculativeExecution {
		e.txCh <- decryptedTx
	}
	return nil
}

// Checks that the L2Tx has a valid signature.
func verifySignature(chainID int64, decryptedTx *nodecommon.L2Tx) error {
	signer := types.NewLondonSigner(big.NewInt(chainID))
	_, err := types.Sender(signer, decryptedTx)
	return err
}

func (e *enclaveImpl) RoundWinner(parent obscurocommon.L2RootHash) (nodecommon.ExtRollup, bool, error) {
	head, found := e.storage.FetchRollup(parent)
	if !found {
		return nodecommon.ExtRollup{}, false, fmt.Errorf("rollup not found: r_%s", parent)
	}

	nodecommon.LogWithID(e.nodeShortID, "Round winner height: %d", head.Header.Number)
	rollupsReceivedFromPeers := e.storage.FetchRollups(head.Header.Number + 1)
	// filter out rollups with a different Parent
	var usefulRollups []*obscurocore.Rollup
	for _, rol := range rollupsReceivedFromPeers {
		p := e.storage.ParentRollup(rol)
		if p == nil {
			nodecommon.LogWithID(e.nodeShortID, "Received rollup from peer but don't have parent rollup - discarding...")
			continue
		}
		if p.Hash() == head.Hash() {
			usefulRollups = append(usefulRollups, rol)
		}
	}

	parentState := e.storage.CreateStateDB(head.Hash())
	// determine the winner of the round
	winnerRollup, _ := e.findRoundWinner(usefulRollups, head, parentState, e.blockResolver, e.storage)
	if e.config.SpeculativeExecution {
		go e.notifySpeculative(winnerRollup)
	}

	// we are the winner
	if winnerRollup.Header.Agg == e.config.HostID {
		v := e.blockResolver.Proof(winnerRollup)
		w := e.storage.ParentRollup(winnerRollup)
		nodecommon.LogWithID(e.nodeShortID, "Publish rollup=r_%d(%d)[r_%d]{proof=b_%d(%d)}. Num Txs: %d. Txs: %v.  State=%v. ",
			obscurocommon.ShortHash(winnerRollup.Hash()), winnerRollup.Header.Number,
			obscurocommon.ShortHash(w.Hash()),
			obscurocommon.ShortHash(v.Hash()),
			v.NumberU64(),
			len(winnerRollup.Transactions),
			printTxs(winnerRollup.Transactions),
			winnerRollup.Header.State,
		)
		return winnerRollup.ToExtRollup(e.transactionBlobCrypto), true, nil
	}
	return nodecommon.ExtRollup{}, false, nil
}

func (e *enclaveImpl) notifySpeculative(winnerRollup *obscurocore.Rollup) {
	e.roundWinnerCh <- winnerRollup
}

func (e *enclaveImpl) ExecuteOffChainTransaction(from common.Address, contractAddress common.Address, data []byte) (nodecommon.EncryptedResponse, error) {
	hs := e.storage.FetchHeadState()
	if hs == nil {
		panic("Not initialised")
	}
	// todo - get the parent
	r, f := e.storage.FetchRollup(hs.HeadRollup)
	if !f {
		panic("not found")
	}
	s := e.storage.CreateStateDB(hs.HeadRollup)
	result, err := evm.ExecuteOffChainCall(from, contractAddress, data, s, r.Header, e.storage, e.config.ObscuroChainID)
	if err != nil {
		return nil, err
	}
	if result.Failed() {
		log.Info("Failed to execute contract %s: %s\n", contractAddress.Hex(), result.Err)
		return nil, result.Err
	}

	encryptedResult, err := e.viewingKeyManager.EncryptWithViewingKey(from, result.ReturnData)
	if err != nil {
		return nil, fmt.Errorf("enclave could not respond securely to eth_call request. Cause: %w", err)
	}

	return encryptedResult, nil
}

func (e *enclaveImpl) Nonce(address common.Address) uint64 {
	// todo user encryption
	hs := e.storage.FetchHeadState()
	if hs == nil {
		return 0
	}
	s := e.storage.CreateStateDB(hs.HeadRollup)
	return s.GetNonce(address)
}

func (e *enclaveImpl) produceRollup(b *types.Block, bs *obscurocore.BlockState) *obscurocore.Rollup {
	headRollup, f := e.storage.FetchRollup(bs.HeadRollup)
	if !f {
		log.Panic(msgNoRollup)
	}

	// These variables will be used to create the new rollup
	var newRollupTxs obscurocore.L2Txs
	var newRollupState *state.StateDB
	var newRollupHeader *nodecommon.Header

	/*
			speculativeExecutionSucceeded := false
		   todo - reenable
			if e.speculativeExecutionEnabled {
				// retrieve the speculatively calculated State based on the previous winner and the incoming transactions
				e.speculativeWorkInCh <- true
				speculativeRollup := <-e.speculativeWorkOutCh

				newRollupTxs = speculativeRollup.txs
				newRollupState = speculativeRollup.s
				newRollupHeader = speculativeRollup.h

				// the speculative execution has been processing on top of the wrong parent - due to failure in gossip or publishing to L1
				// or speculative execution is disabled
				speculativeExecutionSucceeded = speculativeRollup.found && (speculativeRollup.r.Hash() == bs.HeadRollup)

				if !speculativeExecutionSucceeded && speculativeRollup.r != nil {
					nodecommon.LogWithID(e.nodeShortID, "Recalculate. speculative=r_%d(%d), published=r_%d(%d)",
						obscurocommon.ShortHash(speculativeRollup.r.Hash()),
						speculativeRollup.r.Header.Number,
						obscurocommon.ShortHash(bs.HeadRollup),
						headRollup.Header.Number)
					if e.statsCollector != nil {
						e.statsCollector.L2Recalc(e.nodeID)
					}
				}
			}
	*/

	successfulTransactions := make([]nodecommon.L2Tx, 0)
	// if !speculativeExecutionSucceeded {
	// In case the speculative execution thread has not succeeded in producing a valid rollup
	// we have to create a new one from the mempool transactions
	newRollupHeader = obscurocore.NewHeader(&bs.HeadRollup, headRollup.Header.Number+1, e.config.HostID)
	newRollupTxs = currentTxs(headRollup, e.mempool.FetchMempoolTxs(), e.storage)
	newRollupState = e.storage.CreateStateDB(bs.HeadRollup)
	receipts := evm.ExecuteTransactions(newRollupTxs, newRollupState, newRollupHeader, e.storage, e.config.ObscuroChainID)
	// todo - only transactions that fail because of the nonce should be excluded
	for _, tx := range newRollupTxs {
		_, f := receipts[tx.Hash()]
		if f {
			successfulTransactions = append(successfulTransactions, tx)
		} else {
			log.Info(">   Agg%d: Excluding transaction %d", obscurocommon.ShortAddress(e.config.HostID), obscurocommon.ShortHash(tx.Hash()))
		}
	}

	// always process deposits last, either on top of the rollup produced speculatively or the newly created rollup
	// process deposits from the proof of the parent to the current block (which is the proof of the new rollup)
	proof := e.blockResolver.Proof(headRollup)
	depositTxs := extractDeposits(proof, b, e.blockResolver, e.erc20ContractLib, newRollupState, e.config.ObscuroChainID)
	depositReceipts := evm.ExecuteTransactions(depositTxs, newRollupState, newRollupHeader, e.storage, e.config.ObscuroChainID)
	for _, tx := range depositTxs {
		if depositReceipts[tx.Hash()] == nil {
			panic("Should not happen")
		}
	}

	// Create a new rollup based on the proof of inclusion of the previous, including all new transactions
	rootHash, err := newRollupState.Commit(true)
	if err != nil {
		return nil
	}
	r := obscurocore.NewRollupFromHeader(newRollupHeader, b.Hash(), successfulTransactions, obscurocommon.GenerateNonce(), rootHash)

	// Postprocessing - withdrawals
	r.Header.Withdrawals = e.rollupPostProcessingWithdrawals(&r, newRollupState, receipts)

	return &r
}

func (e *enclaveImpl) GetTransaction(txHash common.Hash) *nodecommon.L2Tx {
	// todo add some sort of cache
	hs := e.storage.FetchHeadState()
	if hs == nil {
		panic("should not happen")
	}
	rollup, found := e.storage.FetchRollup(hs.HeadRollup)
	if !found {
		log.Panic("could not fetch block's head rollup")
	}

	for {
		txs := rollup.Transactions
		for _, tx := range txs {
			if tx.Hash() == txHash {
				return &tx
			}
		}
		rollup = e.storage.ParentRollup(rollup)
		if rollup == nil || rollup.Header.Number == obscurocommon.L2GenesisHeight {
			return nil
		}
	}
}

func (e *enclaveImpl) GetRollup(rollupHash obscurocommon.L2RootHash) *nodecommon.ExtRollup {
	rollup, found := e.storage.FetchRollup(rollupHash)
	if found {
		extRollup := rollup.ToExtRollup(e.transactionBlobCrypto)
		return &extRollup
	}
	return nil
}

func (e *enclaveImpl) Stop() error {
	if e.config.SpeculativeExecution {
		e.exitCh <- true
	}
	return nil
}

func (e *enclaveImpl) Attestation() *obscurocommon.AttestationReport {
	if e.publicKeySerialized == nil {
		panic("public key not initialized, we can't produce the attestation report")
	}
	report, err := e.attestationProvider.GetReport(e.publicKeySerialized, e.config.HostID)
	if err != nil {
		panic("Failed to produce remote report.")
	}
	return report
}

// GenerateSecret - the genesis enclave is responsible with generating the secret entropy
func (e *enclaveImpl) GenerateSecret() obscurocommon.EncryptedSharedEnclaveSecret {
	secret := make([]byte, 32)
	n, err := rand.Read(secret)
	if n != 32 || err != nil {
		log.Panic("could not generate secret. Cause: %s", err)
	}
	e.storage.StoreSecret(secret)
	encSec, err := e.encryptSecret(e.publicKeySerialized, secret)
	if err != nil {
		log.Panic("failed to encrypt secret. Cause: %s", err)
	}
	return encSec
}

// InitEnclave - initialise an enclave with a seed received by another enclave
func (e *enclaveImpl) InitEnclave(s obscurocommon.EncryptedSharedEnclaveSecret) error {
	secret, err := e.decryptSecret(s)
	if err != nil {
		return err
	}
	e.storage.StoreSecret(secret)
	log.Trace(">   Agg%d: Secret decrypted and stored. Secret: %v", e.nodeShortID, secret)
	return nil
}

// ShareSecret verifies the request and if it trusts the report and the public key it will return the secret encrypted with that public key.
func (e *enclaveImpl) ShareSecret(att *obscurocommon.AttestationReport) (obscurocommon.EncryptedSharedEnclaveSecret, error) {
	// First we verify the attestation report has come from a valid obscuro enclave running in a verified TEE.
	data, err := e.attestationProvider.VerifyReport(att)
	if err != nil {
		return nil, err
	}
	// Then we verify the public key provided has come from the same enclave as that attestation report
	if err = verifyIdentity(data, att); err != nil {
		return nil, err
	}
	nodecommon.LogWithID(e.nodeShortID, "Successfully verified attestation and identity. Owner: %s", att.Owner)

	secret := e.storage.FetchSecret()
	if secret == nil {
		return nil, errors.New("secret was nil, no secret to share - this shouldn't happen")
	}
	return e.encryptSecret(att.PubKey, secret)
}

func (e *enclaveImpl) AddViewingKey(viewingKeyBytes []byte, signature []byte) error {
	return e.viewingKeyManager.AddViewingKey(viewingKeyBytes, signature)
}

func (e *enclaveImpl) GetBalance(address common.Address) (nodecommon.EncryptedResponse, error) {
	// TODO - Calculate balance correctly, rather than returning this dummy value.
	balance := DummyBalance // The Ethereum API is to return the balance in hex.

	encryptedBalance, err := e.viewingKeyManager.EncryptWithViewingKey(address, []byte(balance))
	if err != nil {
		return nil, fmt.Errorf("enclave could not respond securely to eth_getBalance request. Cause: %w", err)
	}

	return encryptedBalance, nil
}

func verifyIdentity(data []byte, att *obscurocommon.AttestationReport) error {
	expectedIDHash := getIDHash(att.Owner, att.PubKey)
	// we trim the actual data because data extracted from the verified attestation is always 64 bytes long (padded with zeroes at the end)
	if !bytes.Equal(expectedIDHash, data[:len(expectedIDHash)]) {
		return fmt.Errorf("failed to verify hash for attestation report with owner: %s", att.Owner)
	}
	return nil
}

func (e *enclaveImpl) IsInitialised() bool {
	return e.storage.FetchSecret() != nil
}

func (e *enclaveImpl) isGenesisBlock(block *types.Block) bool {
	return e.l1Blockchain != nil && block.Hash() == e.l1Blockchain.Genesis().Hash()
}

// Inserts the block into the L1 chain if it exists and the block is not the genesis block. Returns a non-nil
// BlockSubmissionResponse if the insertion failed.
func (e *enclaveImpl) insertBlockIntoL1Chain(block *types.Block) *nodecommon.BlockSubmissionResponse {
	if e.l1Blockchain != nil {
		_, err := e.l1Blockchain.InsertChain(types.Blocks{block})
		if err != nil {
			causeMsg := fmt.Sprintf("Block was invalid: %v", err)
			return &nodecommon.BlockSubmissionResponse{IngestedBlock: false, BlockNotIngestedCause: causeMsg}
		}
	}
	return nil
}

func (e *enclaveImpl) noBlockStateBlockSubmissionResponse(block *types.Block) nodecommon.BlockSubmissionResponse {
	return nodecommon.BlockSubmissionResponse{
		BlockHeader:   block.Header(),
		IngestedBlock: true,
		FoundNewHead:  false,
	}
}

func (e *enclaveImpl) blockStateBlockSubmissionResponse(bs *obscurocore.BlockState, rollup nodecommon.ExtRollup) nodecommon.BlockSubmissionResponse {
	headRollup, f := e.storage.FetchRollup(bs.HeadRollup)
	if !f {
		log.Panic(msgNoRollup)
	}

	headBlock, f := e.storage.FetchBlock(bs.Block)
	if !f {
		log.Panic("could not fetch block")
	}

	var head *nodecommon.Header
	if bs.FoundNewRollup {
		head = headRollup.Header
	}
	return nodecommon.BlockSubmissionResponse{
		BlockHeader:    headBlock.Header(),
		ProducedRollup: rollup,
		IngestedBlock:  true,
		FoundNewHead:   bs.FoundNewRollup,
		RollupHead:     head,
	}
}

func generateKeyPair() *ecdsa.PrivateKey {
	// todo: This should be generated deterministically based on some enclave attributes if possible
	key, err := crypto.HexToECDSA(enclavePrivateKeyHex)
	if err != nil {
		panic("Failed to create enclave private key")
	}
	return key
}

// Todo - implement with better crypto
func (e *enclaveImpl) decryptSecret(secret obscurocommon.EncryptedSharedEnclaveSecret) ([]byte, error) {
	if e.privateKey == nil {
		return nil, errors.New("private key not found - shouldn't happen")
	}
	return decryptWithPrivateKey(secret, e.privateKey)
}

// Todo - implement with better crypto
func (e *enclaveImpl) encryptSecret(pubKeyEncoded []byte, secret obscurocore.SharedEnclaveSecret) (obscurocommon.EncryptedSharedEnclaveSecret, error) {
	nodecommon.LogWithID(e.nodeShortID, "Encrypting secret with public key %s", common.Bytes2Hex(pubKeyEncoded))
	key, err := crypto.DecompressPubkey(pubKeyEncoded)
	if err != nil {
		return nil, fmt.Errorf("failed to parse public key %w", err)
	}

	encKey, err := encryptWithPublicKey(secret, key)
	if err != nil {
		nodecommon.LogWithID(e.nodeShortID, "Failed to encrypt key, err: %s\nsecret: %v\npubkey: %v\nencKey:%v", err, secret, pubKeyEncoded, encKey)
	}
	return encKey, err
}

// internal structure to pass information.
type speculativeWork struct {
	found bool
	r     *obscurocore.Rollup
	s     *state.StateDB
	h     *nodecommon.Header
	txs   []nodecommon.L2Tx
}

// internal structure used for the speculative execution.
type processingEnvironment struct {
	headRollup      *obscurocore.Rollup             // the current head rollup, which will be the parent of the new rollup
	header          *nodecommon.Header              // the header of the new rollup
	processedTxs    []nodecommon.L2Tx               // txs that were already processed
	processedTxsMap map[common.Hash]nodecommon.L2Tx // structure used to prevent duplicates
	state           *state.StateDB                  // the state as calculated from the previous rollup and the processed transactions
}

// encryptWithPublicKey encrypts data with public key
func encryptWithPublicKey(msg []byte, pub *ecdsa.PublicKey) ([]byte, error) {
	ciphertext, err := ecies.Encrypt(rand.Reader, ecies.ImportECDSAPublic(pub), msg, nil, nil)
	if err != nil {
		return nil, fmt.Errorf("failed to encrypt with public key. %w", err)
	}
	return ciphertext, nil
}

// decryptWithPrivateKey decrypts data with private key
func decryptWithPrivateKey(ciphertext []byte, priv *ecdsa.PrivateKey) ([]byte, error) {
	plaintext, err := ecies.ImportECDSA(priv).Decrypt(ciphertext, nil, nil)
	if err != nil {
		return nil, fmt.Errorf("failed to decrypt with private key. %w", err)
	}
	return plaintext, nil
}

// getDB creates an appropriate ethdb.Database instance based on your config
func getDB(nodeID uint64, cfg config.EnclaveConfig) (ethdb.Database, error) {
	if cfg.UseInMemoryDB {
		nodecommon.LogWithID(nodeID, "UseInMemoryDB flag is true, data will not be persisted. Creating in-memory database...")
		return getInMemDB()
	}

	if !cfg.WillAttest {
		// persistent but not secure in an enclave, we'll connect to a throwaway sqlite DB and test out persistence/sql implementations
		nodecommon.LogWithID(nodeID, "Attestation is disabled, using a basic sqlite DB for persistence")
		return sql.CreateTemporarySQLiteDB(nodeID)
	}

	// persistent and with attestation means connecting to edgeless DB in a trusted enclave from a secure enclave
	panic("Haven't implemented edgeless DB enclave connection yet")
}

func getInMemDB() (ethdb.Database, error) {
	return rawdb.NewMemoryDatabase(), nil
}<|MERGE_RESOLUTION|>--- conflicted
+++ resolved
@@ -4,24 +4,13 @@
 	"bytes"
 	"crypto/ecdsa"
 	"crypto/rand"
-<<<<<<< HEAD
-=======
-	"crypto/rsa"
-	"crypto/sha512"
-	"crypto/x509"
->>>>>>> 58155c7f
 	"errors"
 	"fmt"
 	"math/big"
 	"sync"
 
-<<<<<<< HEAD
 	"github.com/ethereum/go-ethereum/crypto"
 	"github.com/ethereum/go-ethereum/crypto/ecies"
-=======
-	"github.com/obscuronet/obscuro-playground/go/obscuronode/enclave/viewingkeymanager"
->>>>>>> 58155c7f
-
 	"github.com/obscuronet/obscuro-playground/go/obscuronode/enclave/viewingkeymanager"
 
 	"github.com/obscuronet/obscuro-playground/go/obscuronode/enclave/sql"
@@ -51,12 +40,9 @@
 const (
 	msgNoRollup  = "could not fetch rollup"
 	DummyBalance = "0x0"
-<<<<<<< HEAD
 	// EnclavePrivateKeyHex is the private key used for sensitive communication with the enclave.
 	// TODO - Replace this fixed key with a derived key.
 	enclavePrivateKeyHex = "81acce9620f0adf1728cb8df7f6b8b8df857955eb9e8b7aed6ef8390c09fc207"
-=======
->>>>>>> 58155c7f
 )
 
 type StatsCollector interface {
