--- conflicted
+++ resolved
@@ -416,12 +416,7 @@
 		return nil, fmt.Errorf("could not decrypt params in Call request. Cause: %w", err)
 	}
 
-<<<<<<< HEAD
-	var paramsJSONMap []interface{}
-	err = json.Unmarshal(paramBytes, &paramsJSONMap)
-=======
 	contractAddress, from, data, err := extractCallParams(paramBytes)
->>>>>>> 56a1625f
 	if err != nil {
 		return nil, err
 	}
