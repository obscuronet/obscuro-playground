--- conflicted
+++ resolved
@@ -6,7 +6,7 @@
 	"fmt"
 	"net"
 
-	config2 "github.com/obscuronet/obscuro-playground/go/obscuronode/config"
+	"github.com/obscuronet/obscuro-playground/go/obscuronode/config"
 
 	"github.com/ethereum/go-ethereum/common"
 	"github.com/ethereum/go-ethereum/core/types"
@@ -31,35 +31,25 @@
 // StartServer starts a server on the given port on a separate thread. It creates an enclave.Enclave for the provided nodeID,
 // and uses it to respond to incoming RPC messages from the host.
 func StartServer(
-	config config2.EnclaveConfig,
+	enclaveConfig config.EnclaveConfig,
 	mgmtContractLib mgmtcontractlib.MgmtContractLib,
 	erc20ContractLib erc20contractlib.ERC20ContractLib,
-<<<<<<< HEAD
-=======
-	validateBlocks bool,
-	attestation bool,
-	genesisJSON []byte,
->>>>>>> a8359c28
 	collector StatsCollector,
 ) (func(), error) {
-	lis, err := net.Listen("tcp", config.Address)
+	lis, err := net.Listen("tcp", enclaveConfig.Address)
 	if err != nil {
 		return nil, fmt.Errorf("enclave RPC server could not listen on port: %w", err)
 	}
 
 	enclaveServer := server{
-<<<<<<< HEAD
-		enclave:     NewEnclave(config, mgmtContractLib, erc20ContractLib, collector),
-=======
-		enclave:     NewEnclave(nodeID, chainID, true, attestation, mgmtContractLib, erc20ContractLib, validateBlocks, genesisJSON, collector),
->>>>>>> a8359c28
+		enclave:     NewEnclave(enclaveConfig, mgmtContractLib, erc20ContractLib, collector),
 		rpcServer:   grpc.NewServer(),
-		nodeShortID: obscurocommon.ShortAddress(config.HostID),
+		nodeShortID: obscurocommon.ShortAddress(enclaveConfig.HostID),
 	}
 	generated.RegisterEnclaveProtoServer(enclaveServer.rpcServer, &enclaveServer)
 
 	go func(lis net.Listener) {
-		nodecommon.LogWithID(enclaveServer.nodeShortID, "Enclave server listening on address %s.", config.Address)
+		nodecommon.LogWithID(enclaveServer.nodeShortID, "Enclave server listening on address %s.", enclaveConfig.Address)
 		err = enclaveServer.rpcServer.Serve(lis)
 		if err != nil {
 			nodecommon.LogWithID(enclaveServer.nodeShortID, "enclave RPC server could not serve: %s", err)
