--- conflicted
+++ resolved
@@ -212,13 +212,8 @@
 	}
 
 	lastBlock := *allBlocks[len(allBlocks)-1]
-<<<<<<< HEAD
-	log.Log(fmt.Sprintf("Agg%d:> Start enclave on block b_%d.", obscurocommon.ShortAddress(a.ID), obscurocommon.ShortHash(lastBlock.Header().Hash())))
+	log.Log(fmt.Sprintf(">   Agg%d: Start enclave on block b_%d.", obscurocommon.ShortAddress(a.ID), obscurocommon.ShortHash(lastBlock.Header().Hash())))
 	a.EnclaveClient.Start(lastBlock)
-=======
-	log.Log(fmt.Sprintf(">   Agg%d: Start enclave on block b_%d.", obscurocommon.ShortAddress(a.ID), obscurocommon.ShortHash(lastBlock.Header().Hash())))
-	a.Enclave.Start(lastBlock)
->>>>>>> ab5f0f76
 
 	if a.isGenesis {
 		a.initialiseProtocol(&lastBlock)
@@ -267,15 +262,9 @@
 			// Ignore gossiped transactions while the node is still initialising
 			// TODO Handle this correctly with the Enclave Initialization process
 			// TODO Enabling this without Request/RespondSecret will make non-genesis nodes ignore txs
-<<<<<<< HEAD
 			if a.EnclaveClient.IsInitialised() {
 				if err := a.EnclaveClient.SubmitTx(tx); err != nil {
-					log.Log(fmt.Sprintf(">   Agg%d: Could not submit transaction: %s", obscurocommon.ShortAddress(a.ID), err))
-=======
-			if a.Enclave.IsInitialised() {
-				if err := a.Enclave.SubmitTx(tx); err != nil {
 					log.Trace(fmt.Sprintf(">   Agg%d: Could not submit transaction: %s", obscurocommon.ShortAddress(a.ID), err))
->>>>>>> ab5f0f76
 				}
 			}
 
@@ -437,13 +426,8 @@
 // Called only by the first enclave to bootstrap the network
 func (a *Node) initialiseProtocol(block *types.Block) obscurocommon.L2RootHash {
 	// Create the genesis rollup and submit it to the MC
-<<<<<<< HEAD
 	genesisResponse := a.EnclaveClient.ProduceGenesis(block.Hash())
-	log.Log(fmt.Sprintf("Agg%d:> Initialising network. Genesis rollup r_%d.", obscurocommon.ShortAddress(a.ID), obscurocommon.ShortHash(genesisResponse.ProducedRollup.Header.Hash())))
-=======
-	genesisResponse := a.Enclave.ProduceGenesis(block.Hash())
 	log.Log(fmt.Sprintf(">   Agg%d: Initialising network. Genesis rollup r_%d.", obscurocommon.ShortAddress(a.ID), obscurocommon.ShortHash(genesisResponse.ProducedRollup.Header.Hash())))
->>>>>>> ab5f0f76
 	tx := &obscurocommon.L1TxData{TxType: obscurocommon.RollupTx, Rollup: nodecommon.EncodeRollup(genesisResponse.ProducedRollup.ToRollup())}
 	a.broadcastTx(tx)
 
