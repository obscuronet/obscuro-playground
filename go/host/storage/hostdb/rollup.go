package hostdb

import (
	"database/sql"
	"fmt"
	"math/big"

	"github.com/ethereum/go-ethereum/core/types"

	"github.com/ethereum/go-ethereum/rlp"
	"github.com/pkg/errors"
	"github.com/ten-protocol/go-ten/go/common"
	"github.com/ten-protocol/go-ten/go/common/errutil"
	"github.com/ten-protocol/go-ten/go/enclave/components"

	gethcommon "github.com/ethereum/go-ethereum/common"
)

const (
	selectExtRollup         = "SELECT ext_rollup from rollup_host r join block_host b on r.compression_block=b.id "
	selectLatestExtRollup   = "SELECT ext_rollup FROM rollup_host ORDER BY time_stamp DESC LIMIT 1"
	selectLatestRollupCount = "SELECT id FROM rollup_host ORDER BY id DESC LIMIT 1"
	selectRollupBatches     = "SELECT b.sequence, b.hash, b.height, b.ext_batch FROM rollup_host r JOIN batch_host b ON r.start_seq <= b.sequence AND r.end_seq >= b.sequence"
	selectRollups           = "SELECT rh.id, rh.hash, rh.start_seq, rh.end_seq, rh.time_stamp, rh.ext_rollup, bh.hash FROM rollup_host rh join block_host bh on rh.compression_block=bh.id "
)

// AddRollup adds a rollup to the DB
<<<<<<< HEAD
func AddRollup(dbtx *dbTransaction, statements *SQLStatements, rollup *common.ExtRollup, extMetadata *common.ExtRollupMetadata, metadata *common.PublicRollupMetadata, block *common.L1Block) error {
=======
func AddRollup(dbtx *dbTransaction, statements *SQLStatements, rollup *common.ExtRollup, metadata *common.PublicRollupMetadata, block *types.Header) error {
>>>>>>> f3a950cb
	extRollup, err := rlp.EncodeToBytes(rollup)
	if err != nil {
		return fmt.Errorf("could not encode rollup: %w", err)
	}

	var blockId int
	err = dbtx.Tx.QueryRow("select id from block_host where hash="+statements.Placeholder, block.Hash().Bytes()).Scan(&blockId)
	if err != nil {
		return fmt.Errorf("could not read block id: %w", err)
	}

	result, err := dbtx.Tx.Exec(statements.InsertRollup,
		rollup.Header.Hash().Bytes(),         //  hash
		metadata.FirstBatchSequence.Uint64(), // first batch sequence
		rollup.Header.LastBatchSeqNo,         // last batch sequence
		metadata.StartTime,                   // timestamp
		extRollup,                            // rollup blob
		blockId,                              // l1 block hash
	)
	if err != nil {
		return fmt.Errorf("could not insert rollup. Cause: %w", err)
	}

	rollupId, err := result.LastInsertId()
	if err != nil {
		return fmt.Errorf("could not get rollup insertion id: %w", err)
	}

	if len(extMetadata.CrossChainTree) == 0 {
		return nil
	}

	tree, err := components.UnmarshalCrossChainTree(extMetadata.CrossChainTree)
	if err != nil {
		return err
	}

	for _, message := range tree {
		_, err = dbtx.Tx.Exec(statements.InsertCrossChainMessage,
			message[1].(gethcommon.Hash).Bytes(),
			message[0],
			rollupId,
		)

		if err != nil {
			return err
		}
	}

	return nil
}

// GetRollupListing returns latest rollups given a pagination.
// For example, offset 1, size 10 will return the latest 11-20 rollups.
func GetRollupListing(db HostDB, pagination *common.QueryPagination) (*common.RollupListingResponse, error) {
	orderQuery := " ORDER BY rh.id DESC "
	query := selectRollups + orderQuery + db.GetSQLStatement().Pagination

	rows, err := db.GetSQLDB().Query(query, pagination.Size, pagination.Offset)
	if err != nil {
		return nil, fmt.Errorf("failed to execute query %s - %w", query, err)
	}
	defer rows.Close()
	var rollups []common.PublicRollup

	for rows.Next() {
		var id, startSeq, endSeq, timeStamp int
		var hash, extRollup, compressionBlock []byte

		var rollup common.PublicRollup
		err = rows.Scan(&id, &hash, &startSeq, &endSeq, &timeStamp, &extRollup, &compressionBlock)
		if err != nil {
			return nil, fmt.Errorf("failed to scan query %s - %w", query, err)
		}

		extRollupDecoded := new(common.ExtRollup)
		if err := rlp.DecodeBytes(extRollup, extRollupDecoded); err != nil {
			return nil, fmt.Errorf("could not decode rollup header. Cause: %w", err)
		}

		rollup = common.PublicRollup{
			ID:        big.NewInt(int64(id)),
			Hash:      bytesToHexString(hash),
			FirstSeq:  big.NewInt(int64(startSeq)),
			LastSeq:   big.NewInt(int64(endSeq)),
			Timestamp: uint64(timeStamp),
			Header:    extRollupDecoded.Header,
			L1Hash:    bytesToHexString(compressionBlock),
		}
		rollups = append(rollups, rollup)
	}
	if err = rows.Err(); err != nil {
		return nil, err
	}

	// TODO @will we will want to cache this value in the future
	totalRollups, err := fetchTotalRollups(db.GetSQLDB())
	if err != nil {
		return nil, fmt.Errorf("could not fetch total rollups. Cause: %w", err)
	}

	return &common.RollupListingResponse{
		RollupsData: rollups,
		Total:       totalRollups.Uint64(),
	}, nil
}

func GetExtRollup(db HostDB, hash gethcommon.Hash) (*common.ExtRollup, error) {
	whereQuery := " WHERE r.hash=" + db.GetSQLStatement().Placeholder
	return fetchExtRollup(db.GetSQLDB(), whereQuery, hash.Bytes())
}

// GetRollupHeader returns the rollup with the given hash.
func GetRollupHeader(db HostDB, hash gethcommon.Hash) (*common.RollupHeader, error) {
	whereQuery := " WHERE r.hash=" + db.GetSQLStatement().Placeholder
	return fetchRollupHeader(db.GetSQLDB(), whereQuery, hash.Bytes())
}

// GetRollupHeaderByBlock returns the rollup for the given block
func GetRollupHeaderByBlock(db HostDB, blockHash gethcommon.Hash) (*common.RollupHeader, error) {
	whereQuery := " WHERE b.hash=" + db.GetSQLStatement().Placeholder
	return fetchRollupHeader(db.GetSQLDB(), whereQuery, blockHash)
}

// GetLatestRollup returns the latest rollup ordered by timestamp
func GetLatestRollup(db HostDB) (*common.RollupHeader, error) {
	extRollup, err := fetchHeadRollup(db.GetSQLDB())
	if err != nil {
		return nil, fmt.Errorf("failed to fetch head rollup: %w", err)
	}
	return extRollup.Header, nil
}

func GetRollupByHash(db HostDB, rollupHash gethcommon.Hash) (*common.PublicRollup, error) {
	whereQuery := " WHERE rh.hash=" + db.GetSQLStatement().Placeholder
	return fetchPublicRollup(db.GetSQLDB(), whereQuery, rollupHash.Bytes())
}

func GetRollupBySeqNo(db HostDB, seqNo uint64) (*common.PublicRollup, error) {
	whereQuery := " WHERE " + db.GetSQLStatement().Placeholder + " BETWEEN start_seq AND end_seq"
	return fetchPublicRollup(db.GetSQLDB(), whereQuery, seqNo)
}

func GetCrossChainMessagesTree(db HostDB, messageHash gethcommon.Hash) ([][]interface{}, error) {
	// First get the rollupID for this message hash
	var rollupID int64
	messageQuery := "SELECT rollup_id FROM cross_chain_message_host WHERE message_hash = " + db.GetSQLStatement().Placeholder
	err := db.GetSQLDB().QueryRow(messageQuery, messageHash.Bytes()).Scan(&rollupID)
	if err != nil {
		if errors.Is(err, sql.ErrNoRows) {
			return nil, errutil.ErrNotFound
		}
		return nil, fmt.Errorf("failed to fetch rollup ID for message: %w", err)
	}

	// Get all messages with the same rollupID
	messagesQuery := "SELECT message_hash, message_type FROM cross_chain_message_host WHERE rollup_id = " + db.GetSQLStatement().Placeholder
	rows, err := db.GetSQLDB().Query(messagesQuery, rollupID)
	if err != nil {
		return nil, fmt.Errorf("failed to fetch cross chain messages: %w", err)
	}
	defer rows.Close()

	var messages [][]interface{}
	for rows.Next() {
		var messageHash []byte
		var messageType string
		if err := rows.Scan(&messageHash, &messageType); err != nil {
			return nil, fmt.Errorf("failed to scan cross chain message row: %w", err)
		}
		messages = append(messages, []interface{}{messageType, messageHash})
	}

	if err := rows.Err(); err != nil {
		return nil, err
	}
	return messages, nil
}

func GetRollupBatches(db HostDB, rollupHash gethcommon.Hash) (*common.BatchListingResponse, error) {
	whereQuery := " WHERE r.hash=" + db.GetSQLStatement().Placeholder
	orderQuery := " ORDER BY b.height DESC"
	query := selectRollupBatches + whereQuery + orderQuery
	rows, err := db.GetSQLDB().Query(query, rollupHash.Bytes())
	if err != nil {
		return nil, fmt.Errorf("query execution for select rollup batches failed: %w", err)
	}
	defer rows.Close()

	var batches []common.PublicBatch
	for rows.Next() {
		var (
			sequenceInt64 int
			fullHash      gethcommon.Hash
			heightInt64   int
			extBatch      []byte
		)
		err := rows.Scan(&sequenceInt64, &fullHash, &heightInt64, &extBatch)
		if err != nil {
			if errors.Is(err, sql.ErrNoRows) {
				return nil, errutil.ErrNotFound
			}
			return nil, fmt.Errorf("failed to fetch rollup batches: %w", err)
		}
		var b common.ExtBatch
		err = rlp.DecodeBytes(extBatch, &b)
		if err != nil {
			return nil, fmt.Errorf("could not decode ext batch. Cause: %w", err)
		}

		batch := common.PublicBatch{
			SequencerOrderNo: new(big.Int).SetInt64(int64(sequenceInt64)),
			FullHash:         fullHash,
			Height:           new(big.Int).SetInt64(int64(heightInt64)),
			TxCount:          new(big.Int).SetInt64(int64(len(b.TxHashes))),
			Header:           b.Header,
			EncryptedTxBlob:  b.EncryptedTxBlob,
		}
		batches = append(batches, batch)
	}

	if err := rows.Err(); err != nil {
		return nil, err
	}

	return &common.BatchListingResponse{
		BatchesData: batches,
		Total:       uint64(len(batches)),
	}, nil
}

func fetchRollupHeader(db *sql.DB, whereQuery string, args ...any) (*common.RollupHeader, error) {
	rollup, err := fetchExtRollup(db, whereQuery, args...)
	if err != nil {
		return nil, fmt.Errorf("failed to fetch ext rollup - %w", err)
	}
	return rollup.Header, nil
}

func fetchExtRollup(db *sql.DB, whereQuery string, args ...any) (*common.ExtRollup, error) {
	var rollupBlob []byte
	query := selectExtRollup + whereQuery
	var err error
	if len(args) > 0 {
		err = db.QueryRow(query, args...).Scan(&rollupBlob)
	} else {
		err = db.QueryRow(query).Scan(&rollupBlob)
	}
	if err != nil {
		if errors.Is(err, sql.ErrNoRows) {
			return nil, errutil.ErrNotFound
		}
		return nil, fmt.Errorf("failed to fetch rollup by hash: %w", err)
	}
	var rollup common.ExtRollup
	err = rlp.DecodeBytes(rollupBlob, &rollup)
	if err != nil {
		return nil, fmt.Errorf("failed to decode rollup: %w", err)
	}

	return &rollup, nil
}

func fetchHeadRollup(db *sql.DB) (*common.ExtRollup, error) {
	var extRollup []byte
	err := db.QueryRow(selectLatestExtRollup).Scan(&extRollup)
	if err != nil {
		if errors.Is(err, sql.ErrNoRows) {
			return nil, errutil.ErrNotFound
		}
		return nil, fmt.Errorf("failed to fetch rollup by hash: %w", err)
	}
	var rollup common.ExtRollup
	err = rlp.DecodeBytes(extRollup, &rollup)
	if err != nil {
		return nil, fmt.Errorf("failed to decode rollup: %w", err)
	}

	return &rollup, nil
}

func fetchTotalRollups(db *sql.DB) (*big.Int, error) {
	var total int
	err := db.QueryRow(selectLatestRollupCount).Scan(&total)
	if err != nil {
		if errors.Is(err, sql.ErrNoRows) {
			return big.NewInt(0), errutil.ErrNotFound
		}
		return big.NewInt(0), fmt.Errorf("failed to fetch rollup latest rollup ID: %w", err)
	}

	bigTotal := big.NewInt(int64(total))
	return bigTotal, nil
}

func fetchPublicRollup(db *sql.DB, whereQuery string, args ...any) (*common.PublicRollup, error) {
	query := selectRollups + whereQuery
	var rollup common.PublicRollup
	var hash, extRollup, compressionblock []byte
	var id, firstSeq, lastSeq, timestamp int

	err := db.QueryRow(query, args...).Scan(
		&id,
		&hash,
		&firstSeq,
		&lastSeq,
		&timestamp,
		&extRollup,
		&compressionblock,
	)
	if err != nil {
		if errors.Is(err, sql.ErrNoRows) {
			return nil, errutil.ErrNotFound
		}
		return nil, fmt.Errorf("failed to fetch rollup by hash: %w", err)
	}
	rollup.ID = big.NewInt(int64(id))
	rollup.Hash = bytesToHexString(hash)
	rollup.FirstSeq = big.NewInt(int64(firstSeq))
	rollup.LastSeq = big.NewInt(int64(lastSeq))
	rollup.Timestamp = uint64(timestamp)
	rollup.L1Hash = bytesToHexString(compressionblock)

	extRollupDecoded := new(common.ExtRollup)
	if err := rlp.DecodeBytes(extRollup, extRollupDecoded); err != nil {
		return nil, fmt.Errorf("could not decode rollup. Cause: %w", err)
	}

	rollup.Header = extRollupDecoded.Header
	return &rollup, nil
}<|MERGE_RESOLUTION|>--- conflicted
+++ resolved
@@ -25,11 +25,7 @@
 )
 
 // AddRollup adds a rollup to the DB
-<<<<<<< HEAD
-func AddRollup(dbtx *dbTransaction, statements *SQLStatements, rollup *common.ExtRollup, extMetadata *common.ExtRollupMetadata, metadata *common.PublicRollupMetadata, block *common.L1Block) error {
-=======
-func AddRollup(dbtx *dbTransaction, statements *SQLStatements, rollup *common.ExtRollup, metadata *common.PublicRollupMetadata, block *types.Header) error {
->>>>>>> f3a950cb
+func AddRollup(dbtx *dbTransaction, statements *SQLStatements, rollup *common.ExtRollup, extMetadata *common.ExtRollupMetadata, metadata *common.PublicRollupMetadata, block *types.Header) error {
 	extRollup, err := rlp.EncodeToBytes(rollup)
 	if err != nil {
 		return fmt.Errorf("could not encode rollup: %w", err)
