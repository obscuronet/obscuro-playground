package storage

import (
	"database/sql"
	"errors"
	"fmt"
	"io"
	"math/big"
	"strings"

	smt "github.com/FantasyJony/openzeppelin-merkle-tree-go/standard_merkle_tree"
	gethcommon "github.com/ethereum/go-ethereum/common"
	"github.com/ethereum/go-ethereum/core/types"
	gethlog "github.com/ethereum/go-ethereum/log"
	"github.com/ten-protocol/go-ten/go/common"
	"github.com/ten-protocol/go-ten/go/common/errutil"
	"github.com/ten-protocol/go-ten/go/common/log"
	hostconfig "github.com/ten-protocol/go-ten/go/host/config"
	"github.com/ten-protocol/go-ten/go/host/storage/hostdb"
)

type storageImpl struct {
	db     hostdb.HostDB
	logger gethlog.Logger
	io.Closer
}

func (s *storageImpl) AddBatch(batch *common.ExtBatch) error {
	// Check if the Batch is already stored
	_, err := hostdb.GetBatchHeader(s.db, batch.Hash())
	if err == nil {
		return errutil.ErrAlreadyExists
	}

	dbtx, err := s.db.NewDBTransaction()
	if err != nil {
		return err
	}

	if err := hostdb.AddBatch(dbtx, s.db.GetSQLStatement(), batch); err != nil {
		if err1 := dbtx.Rollback(); err1 != nil {
			return err1
		}
		if errors.Is(err, errutil.ErrAlreadyExists) {
			return err
		}
		return fmt.Errorf("could not add batch to host. Cause: %w", err)
	}

	if err := dbtx.Write(); err != nil {
		return fmt.Errorf("could not commit batch tx. Cause: %w", err)
	}
	return nil
}

<<<<<<< HEAD
func (s *storageImpl) AddRollup(rollup *common.ExtRollup, extMetadata *common.ExtRollupMetadata, metadata *common.PublicRollupMetadata, block *common.L1Block) error {
=======
func (s *storageImpl) AddRollup(rollup *common.ExtRollup, metadata *common.PublicRollupMetadata, block *types.Header) error {
>>>>>>> f3a950cb
	// Check if the Header is already stored
	_, err := hostdb.GetRollupHeader(s.db, rollup.Header.Hash())
	if err == nil {
		return errutil.ErrAlreadyExists
	}

	dbtx, err := s.db.NewDBTransaction()
	if err != nil {
		return err
	}

	if err := hostdb.AddRollup(dbtx, s.db.GetSQLStatement(), rollup, extMetadata, metadata, block); err != nil {
		if err := dbtx.Rollback(); err != nil {
			return err
		}
		return fmt.Errorf("could not add rollup to host. Cause: %w", err)
	}

	if err := dbtx.Write(); err != nil {
		return fmt.Errorf("could not commit rollup tx. Cause %w", err)
	}
	return nil
}

func (s *storageImpl) AddBlock(b *types.Header) error {
	dbtx, err := s.db.NewDBTransaction()
	if err != nil {
		return fmt.Errorf("could not create DB transaction - %w", err)
	}
	defer dbtx.Rollback()

	_, err = hostdb.GetBlockId(dbtx.Tx, s.db.GetSQLStatement(), b.Hash())
	switch {
	case err == nil:
		// Block already exists
		s.logger.Debug("Block already exists", "hash", b.Hash().Hex())
		return nil
	case !errors.Is(err, sql.ErrNoRows):
		return fmt.Errorf("error checking block existence: %w", err)
	}

	if err := hostdb.AddBlock(dbtx.Tx, s.db.GetSQLStatement(), b); err != nil {
		if IsConstraintError(err) {
			s.logger.Debug("Block already exists",
				"hash", b.Hash().Hex(),
				"error", err)
			return nil
		}
		return fmt.Errorf("could not add block to host: %w", err)
	}

	if err := dbtx.Write(); err != nil {
		return fmt.Errorf("could not commit block tx. Cause %w", err)
	}
	return nil
}

func (s *storageImpl) FetchCrossChainProof(messageType string, crossChainMessage gethcommon.Hash) ([][]byte, gethcommon.Hash, error) {
	tree, err := hostdb.GetCrossChainMessagesTree(s.db, crossChainMessage)
	if err != nil {
		return nil, gethcommon.Hash{}, err
	}

	for k, value := range tree {
		tree[k][1] = gethcommon.BytesToHash(value[1].([]byte))
	}

	merkleTree, err := smt.Of(tree, []string{smt.SOL_STRING, smt.SOL_BYTES32})
	if err != nil {
		return nil, gethcommon.Hash{}, err
	}
	proof, err := merkleTree.GetProof([]interface{}{messageType, crossChainMessage})
	if err != nil {
		return nil, gethcommon.Hash{}, err
	}
	return proof, gethcommon.Hash(merkleTree.GetRoot()), nil
}

func (s *storageImpl) FetchBatchBySeqNo(seqNum uint64) (*common.ExtBatch, error) {
	return hostdb.GetBatchBySequenceNumber(s.db, seqNum)
}

func (s *storageImpl) FetchBatchHashByHeight(number *big.Int) (*gethcommon.Hash, error) {
	return hostdb.GetBatchHashByNumber(s.db, number)
}

func (s *storageImpl) FetchBatchHeaderByHash(hash gethcommon.Hash) (*common.BatchHeader, error) {
	return hostdb.GetBatchHeader(s.db, hash)
}

func (s *storageImpl) FetchHeadBatchHeader() (*common.BatchHeader, error) {
	return hostdb.GetHeadBatchHeader(s.db)
}

func (s *storageImpl) FetchPublicBatchByHash(batchHash common.L2BatchHash) (*common.PublicBatch, error) {
	return hostdb.GetPublicBatch(s.db, batchHash)
}

func (s *storageImpl) FetchBatch(batchHash gethcommon.Hash) (*common.ExtBatch, error) {
	return hostdb.GetBatchByHash(s.db, batchHash)
}

func (s *storageImpl) FetchBatchByTx(txHash gethcommon.Hash) (*common.ExtBatch, error) {
	return hostdb.GetBatchByTx(s.db, txHash)
}

func (s *storageImpl) FetchLatestBatch() (*common.BatchHeader, error) {
	return hostdb.GetLatestBatch(s.db)
}

func (s *storageImpl) FetchBatchHeaderByHeight(height *big.Int) (*common.BatchHeader, error) {
	return hostdb.GetBatchHeaderByHeight(s.db, height)
}

func (s *storageImpl) FetchBatchByHeight(height *big.Int) (*common.PublicBatch, error) {
	return hostdb.GetBatchByHeight(s.db, height)
}

func (s *storageImpl) FetchBatchListing(pagination *common.QueryPagination) (*common.BatchListingResponse, error) {
	return hostdb.GetBatchListing(s.db, pagination)
}

func (s *storageImpl) FetchBatchListingDeprecated(pagination *common.QueryPagination) (*common.BatchListingResponseDeprecated, error) {
	return hostdb.GetBatchListingDeprecated(s.db, pagination)
}

func (s *storageImpl) FetchLatestRollupHeader() (*common.RollupHeader, error) {
	return hostdb.GetLatestRollup(s.db)
}

func (s *storageImpl) FetchRollupListing(pagination *common.QueryPagination) (*common.RollupListingResponse, error) {
	return hostdb.GetRollupListing(s.db, pagination)
}

func (s *storageImpl) FetchBlockListing(pagination *common.QueryPagination) (*common.BlockListingResponse, error) {
	return hostdb.GetBlockListing(s.db, pagination)
}

func (s *storageImpl) FetchTotalTxCount() (*big.Int, error) {
	return hostdb.GetTotalTxCount(s.db)
}

func (s *storageImpl) FetchTotalTxsQuery() (*big.Int, error) {
	return hostdb.GetTotalTxsQuery(s.db)
}

func (s *storageImpl) FetchTransaction(hash gethcommon.Hash) (*common.PublicTransaction, error) {
	return hostdb.GetTransaction(s.db, hash)
}

func (s *storageImpl) FetchRollupByHash(rollupHash gethcommon.Hash) (*common.PublicRollup, error) {
	return hostdb.GetRollupByHash(s.db, rollupHash)
}

func (s *storageImpl) FetchRollupBySeqNo(seqNo uint64) (*common.PublicRollup, error) {
	return hostdb.GetRollupBySeqNo(s.db, seqNo)
}

func (s *storageImpl) FetchRollupBatches(rollupHash gethcommon.Hash) (*common.BatchListingResponse, error) {
	return hostdb.GetRollupBatches(s.db, rollupHash)
}

func (s *storageImpl) FetchBatchTransactions(batchHash gethcommon.Hash) (*common.TransactionListingResponse, error) {
	return hostdb.GetBatchTransactions(s.db, batchHash)
}

func (s *storageImpl) FetchTransactionListing(pagination *common.QueryPagination) (*common.TransactionListingResponse, error) {
	return hostdb.GetTransactionListing(s.db, pagination)
}

func (s *storageImpl) Close() error {
	return s.db.GetSQLDB().Close()
}

func NewHostStorageFromConfig(config *hostconfig.HostConfig, logger gethlog.Logger) Storage {
	backingDB, err := CreateDBFromConfig(config, logger)
	if err != nil {
		logger.Crit("Failed to connect to backing database", log.ErrKey, err)
	}
	return NewStorage(backingDB, logger)
}

func NewStorage(backingDB hostdb.HostDB, logger gethlog.Logger) Storage {
	return &storageImpl{
		db:     backingDB,
		logger: logger,
	}
}

// SQLite constraint error messages
const (
	ErrUniqueBlockHash = "UNIQUE constraint failed: block_host.hash"
	ErrForeignKey      = "FOREIGN KEY constraint failed"
)

// IsConstraintError returns true if the error is a known constraint error
func IsConstraintError(err error) bool {
	if err == nil {
		return false
	}
	errMsg := err.Error()
	return strings.Contains(errMsg, ErrUniqueBlockHash) ||
		strings.Contains(errMsg, ErrForeignKey)
}<|MERGE_RESOLUTION|>--- conflicted
+++ resolved
@@ -53,11 +53,7 @@
 	return nil
 }
 
-<<<<<<< HEAD
-func (s *storageImpl) AddRollup(rollup *common.ExtRollup, extMetadata *common.ExtRollupMetadata, metadata *common.PublicRollupMetadata, block *common.L1Block) error {
-=======
-func (s *storageImpl) AddRollup(rollup *common.ExtRollup, metadata *common.PublicRollupMetadata, block *types.Header) error {
->>>>>>> f3a950cb
+func (s *storageImpl) AddRollup(rollup *common.ExtRollup, extMetadata *common.ExtRollupMetadata, metadata *common.PublicRollupMetadata, block *types.Header) error {
 	// Check if the Header is already stored
 	_, err := hostdb.GetRollupHeader(s.db, rollup.Header.Hash())
 	if err == nil {
