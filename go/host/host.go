--- conflicted
+++ resolved
@@ -812,13 +812,8 @@
 		return false
 	}
 	prevHead := h.enclaveState.GetEnclaveL1Head()
-<<<<<<< HEAD
-	h.logger.Trace("Fetching next block. Current enclave head:", log.BlockHashKey, prevHead)
-	block, isLatest, err := h.l1Repo().FetchNextBlock(prevHead)
-=======
 	h.logger.Trace("fetching next block", log.BlockHashKey, prevHead)
 	block, isLatest, isFork, err := h.l1Repo().FetchNextBlock(prevHead)
->>>>>>> 6e46b005
 	if err != nil {
 		// ErrNoNext block occurs sometimes if we caught up with the L1 head, but other errors are unexpected
 		if !errors.Is(err, l1.ErrNoNextBlock) {
