--- conflicted
+++ resolved
@@ -485,11 +485,7 @@
 
 	// submit each block to the enclave for ingestion plus validation
 	// todo: isLatest should only be true when we're not behind
-<<<<<<< HEAD
-	result, err = h.enclaveClient.SubmitBlock(*decoded, h.extractReceipts(decoded), isLatestBlock)
-=======
-	result, err = h.enclaveClient.SubmitL1Block(*decodedBlock, isLatestBlock)
->>>>>>> 9e497728
+	result, err = h.enclaveClient.SubmitL1Block(*decoded, h.extractReceipts(decoded), isLatestBlock)
 	if err != nil {
 		return fmt.Errorf("did not ingest block b_%d. Cause: %w", common.ShortHash(decodedBlock.Hash()), err)
 	}
@@ -958,15 +954,9 @@
 
 	startTime, logTime := time.Now(), time.Now()
 	for {
-<<<<<<< HEAD
-		cb := *currentBlock
-		h.processBlockTransactions(&cb)
-		result, err := h.enclaveClient.SubmitBlock(cb, h.extractReceipts(&cb), false)
-=======
 		cb := *currentL1Block
 		h.processL1BlockTransactions(&cb)
-		result, err := h.enclaveClient.SubmitL1Block(cb, false)
->>>>>>> 9e497728
+		result, err := h.enclaveClient.SubmitL1Block(cb, h.extractReceipts(&cb), false)
 		if err != nil {
 			var bsErr *common.BlockRejectError
 			isBSE := errors.As(err, &bsErr)
