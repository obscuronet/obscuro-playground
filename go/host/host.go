package host

import (
	"encoding/json"
	"fmt"
	gethcommon "github.com/ethereum/go-ethereum/common"
	"github.com/ten-protocol/go-ten/go/host/l2"
	"github.com/ten-protocol/go-ten/go/host/storage/hostdb"

	"github.com/ten-protocol/go-ten/go/host/enclave"
	"github.com/ten-protocol/go-ten/go/host/l1"
	"github.com/ten-protocol/go-ten/go/host/storage"

	"github.com/naoina/toml"
	"github.com/ten-protocol/go-ten/go/common"
	"github.com/ten-protocol/go-ten/go/common/log"
	"github.com/ten-protocol/go-ten/go/common/profiler"
	"github.com/ten-protocol/go-ten/go/common/stopcontrol"
	"github.com/ten-protocol/go-ten/go/config"
	"github.com/ten-protocol/go-ten/go/ethadapter"
	"github.com/ten-protocol/go-ten/go/ethadapter/mgmtcontractlib"
	"github.com/ten-protocol/go-ten/go/host/events"
	"github.com/ten-protocol/go-ten/go/responses"
	"github.com/ten-protocol/go-ten/go/wallet"
	"github.com/ten-protocol/go-ten/lib/gethfork/rpc"

	gethlog "github.com/ethereum/go-ethereum/log"
	gethmetrics "github.com/ethereum/go-ethereum/metrics"
	hostcommon "github.com/ten-protocol/go-ten/go/common/host"
)

// Implementation of host.Host.
type host struct {
	config   *config.HostConfig
	shortID  uint64
	services *ServicesRegistry // registry of services that the host manages and makes available

	// ignore incoming requests
	stopControl *stopcontrol.StopControl

	storage storage.Storage // Stores the host's publicly-available data

	logger gethlog.Logger

	metricRegistry gethmetrics.Registry

	// l2MessageBusAddress is fetched from the enclave but cache it here because it never changes
	l2MessageBusAddress *gethcommon.Address
	newHeads            chan *common.BatchHeader
}

<<<<<<< HEAD
func NewHost(config *config.HostConfig, hostServices *ServicesRegistry, p2p hostcommon.P2PHostService, ethClient ethadapter.EthClient, l1Repo hostcommon.L1RepoService, enclaveClient common.Enclave, ethWallet wallet.Wallet, mgmtContractLib mgmtcontractlib.MgmtContractLib, logger gethlog.Logger, regMetrics gethmetrics.Registry) hostcommon.Host {
	hostStorage := storage.NewHostStorageFromConfig(config, logger)
=======
type batchListener struct {
	newHeads chan *common.BatchHeader
}

func (bl batchListener) HandleBatch(batch *common.ExtBatch) {
	bl.newHeads <- batch.Header
}

func NewHost(config *config.HostConfig, hostServices *ServicesRegistry, p2p hostcommon.P2PHostService, ethClient ethadapter.EthClient, l1Repo hostcommon.L1RepoService, enclaveClients []common.Enclave, ethWallet wallet.Wallet, mgmtContractLib mgmtcontractlib.MgmtContractLib, logger gethlog.Logger, regMetrics gethmetrics.Registry) hostcommon.Host {
	database, err := db.CreateDBFromConfig(config, regMetrics, logger)
	if err != nil {
		logger.Crit("unable to create database for host", log.ErrKey, err)
	}
>>>>>>> 4affa8a5
	hostIdentity := hostcommon.NewIdentity(config)
	host := &host{
		// config
		config:  config,
		shortID: common.ShortAddress(config.ID),

		// services
		services: hostServices,

		// Initialize the host DB
		storage: hostStorage,

		logger:         logger,
		metricRegistry: regMetrics,

		stopControl: stopcontrol.New(),
		newHeads:    make(chan *common.BatchHeader),
	}

<<<<<<< HEAD
	enclGuardian := enclave.NewGuardian(config, hostIdentity, hostServices, enclaveClient, hostStorage, host.stopControl, logger)
	enclService := enclave.NewService(hostIdentity, hostServices, enclGuardian, logger)
	l2Repo := l2.NewBatchRepository(config, hostServices, hostStorage, logger)
=======
	enclGuardians := make([]*enclave.Guardian, 0, len(enclaveClients))
	for i, enclClient := range enclaveClients {
		// clone the hostIdentity data for each enclave
		enclHostID := hostIdentity
		if i > 0 {
			// only the first enclave can be the sequencer for now, others behave as read-only validators
			enclHostID.IsSequencer = false
			enclHostID.IsGenesis = false
		}
		enclGuardian := enclave.NewGuardian(config, enclHostID, hostServices, enclClient, database, host.stopControl, logger)
		enclGuardians = append(enclGuardians, enclGuardian)
	}

	enclService := enclave.NewService(hostIdentity, hostServices, enclGuardians, logger)
	l2Repo := l2.NewBatchRepository(config, hostServices, database, logger)
>>>>>>> 4affa8a5
	subsService := events.NewLogEventManager(hostServices, logger)

	l2Repo.Subscribe(batchListener{newHeads: host.newHeads})
	hostServices.RegisterService(hostcommon.P2PName, p2p)
	hostServices.RegisterService(hostcommon.L1BlockRepositoryName, l1Repo)
	maxWaitForL1Receipt := 6 * config.L1BlockTime   // wait ~10 blocks to see if tx gets published before retrying
	retryIntervalForL1Receipt := config.L1BlockTime // retry ~every block
	l1Publisher := l1.NewL1Publisher(hostIdentity, ethWallet, ethClient, mgmtContractLib, l1Repo, host.stopControl, logger, maxWaitForL1Receipt, retryIntervalForL1Receipt)
	hostServices.RegisterService(hostcommon.L1PublisherName, l1Publisher)
	hostServices.RegisterService(hostcommon.L2BatchRepositoryName, l2Repo)
	hostServices.RegisterService(hostcommon.EnclaveServiceName, enclService)
	hostServices.RegisterService(hostcommon.LogSubscriptionServiceName, subsService)

	var prof *profiler.Profiler
	if config.ProfilerEnabled {
		prof = profiler.NewProfiler(profiler.DefaultHostPort, logger)
		err := prof.Start()
		if err != nil {
			logger.Crit("unable to start the profiler: %s", log.ErrKey, err)
		}
	}

	jsonConfig, _ := json.MarshalIndent(config, "", "  ")
	logger.Info("Host service created with following config:", log.CfgKey, string(jsonConfig))

	return host
}

// Start validates the host config and starts the Host in a go routine - immediately returns after
func (h *host) Start() error {
	if h.stopControl.IsStopping() {
		return responses.ToInternalError(fmt.Errorf("requested Start with the host stopping"))
	}

	h.validateConfig()

	// start all registered services
	for name, service := range h.services.All() {
		err := service.Start()
		if err != nil {
			return fmt.Errorf("could not start service=%s: %w", name, err)
		}
	}

	tomlConfig, err := toml.Marshal(h.config)
	if err != nil {
		return fmt.Errorf("could not print host config - %w", err)
	}
	h.logger.Info("Host started with following config", log.CfgKey, string(tomlConfig))

	return nil
}

func (h *host) Config() *config.HostConfig {
	return h.config
}

func (h *host) EnclaveClient() common.Enclave {
	return h.services.Enclaves().GetEnclaveClient()
}

func (h *host) SubmitAndBroadcastTx(encryptedParams common.EncryptedParamsSendRawTx) (*responses.RawTx, error) {
	if h.stopControl.IsStopping() {
		return nil, responses.ToInternalError(fmt.Errorf("requested SubmitAndBroadcastTx with the host stopping"))
	}
	return h.services.Enclaves().SubmitAndBroadcastTx(encryptedParams)
}

func (h *host) SubscribeLogs(id rpc.ID, encryptedLogSubscription common.EncryptedParamsLogSubscription, matchedLogsCh chan []byte) error {
	if h.stopControl.IsStopping() {
		return responses.ToInternalError(fmt.Errorf("requested Subscribe with the host stopping"))
	}
	return h.services.LogSubs().Subscribe(id, encryptedLogSubscription, matchedLogsCh)
}

func (h *host) UnsubscribeLogs(id rpc.ID) {
	if h.stopControl.IsStopping() {
		h.logger.Debug("requested Subscribe with the host stopping")
	}
	h.services.LogSubs().Unsubscribe(id)
}

func (h *host) Stop() error {
	// block all incoming requests
	h.stopControl.Stop()

	h.logger.Info("Host received a stop command. Attempting shutdown...")

	// stop all registered services
	for name, service := range h.services.All() {
		if err := service.Stop(); err != nil {
			h.logger.Error("Failed to stop service", "service", name, log.ErrKey, err)
		}
	}

	if err := h.storage.Close(); err != nil {
		h.logger.Error("Failed to stop DB", log.ErrKey, err)
	}

	h.logger.Info("Host shut down complete.")
	return nil
}

// HealthCheck returns whether the host, enclave and DB are healthy
func (h *host) HealthCheck() (*hostcommon.HealthCheck, error) {
	if h.stopControl.IsStopping() {
		return nil, responses.ToInternalError(fmt.Errorf("requested HealthCheck with the host stopping"))
	}

	healthErrors := make([]string, 0)

	// loop through all registered services and collect their health statuses
	for name, service := range h.services.All() {
		status := service.HealthStatus()
		if !status.OK() {
			healthErrors = append(healthErrors, fmt.Sprintf("[%s] not healthy - %s", name, status.Message()))
		}
	}

	return &hostcommon.HealthCheck{
		OverallHealth: len(healthErrors) == 0,
		Errors:        healthErrors,
	}, nil
}

// ObscuroConfig returns info on the Obscuro network
func (h *host) ObscuroConfig() (*common.ObscuroNetworkInfo, error) {
	if h.l2MessageBusAddress == nil {
		publicCfg, err := h.EnclaveClient().EnclavePublicConfig()
		if err != nil {
			return nil, responses.ToInternalError(fmt.Errorf("unable to get L2 message bus address - %w", err))
		}
		h.l2MessageBusAddress = &publicCfg.L2MessageBusAddress
	}
	return &common.ObscuroNetworkInfo{
		ManagementContractAddress: h.config.ManagementContractAddress,
		L1StartHash:               h.config.L1StartHash,

		SequencerID:         h.config.SequencerID,
		MessageBusAddress:   h.config.MessageBusAddress,
		L2MessageBusAddress: *h.l2MessageBusAddress,
		ImportantContracts:  h.services.L1Publisher().GetImportantContracts(),
	}, nil
}

<<<<<<< HEAD
func (h *host) DB() hostdb.HostDB {
	return h.storage.GetDB()
}

func (h *host) Storage() storage.Storage {
	return h.storage
=======
func (h *host) NewHeadsChan() chan *common.BatchHeader {
	return h.newHeads
>>>>>>> 4affa8a5
}

// Checks the host config is valid.
func (h *host) validateConfig() {
	if h.config.IsGenesis && h.config.NodeType != common.Sequencer {
		h.logger.Crit("genesis node must be the sequencer")
	}
	if !h.config.IsGenesis && h.config.NodeType == common.Sequencer {
		h.logger.Crit("only the genesis node can be a sequencer")
	}

	if h.config.P2PPublicAddress == "" {
		h.logger.Crit("the host must specify a public P2P address")
	}

	if h.config.L1BlockTime == 0 {
		h.logger.Crit("the host must specify an L1 block time")
	}
}<|MERGE_RESOLUTION|>--- conflicted
+++ resolved
@@ -3,13 +3,13 @@
 import (
 	"encoding/json"
 	"fmt"
+
 	gethcommon "github.com/ethereum/go-ethereum/common"
+
 	"github.com/ten-protocol/go-ten/go/host/l2"
-	"github.com/ten-protocol/go-ten/go/host/storage/hostdb"
 
 	"github.com/ten-protocol/go-ten/go/host/enclave"
 	"github.com/ten-protocol/go-ten/go/host/l1"
-	"github.com/ten-protocol/go-ten/go/host/storage"
 
 	"github.com/naoina/toml"
 	"github.com/ten-protocol/go-ten/go/common"
@@ -19,6 +19,7 @@
 	"github.com/ten-protocol/go-ten/go/config"
 	"github.com/ten-protocol/go-ten/go/ethadapter"
 	"github.com/ten-protocol/go-ten/go/ethadapter/mgmtcontractlib"
+	"github.com/ten-protocol/go-ten/go/host/db"
 	"github.com/ten-protocol/go-ten/go/host/events"
 	"github.com/ten-protocol/go-ten/go/responses"
 	"github.com/ten-protocol/go-ten/go/wallet"
@@ -49,24 +50,16 @@
 	newHeads            chan *common.BatchHeader
 }
 
-<<<<<<< HEAD
+type batchListener struct {
+	newHeads chan *common.BatchHeader
+}
+
+func (bl batchListener) HandleBatch(batch *common.ExtBatch) {
+	bl.newHeads <- batch.Header
+}
+
 func NewHost(config *config.HostConfig, hostServices *ServicesRegistry, p2p hostcommon.P2PHostService, ethClient ethadapter.EthClient, l1Repo hostcommon.L1RepoService, enclaveClient common.Enclave, ethWallet wallet.Wallet, mgmtContractLib mgmtcontractlib.MgmtContractLib, logger gethlog.Logger, regMetrics gethmetrics.Registry) hostcommon.Host {
 	hostStorage := storage.NewHostStorageFromConfig(config, logger)
-=======
-type batchListener struct {
-	newHeads chan *common.BatchHeader
-}
-
-func (bl batchListener) HandleBatch(batch *common.ExtBatch) {
-	bl.newHeads <- batch.Header
-}
-
-func NewHost(config *config.HostConfig, hostServices *ServicesRegistry, p2p hostcommon.P2PHostService, ethClient ethadapter.EthClient, l1Repo hostcommon.L1RepoService, enclaveClients []common.Enclave, ethWallet wallet.Wallet, mgmtContractLib mgmtcontractlib.MgmtContractLib, logger gethlog.Logger, regMetrics gethmetrics.Registry) hostcommon.Host {
-	database, err := db.CreateDBFromConfig(config, regMetrics, logger)
-	if err != nil {
-		logger.Crit("unable to create database for host", log.ErrKey, err)
-	}
->>>>>>> 4affa8a5
 	hostIdentity := hostcommon.NewIdentity(config)
 	host := &host{
 		// config
@@ -86,11 +79,9 @@
 		newHeads:    make(chan *common.BatchHeader),
 	}
 
-<<<<<<< HEAD
 	enclGuardian := enclave.NewGuardian(config, hostIdentity, hostServices, enclaveClient, hostStorage, host.stopControl, logger)
 	enclService := enclave.NewService(hostIdentity, hostServices, enclGuardian, logger)
 	l2Repo := l2.NewBatchRepository(config, hostServices, hostStorage, logger)
-=======
 	enclGuardians := make([]*enclave.Guardian, 0, len(enclaveClients))
 	for i, enclClient := range enclaveClients {
 		// clone the hostIdentity data for each enclave
@@ -106,7 +97,6 @@
 
 	enclService := enclave.NewService(hostIdentity, hostServices, enclGuardians, logger)
 	l2Repo := l2.NewBatchRepository(config, hostServices, database, logger)
->>>>>>> 4affa8a5
 	subsService := events.NewLogEventManager(hostServices, logger)
 
 	l2Repo.Subscribe(batchListener{newHeads: host.newHeads})
@@ -202,7 +192,7 @@
 		}
 	}
 
-	if err := h.storage.Close(); err != nil {
+	if err := h.db.Stop(); err != nil {
 		h.logger.Error("Failed to stop DB", log.ErrKey, err)
 	}
 
@@ -252,17 +242,16 @@
 	}, nil
 }
 
-<<<<<<< HEAD
 func (h *host) DB() hostdb.HostDB {
 	return h.storage.GetDB()
 }
 
 func (h *host) Storage() storage.Storage {
 	return h.storage
-=======
+}
+
 func (h *host) NewHeadsChan() chan *common.BatchHeader {
 	return h.newHeads
->>>>>>> 4affa8a5
 }
 
 // Checks the host config is valid.
