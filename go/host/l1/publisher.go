package l1

import (
	"context"
	"encoding/json"
	"fmt"
	"math/big"
	"sync"
	"time"

	"github.com/ten-protocol/go-ten/go/common/gethutil"

	"github.com/ten-protocol/go-ten/go/common/stopcontrol"
	"github.com/ten-protocol/go-ten/go/host/storage"

	gethcommon "github.com/ethereum/go-ethereum/common"
	"github.com/ethereum/go-ethereum/core/types"
	gethlog "github.com/ethereum/go-ethereum/log"
	"github.com/pkg/errors"
	"github.com/ten-protocol/go-ten/go/common"
	"github.com/ten-protocol/go-ten/go/common/host"
	"github.com/ten-protocol/go-ten/go/common/log"
	"github.com/ten-protocol/go-ten/go/common/retry"
	"github.com/ten-protocol/go-ten/go/ethadapter"
	"github.com/ten-protocol/go-ten/go/ethadapter/mgmtcontractlib"
	"github.com/ten-protocol/go-ten/go/wallet"
)

type Publisher struct {
	hostData        host.Identity
	hostWallet      wallet.Wallet // Wallet used to issue ethereum transactions
	ethClient       ethadapter.EthClient
	mgmtContractLib mgmtcontractlib.MgmtContractLib // Library to handle Management Contract lib operations
	storage         storage.Storage
	blobResolver    BlobResolver

	// cached map of important contract addresses (updated when we see a SetImportantContractsTx)
	importantContractAddresses map[string]gethcommon.Address
	// lock for the important contract addresses map
	importantAddressesMutex sync.RWMutex

	repository host.L1DataService
	logger     gethlog.Logger

	hostStopper *stopcontrol.StopControl

	maxWaitForL1Receipt       time.Duration
	retryIntervalForL1Receipt time.Duration

	// we only allow one transaction in-flight at a time to avoid nonce conflicts
	// We also have a context to cancel the tx if host stops
	sendingLock      sync.Mutex
	sendingContext   context.Context
	sendingCtxCancel context.CancelFunc
}

func NewL1Publisher(
	hostData host.Identity,
	hostWallet wallet.Wallet,
	client ethadapter.EthClient,
	mgmtContract mgmtcontractlib.MgmtContractLib,
	repository host.L1DataService,
	blobResolver BlobResolver,
	hostStopper *stopcontrol.StopControl,
	logger gethlog.Logger,
	maxWaitForL1Receipt time.Duration,
	retryIntervalForL1Receipt time.Duration,
	storage storage.Storage,
) *Publisher {
	sendingCtx, cancelSendingCtx := context.WithCancel(context.Background())
	return &Publisher{
		hostData:                  hostData,
		hostWallet:                hostWallet,
		ethClient:                 client,
		mgmtContractLib:           mgmtContract,
		repository:                repository,
		blobResolver:              blobResolver,
		hostStopper:               hostStopper,
		logger:                    logger,
		maxWaitForL1Receipt:       maxWaitForL1Receipt,
		retryIntervalForL1Receipt: retryIntervalForL1Receipt,
		storage:                   storage,

		importantContractAddresses: map[string]gethcommon.Address{},
		importantAddressesMutex:    sync.RWMutex{},

		sendingLock:      sync.Mutex{},
		sendingContext:   sendingCtx,
		sendingCtxCancel: cancelSendingCtx,
	}
}

func (p *Publisher) Start() error {
	go func() {
		// Do an initial read of important contract addresses when service starts up
		err := p.ResyncImportantContracts()
		if err != nil {
			p.logger.Error("Could not load important contract addresses", log.ErrKey, err)
		}
	}()
	return nil
}

func (p *Publisher) Stop() error {
	p.sendingCtxCancel()
	return nil
}

func (p *Publisher) HealthStatus(context.Context) host.HealthStatus {
	// todo (@matt) do proper health status based on failed transactions or something
	errMsg := ""
	if p.hostStopper.IsStopping() {
		errMsg = "not running"
	}
	return &host.BasicErrHealthStatus{ErrMsg: errMsg}
}

func (p *Publisher) InitializeSecret(attestation *common.AttestationReport, encSecret common.EncryptedSharedEnclaveSecret) error {
	encodedAttestation, err := common.EncodeAttestation(attestation)
	if err != nil {
		return errors.Wrap(err, "could not encode attestation")
	}
	l1tx := &common.L1InitializeSecretTx{
		EnclaveID:     &attestation.EnclaveID,
		Attestation:   encodedAttestation,
		InitialSecret: encSecret,
	}
	initialiseSecretTx := p.mgmtContractLib.CreateInitializeSecret(l1tx)
	// we block here until we confirm a successful receipt. It is important this is published before the initial rollup.
	return p.publishTransaction(initialiseSecretTx)
}

func (p *Publisher) RequestSecret(attestation *common.AttestationReport) (gethcommon.Hash, error) {
	encodedAttestation, err := common.EncodeAttestation(attestation)
	if err != nil {
		return gethutil.EmptyHash, errors.Wrap(err, "could not encode attestation")
	}
	l1tx := &common.L1RequestSecretTx{
		Attestation: encodedAttestation,
	}
	// record the L1 head height before we submit the secret request, so we know which block to watch from
	l1Head, err := p.ethClient.FetchHeadBlock()
	if err != nil {
		err = p.ethClient.ReconnectIfClosed()
		if err != nil {
			panic(errors.Wrap(err, "could not reconnect to eth client"))
		}
		l1Head, err = p.ethClient.FetchHeadBlock()
		if err != nil {
			panic(errors.Wrap(err, "could not fetch head block"))
		}
	}
	requestSecretTx := p.mgmtContractLib.CreateRequestSecret(l1tx)
	// we wait until the secret req transaction has succeeded before we start polling for the secret
	err = p.publishTransaction(requestSecretTx)
	if err != nil {
		return gethutil.EmptyHash, err
	}

	return l1Head.Hash(), nil
}

func (p *Publisher) PublishSecretResponse(secretResponse *common.ProducedSecretResponse) error {
	l1tx := &common.L1RespondSecretTx{
		Secret:      secretResponse.Secret,
		RequesterID: secretResponse.RequesterID,
		AttesterID:  secretResponse.AttesterID,
	}
	// todo (#1624) - l1tx.Sign(a.attestationPubKey) doesn't matter as the waitSecret will process a tx that was reverted
	respondSecretTx := p.mgmtContractLib.CreateRespondSecret(l1tx, false)
	p.logger.Info("Broadcasting secret response L1 tx.", "requester", secretResponse.RequesterID)

	// fire-and-forget (track the receipt asynchronously)
	go func() {
		err := p.publishTransaction(respondSecretTx)
		if err != nil {
			p.logger.Error("Could not broadcast secret response L1 tx", log.ErrKey, err)
		}
	}()

	return nil
}

// FindSecretResponseTx will attempt to decode the transactions passed in
func (p *Publisher) FindSecretResponseTx(processed []*common.L1TxData) []*common.L1RespondSecretTx {
	secretRespTxs := make([]*common.L1RespondSecretTx, 0)

	for _, tx := range processed {
		t := p.mgmtContractLib.DecodeTx(tx.Transaction)
		if t == nil {
			continue
		}
		if scrtTx, ok := t.(*common.L1RespondSecretTx); ok {
			secretRespTxs = append(secretRespTxs, scrtTx)
			continue
		}
	}
	return secretRespTxs
}

func (p *Publisher) FetchLatestSeqNo() (*big.Int, error) {
	return p.ethClient.FetchLastBatchSeqNo(*p.mgmtContractLib.GetContractAddr())
}

func (p *Publisher) PublishRollup(producedRollup *common.ExtRollup) {
	encRollup, err := common.EncodeRollup(producedRollup)
	if err != nil {
		p.logger.Crit("could not encode rollup.", log.ErrKey, err)
	}
	tx := &common.L1RollupTx{
		Rollup: encRollup,
	}
	p.logger.Info("Publishing rollup", "size", len(encRollup)/1024, log.RollupHashKey, producedRollup.Hash())

	if p.logger.Enabled(context.Background(), gethlog.LevelTrace) {
		var headerLog string
		header, err := json.MarshalIndent(producedRollup.Header, "", "   ")
		if err != nil {
			headerLog = err.Error()
		} else {
			headerLog = string(header)
		}

		p.logger.Trace("Sending transaction to publish rollup", "rollup_header", headerLog, log.RollupHashKey, producedRollup.Header.Hash(), "batches_len", len(producedRollup.BatchPayloads))
	}

	rollupBlobTx, err := p.mgmtContractLib.CreateBlobRollup(tx)
	if err != nil {
		p.logger.Error("Could not create rollup blobs", log.RollupHashKey, producedRollup.Hash(), log.ErrKey, err)
	}

	err = p.publishTransaction(rollupBlobTx)
	if err != nil {
		p.logger.Error("Could not issue rollup tx", log.RollupHashKey, producedRollup.Hash(), log.ErrKey, err)
	} else {
		p.logger.Info("Rollup included in L1", log.RollupHashKey, producedRollup.Hash())
	}
	// TODO publish rollup to archive service if not already done
}

func (p *Publisher) PublishCrossChainBundle(bundle *common.ExtCrossChainBundle, rollupNum *big.Int, forkID gethcommon.Hash) error {
<<<<<<< HEAD
	if p.mgmtContractLib.IsMock() {
		return nil
	}

	managementCtr, err := ManagementContract.NewManagementContract(*p.mgmtContractLib.GetContractAddr(), p.ethClient.EthClient())
	if err != nil {
		p.logger.Error("Unable to instantiate management contract client")
		return fmt.Errorf("unable to init")
	}

	transactor, err := bind.NewKeyedTransactorWithChainID(p.hostWallet.PrivateKey(), p.hostWallet.ChainID())
	if err != nil {
		p.logger.Error("Unable to create transactor for management contract")
		return fmt.Errorf("unable to init")
	}

	p.logger.Info("Host preparing to send cross chain bundle transaction")
	p.sendingLock.Lock()
	defer p.sendingLock.Unlock()

	nonce, err := p.ethClient.Nonce(p.hostWallet.Address())
	if err != nil {
		p.logger.Error("Unable to get nonce for management contract", log.ErrKey, err)
		return fmt.Errorf("unable to get nonce for management contract. Cause: %w", err)
	}

	// When the host is publishing a bundle, we have to run gas estimation.
	// If there is no new block it might run with the previous block as current which
	// would be the same as the binding, leading to a edge case where the signature cannot
	// be verified.
	for {
		block, err := p.ethClient.EthClient().BlockByNumber(context.Background(), nil)
		if err != nil {
			p.logger.Error("Unable to get latest block", log.ErrKey, err)
			return fmt.Errorf("unable to get latest block. Cause: %w", err)
		}
		if block.NumberU64() == bundle.L1BlockNum.Uint64() {
			time.Sleep(1 * time.Second)
			continue
		}
		break
	}

	transactor.Nonce = big.NewInt(0).SetUint64(nonce)

	tx, err := managementCtr.AddCrossChainMessagesRoot(transactor, [32]byte(bundle.LastBatchHash.Bytes()), bundle.L1BlockHash, bundle.L1BlockNum, bundle.CrossChainRootHashes, bundle.Signature, rollupNum, forkID)
	if err != nil {
		if errors.Is(err, errutil.ErrCrossChainBundleRepublished) {
			p.logger.Info("Cross chain bundle already published. Proceeding without publishing", log.ErrKey, err, log.BundleHashKey, bundle.LastBatchHash)
			return nil
		}

		p.hostWallet.SetNonce(p.hostWallet.GetNonce() - 1)
		return fmt.Errorf("unable to submit cross chain bundle transaction. Cause: %w", err)
	}

	err = p.awaitTransaction(tx)
	if err != nil {
		p.logger.Error("Error with receipt of cross chain publish transaction", log.TxKey, tx.Hash(), log.ErrKey, err)
		return fmt.Errorf("unable to get receipt for cross chain bundle transaction. Cause: %w", err)
	}

	p.logger.Info("Successfully submitted bundle", log.BundleHashKey, bundle.LastBatchHash, "bundleRoots", bundle.CrossChainRootHashes.ToHexString(), "managementContract", *p.mgmtContractLib.GetContractAddr())
=======
>>>>>>> 633cb57c
	return nil
}

func (p *Publisher) GetImportantContracts() map[string]gethcommon.Address {
	p.importantAddressesMutex.RLock()
	defer p.importantAddressesMutex.RUnlock()
	return p.importantContractAddresses
}

// ResyncImportantContracts will fetch the latest important contracts from the management contract and update the cached map
// Note: this should be run in a goroutine as it makes L1 transactions in series and will block.
// Cache is not overwritten until it completes.
func (p *Publisher) ResyncImportantContracts() error {
	getKeysCallMsg, err := p.mgmtContractLib.GetImportantContractKeysMsg()
	if err != nil {
		return fmt.Errorf("could not build callMsg for important contracts: %w", err)
	}
	keysResp, err := p.ethClient.CallContract(getKeysCallMsg)
	if err != nil {
		return fmt.Errorf("could not fetch important contracts: %w", err)
	}

	importantContracts, err := p.mgmtContractLib.DecodeImportantContractKeysResponse(keysResp)
	if err != nil {
		return fmt.Errorf("could not decode important contracts resp: %w", err)
	}

	contractsMap := make(map[string]gethcommon.Address)

	for _, contract := range importantContracts {
		getAddressCallMsg, err := p.mgmtContractLib.GetImportantAddressCallMsg(contract)
		if err != nil {
			return fmt.Errorf("could not build callMsg for important contract=%s: %w", contract, err)
		}
		addrResp, err := p.ethClient.CallContract(getAddressCallMsg)
		if err != nil {
			return fmt.Errorf("could not fetch important contract=%s: %w", contract, err)
		}
		contractAddress, err := p.mgmtContractLib.DecodeImportantAddressResponse(addrResp)
		if err != nil {
			return fmt.Errorf("could not decode important contract=%s resp: %w", contract, err)
		}
		contractsMap[contract] = contractAddress
	}

	p.importantAddressesMutex.Lock()
	defer p.importantAddressesMutex.Unlock()
	p.importantContractAddresses = contractsMap

	return nil
}

// publishTransaction will keep trying unless the L1 seems to be unavailable or the tx is otherwise rejected
// this method is guarded by a lock to ensure that only one transaction is attempted at a time to avoid nonce conflicts
// todo (@matt) this method should take a context so we can try to cancel if the tx is no longer required
func (p *Publisher) publishTransaction(tx types.TxData) error {
	// this log message seems superfluous but is useful to debug deadlock issues, we expect 'Host issuing l1 tx' soon
	// after unless we're stuck blocking.
	p.logger.Info("Host preparing to issue L1 tx")

	p.sendingLock.Lock()
	defer p.sendingLock.Unlock()

	retries := -1

	nonce, err := p.ethClient.Nonce(p.hostWallet.Address())
	if err != nil {
		return fmt.Errorf("could not get nonce for L1 tx: %w", err)
	}

	// while the publisher service is still alive we keep trying to get the transaction into the L1
	for !p.hostStopper.IsStopping() {
		retries++ // count each attempt so we can increase gas price

		// update the tx gas price before each attempt
		tx, err := ethadapter.SetTxGasPrice(p.sendingContext, p.ethClient, tx, p.hostWallet.Address(), nonce, retries)
		if err != nil {
			return errors.Wrap(err, "could not estimate gas/gas price for L1 tx")
		}

		signedTx, err := p.hostWallet.SignTransaction(tx)
		if err != nil {
			return errors.Wrap(err, "could not sign L1 tx")
		}
		p.logger.Info("Host issuing L1 tx", log.TxKey, signedTx.Hash(), "size", signedTx.Size()/1024, "retries", retries)
		err = p.ethClient.SendTransaction(signedTx)
		if err != nil {
			return errors.Wrap(err, "could not broadcast L1 tx")
		}
		p.logger.Info("Successfully submitted tx to L1", "txHash", signedTx.Hash())

		var receipt *types.Receipt
		// retry until receipt is found or context is canceled
		err = retry.Do(
			func() error {
				if p.hostStopper.IsStopping() {
					return retry.FailFast(errors.New("host is stopping or context canceled"))
				}
				receipt, err = p.ethClient.TransactionReceipt(signedTx.Hash())
				if err != nil {
					return fmt.Errorf("could not get receipt publishing tx for L1 tx=%s: %w", signedTx.Hash(), err)
				}
				return err
			},
			retry.NewTimeoutStrategy(p.maxWaitForL1Receipt, p.retryIntervalForL1Receipt),
		)
		if err != nil {
			p.logger.Info("Receipt not found for transaction, we will re-attempt", log.ErrKey, err)
			continue // try again with updated gas price
		}

		if receipt.Status != types.ReceiptStatusSuccessful {
			return fmt.Errorf("unsuccessful receipt found for published L1 transaction, status=%d", receipt.Status)
		}

		p.logger.Debug("L1 transaction successful receipt found.", log.TxKey, signedTx.Hash(),
			log.BlockHeightKey, receipt.BlockNumber, log.BlockHashKey, receipt.BlockHash)
		break
	}
	return nil
}<|MERGE_RESOLUTION|>--- conflicted
+++ resolved
@@ -239,72 +239,6 @@
 }
 
 func (p *Publisher) PublishCrossChainBundle(bundle *common.ExtCrossChainBundle, rollupNum *big.Int, forkID gethcommon.Hash) error {
-<<<<<<< HEAD
-	if p.mgmtContractLib.IsMock() {
-		return nil
-	}
-
-	managementCtr, err := ManagementContract.NewManagementContract(*p.mgmtContractLib.GetContractAddr(), p.ethClient.EthClient())
-	if err != nil {
-		p.logger.Error("Unable to instantiate management contract client")
-		return fmt.Errorf("unable to init")
-	}
-
-	transactor, err := bind.NewKeyedTransactorWithChainID(p.hostWallet.PrivateKey(), p.hostWallet.ChainID())
-	if err != nil {
-		p.logger.Error("Unable to create transactor for management contract")
-		return fmt.Errorf("unable to init")
-	}
-
-	p.logger.Info("Host preparing to send cross chain bundle transaction")
-	p.sendingLock.Lock()
-	defer p.sendingLock.Unlock()
-
-	nonce, err := p.ethClient.Nonce(p.hostWallet.Address())
-	if err != nil {
-		p.logger.Error("Unable to get nonce for management contract", log.ErrKey, err)
-		return fmt.Errorf("unable to get nonce for management contract. Cause: %w", err)
-	}
-
-	// When the host is publishing a bundle, we have to run gas estimation.
-	// If there is no new block it might run with the previous block as current which
-	// would be the same as the binding, leading to a edge case where the signature cannot
-	// be verified.
-	for {
-		block, err := p.ethClient.EthClient().BlockByNumber(context.Background(), nil)
-		if err != nil {
-			p.logger.Error("Unable to get latest block", log.ErrKey, err)
-			return fmt.Errorf("unable to get latest block. Cause: %w", err)
-		}
-		if block.NumberU64() == bundle.L1BlockNum.Uint64() {
-			time.Sleep(1 * time.Second)
-			continue
-		}
-		break
-	}
-
-	transactor.Nonce = big.NewInt(0).SetUint64(nonce)
-
-	tx, err := managementCtr.AddCrossChainMessagesRoot(transactor, [32]byte(bundle.LastBatchHash.Bytes()), bundle.L1BlockHash, bundle.L1BlockNum, bundle.CrossChainRootHashes, bundle.Signature, rollupNum, forkID)
-	if err != nil {
-		if errors.Is(err, errutil.ErrCrossChainBundleRepublished) {
-			p.logger.Info("Cross chain bundle already published. Proceeding without publishing", log.ErrKey, err, log.BundleHashKey, bundle.LastBatchHash)
-			return nil
-		}
-
-		p.hostWallet.SetNonce(p.hostWallet.GetNonce() - 1)
-		return fmt.Errorf("unable to submit cross chain bundle transaction. Cause: %w", err)
-	}
-
-	err = p.awaitTransaction(tx)
-	if err != nil {
-		p.logger.Error("Error with receipt of cross chain publish transaction", log.TxKey, tx.Hash(), log.ErrKey, err)
-		return fmt.Errorf("unable to get receipt for cross chain bundle transaction. Cause: %w", err)
-	}
-
-	p.logger.Info("Successfully submitted bundle", log.BundleHashKey, bundle.LastBatchHash, "bundleRoots", bundle.CrossChainRootHashes.ToHexString(), "managementContract", *p.mgmtContractLib.GetContractAddr())
-=======
->>>>>>> 633cb57c
 	return nil
 }
 
