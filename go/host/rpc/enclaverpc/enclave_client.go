--- conflicted
+++ resolved
@@ -198,25 +198,21 @@
 	return common.EnclaveID(response.EnclaveID), nil
 }
 
-<<<<<<< HEAD
+func (c *Client) RPCEncryptionKey(ctx context.Context) ([]byte, common.SystemError) {
+	timeoutCtx, cancel := context.WithTimeout(ctx, c.enclaveRPCTimeout)
+	defer cancel()
+
+	response, err := c.protoClient.RPCEncryptionKey(timeoutCtx, &generated.RPCEncryptionKeyRequest{})
+	if err != nil {
+		return nil, syserr.NewRPCError(err)
+	}
+	if response != nil && response.SystemError != nil {
+		return nil, syserr.NewInternalError(fmt.Errorf("%s", response.SystemError.ErrorString))
+	}
+	return response.RpcPubKey, nil
+}
+
 func (c *Client) SubmitL1Block(ctx context.Context, blockHeader *types.Header, processedData *common.ProcessedL1Data) (*common.BlockSubmissionResponse, common.SystemError) {
-=======
-func (c *Client) RPCEncryptionKey(ctx context.Context) ([]byte, common.SystemError) {
-	timeoutCtx, cancel := context.WithTimeout(ctx, c.enclaveRPCTimeout)
-	defer cancel()
-
-	response, err := c.protoClient.RPCEncryptionKey(timeoutCtx, &generated.RPCEncryptionKeyRequest{})
-	if err != nil {
-		return nil, syserr.NewRPCError(err)
-	}
-	if response != nil && response.SystemError != nil {
-		return nil, syserr.NewInternalError(fmt.Errorf("%s", response.SystemError.ErrorString))
-	}
-	return response.RpcPubKey, nil
-}
-
-func (c *Client) SubmitL1Block(ctx context.Context, blockHeader *types.Header, txsReceiptsAndBlobs []*common.TxAndReceiptAndBlobs) (*common.BlockSubmissionResponse, common.SystemError) {
->>>>>>> 777972aa
 	var buffer bytes.Buffer
 	if err := blockHeader.EncodeRLP(&buffer); err != nil {
 		return nil, fmt.Errorf("could not encode block. Cause: %w", err)
@@ -238,6 +234,7 @@
 	}
 	return blockSubmissionResponse, nil
 }
+
 
 func (c *Client) SubmitBatch(ctx context.Context, batch *common.ExtBatch) common.SystemError {
 	defer core.LogMethodDuration(c.logger, measure.NewStopwatch(), "SubmitBatch rpc call")
