--- conflicted
+++ resolved
@@ -185,40 +185,6 @@
 	}, nil
 }
 
-<<<<<<< HEAD
-// Converts a batch header to a key/value map.
-// todo (#1620) - include all the fields of the rollup header that do not exist in the Geth block headers as well
-func headerToMap(header *common.BatchHeader) map[string]interface{} {
-	return map[string]interface{}{
-		// The fields present in Geth's `types/Header` struct.
-		"parentHash":       header.ParentHash,
-		"sha3Uncles":       nil,
-		"miner":            nil,
-		"stateRoot":        header.Root,
-		"transactionsRoot": header.TxHash,
-		"receiptsRoot":     header.ReceiptHash,
-		"logsBloom":        nil,
-		"difficulty":       nil,
-		"number":           header.Number,
-		"sequencerOrderNo": header.SequencerOrderNo,
-		"gasLimit":         header.GasLimit,
-		"gasUsed":          header.GasUsed,
-		"timestamp":        header.Time,
-		"extraData":        header.Extra,
-		"nonce":            nil,
-		"baseFeePerGas":    header.BaseFee,
-
-		// The custom Obscuro fields.
-		"l1Proof":                 header.L1Proof,
-		"transfersTree":           header.TransfersTree,
-		"crossChainMessages":      header.CrossChainMessages,
-		"inboundCrossChainHash":   header.LatestInboundCrossChainHash,
-		"inboundCrossChainHeight": header.LatestInboundCrossChainHeight,
-	}
-}
-
-=======
->>>>>>> 6687cf32
 // FeeHistoryResult is the structure returned by Geth `eth_feeHistory` API.
 type FeeHistoryResult struct {
 	OldestBlock  *hexutil.Big     `json:"oldestBlock"`
