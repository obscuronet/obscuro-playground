--- conflicted
+++ resolved
@@ -35,18 +35,13 @@
 }
 
 // Logs returns a log subscription.
-<<<<<<< HEAD
-func (api *FilterAPI) Logs(ctx context.Context, encryptedLogSubscription common.EncryptedLogSubscription) (*rpc.Subscription, error) {
+func (api *FilterAPI) Logs(ctx context.Context, encryptedParams common.EncryptedParamsLogSubscription) (*rpc.Subscription, error) {
 	id, err := uuid.NewUUID()
 	if err != nil {
 		return nil, fmt.Errorf("could not generate new UUID for subscription. Cause: %w", err)
 	}
 
-	err = api.host.Subscribe(id, encryptedLogSubscription)
-=======
-func (api *FilterAPI) Logs(ctx context.Context, encryptedParams common.EncryptedParamsLogSubscription) (*rpc.Subscription, error) {
-	err := api.host.CreateSubscription(encryptedParams)
->>>>>>> 9ddbdab2
+	err = api.host.Subscribe(id, encryptedParams)
 	if err != nil {
 		return nil, fmt.Errorf("could not subscribe for logs. Cause: %w", err)
 	}
