--- conflicted
+++ resolved
@@ -61,25 +61,9 @@
 
 	go func() {
 		for {
-<<<<<<< HEAD
-			select {
-			case encryptedLog := <-logsFromSubscription:
-				idAndEncLog := common.IDAndEncLog{
-					SubID:  subscription.ID,
-					EncLog: encryptedLog,
-				}
-				err = notifier.Notify(subscription.ID, idAndEncLog)
-				if err != nil {
-					api.logger.Error("could not send encrypted log to client on subscription ", log.SubIDKey, subscription.ID)
-				}
-
-			case <-subscription.Err(): // client sent an unsubscribe request
-				api.sl.LogSubs().Unsubscribe(subscription.ID)
-=======
 			encryptedLog, ok := <-logsFromSubscription
 			if !ok {
 				api.logger.Info("subscription channel closed", log.SubIDKey, subscription.ID)
->>>>>>> 881e6719
 				return
 			}
 			idAndEncLog := common.IDAndEncLog{
