--- conflicted
+++ resolved
@@ -506,11 +506,7 @@
 	return true, nil
 }
 
-<<<<<<< HEAD
-func (g *Guardian) processL1BlockTransactions(block *common.L1Block, metadatas []common.ExtRollupMetadata, rollupTxs []*common.L1RollupTx, syncContracts bool) {
-=======
-func (g *Guardian) processL1BlockTransactions(block *types.Header, rollupTxs []*common.L1RollupTx, syncContracts bool) {
->>>>>>> f3a950cb
+func (g *Guardian) processL1BlockTransactions(block *types.Header, metadatas []common.ExtRollupMetadata, rollupTxs []*common.L1RollupTx, syncContracts bool) {
 	// TODO (@will) this should be removed and pulled from the L1
 	err := g.storage.AddBlock(block)
 	if err != nil {
