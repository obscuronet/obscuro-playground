--- conflicted
+++ resolved
@@ -101,11 +101,7 @@
 	return nil
 }
 
-<<<<<<< HEAD
-func (n *ContractDeployer) PrintLogs(cli *client.Client) error {
-=======
 func (n *ContractDeployer) PrintLogs(cli *client.Client) {
->>>>>>> 48acdc3f
 	logsOptions := types.ContainerLogsOptions{
 		ShowStdout: true,
 		ShowStderr: true,
@@ -114,12 +110,7 @@
 	// Read the container logs
 	out, err := cli.ContainerLogs(context.Background(), n.containerID, logsOptions)
 	if err != nil {
-<<<<<<< HEAD
 		fmt.Printf("Error printing out container %s logs... %v\n", n.containerID, err)
-		return err
-=======
-		fmt.Printf("Error printing out container %s logs... %v", n.containerID, err)
->>>>>>> 48acdc3f
 	}
 	defer out.Close()
 
@@ -129,9 +120,4 @@
 		fmt.Printf("Error getting logs for container %s\n", n.containerID)
 	}
 	fmt.Println(buf.String())
-<<<<<<< HEAD
-
-	return nil
-=======
->>>>>>> 48acdc3f
 }